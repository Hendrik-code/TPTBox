--- conflicted
+++ resolved
@@ -1,9 +1,6 @@
 import sys
-<<<<<<< HEAD
+import warnings
 from dataclasses import dataclass, field
-=======
-import warnings
->>>>>>> c146e974
 from typing import TYPE_CHECKING
 
 import nibabel as nib
@@ -54,12 +51,10 @@
 class Has_Grid(Grid_Proxy):
     """Parent class for methods that are shared by POI and NII"""
 
-<<<<<<< HEAD
     info: dict = field(default_factory=dict, compare=False)  # additional info (key,value pairs)
-=======
+
     def to_gird(self) -> "Grid":
         return Grid(**self._extract_affine())
->>>>>>> c146e974
 
     @property
     def shape_int(self):
