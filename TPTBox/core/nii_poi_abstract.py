import sys
import warnings
from typing import TYPE_CHECKING

import nibabel as nib
import nibabel.orientations as nio
import numpy as np
from typing_extensions import Self

from TPTBox.core.np_utils import np_count_nonzero
from TPTBox.core.vert_constants import COORDINATE
from TPTBox.logger import Log_Type

from .vert_constants import (
    AFFINE,
    AX_CODES,
    DIRECTIONS,
    ORIGIN,
    ROTATION,
    ROUNDING_LVL,
    SHAPE,
    ZOOMS,
    _plane_dict,
    _same_direction,
    log,
    logging,
)

if TYPE_CHECKING:
    from deepali.core import Grid as deepali_Grid

    from TPTBox import NII, POI

    class Grid_Proxy:
        affine: AFFINE
        rotation: ROTATION
        zoom: ZOOMS
        spacing: ZOOMS
        origin: ORIGIN
        shape: SHAPE
        orientation: AX_CODES

else:

    class Grid_Proxy:
        pass


class Has_Grid(Grid_Proxy):
    """Parent class for methods that are shared by POI and NII"""

    def to_gird(self) -> "Grid":
        return Grid(**self._extract_affine())

    @property
    def shape_int(self):
        assert self.shape is not None, "need shape information"
        return tuple(np.rint(list(self.shape)).astype(int))

    @property
    def spacing(self):
        return self.zoom

    @spacing.setter
    def spacing(self, value: ZOOMS):
        self.zoom = value

    def __str__(self) -> str:
        return f"shape={self.shape},spacing={tuple(np.around(self.zoom, decimals=2))}, origin={tuple(np.around(self.origin, decimals=2))}, ori={self.orientation}"  # type: ignore

    @property
    def affine(self):
        assert self.zoom is not None, "Attribute 'zoom' must be set before calling affine."
        assert self.rotation is not None, "Attribute 'rotation' must be set before calling affine."
        assert self.origin is not None, "Attribute 'origin' must be set before calling affine."
        aff = np.eye(4)
        aff[:3, :3] = self.rotation @ np.diag(self.zoom)
        aff[:3, 3] = self.origin
        return np.round(aff, ROUNDING_LVL)

<<<<<<< HEAD
=======
    @affine.setter
    def affine(self, affine: np.ndarray):
        rotation_zoom = affine[:3, :3]
        zoom = np.sqrt(np.sum(rotation_zoom * rotation_zoom, axis=0))
        rotation_zoom = affine[:3, :3]
        rotation = rotation_zoom / zoom
        origin = affine[:3, 3]
        self.zoom = zoom
        self.rotation = rotation
        self.origin = origin.tolist()

>>>>>>> d6615c55
    def _extract_affine(self: "Has_Grid", rm_key=()):
        out = {"zoom": self.spacing, "origin": self.origin, "shape": self.shape, "rotation": self.rotation, "orientation": self.orientation}
        for k in rm_key:
            out.pop(k)
        return out

    def assert_affine(
        self,
        other: Self | "NII" | "POI" | None = None,
        ignore_missing_values: bool = False,
        affine: AFFINE | None = None,
        zoom: ZOOMS | None = None,
        orientation: AX_CODES | None = None,
        rotation: ROTATION | None = None,
        origin: ORIGIN | None = None,
        shape: SHAPE | None = None,
        shape_tolerance: float = 0.0,
        origin_tolerance: float = 0.01,
        error_tolerance: float = 1e-4,
        raise_error: bool = True,
        verbose: logging = False,
        text: str = "",
    ):
        """Checks if the different metadata is equal to some comparison entries

        Args:
            other (Self | POI | None, optional): If set, will assert each entry of that object instead. Defaults to None.
            affine (AFFINE | None, optional): Affine matrix to compare against. If none, will not assert affine. Defaults to None.
            zms (Zooms | None, optional): Zoom to compare against. If none, will not assert zoom. Defaults to None.
            orientation (Ax_Codes | None, optional): Orientation to compare against. If none, will not assert orientation. Defaults to None.
            origin (ORIGIN | None, optional): Origin to compare against. If none, will not assert origin. Defaults to None.
            shape (SHAPE | None, optional): Shape to compare against. If none, will not assert shape. Defaults to None.
            shape_tolerance (float, optional): error tolerance in shape as float, as POIs can have float shapes. Defaults to 0.0.
            error_tolerance (float, optional): Accepted error tolerance in all assertions except shape. Defaults to 1e-4.
            raise_error (bool, optional): If true, will raise AssertionError if anything is found. Defaults to True.
            verbose (logging, optional): If true, will print out each assertion mismatch. Defaults to False.

        Raises:
            AssertionError: If any of the assertions failed and raise_error is True

        Returns:
            bool: True if there are no assertion errors
        """
        found_errors: list[str] = []

        # Make Checks
        if other is not None:
            other_data = other._extract_affine()
            other_match = self.assert_affine(
                other=None,
                **other_data,
                raise_error=raise_error,
                shape_tolerance=shape_tolerance,
                error_tolerance=error_tolerance,
                origin_tolerance=origin_tolerance,
            )
            if not other_match:
                found_errors.append(f"object mismatch {self!s}, {other!s}")
        if affine is not None and (not ignore_missing_values or self.affine is not None):
            if self.affine is None:
                found_errors.append(f"affine mismatch {self.affine}, {affine}")
            else:
                affine_diff = self.affine - affine
                affine_match = np.all([abs(a) <= error_tolerance for a in affine_diff.flatten()])
                found_errors.append(f"affine mismatch {self.affine}, {affine}") if not affine_match else None
        if rotation is not None and (not ignore_missing_values or self.rotation is not None):
            if self.rotation is None:
                found_errors.append(f"rotation mismatch {self.rotation}, {rotation}")
            else:
                rotation_diff = self.rotation - rotation
                rotation_match = np.all([abs(a) <= error_tolerance for a in rotation_diff.flatten()])
                found_errors.append(f"rotation mismatch {self.rotation}, {rotation}") if not rotation_match else None
        if zoom is not None and (not ignore_missing_values or self.zoom is not None):
            if self.zoom is None:
                found_errors.append(f"zoom mismatch {self.zoom}, {zoom}")
            else:
                zms_diff = (self.zoom[i] - zoom[i] for i in range(3))
                zms_match = np.all([abs(a) <= error_tolerance for a in zms_diff])
                found_errors.append(f"zoom mismatch {self.zoom}, {zoom}") if not zms_match else None
        if orientation is not None and (not ignore_missing_values or self.affine is not None):
            if self.orientation is None:
                found_errors.append(f"orientation mismatch {self.orientation}, {orientation}")
            else:
                orientation_match = np.all([i == orientation[idx] for idx, i in enumerate(self.orientation)])
                found_errors.append(f"orientation mismatch {self.orientation}, {orientation}") if not orientation_match else None
        if origin is not None and (not ignore_missing_values or self.origin is not None):
            if self.origin is None:
                found_errors.append(f"origin mismatch {self.origin}, {origin}")
            else:
                origin_diff = (self.origin[i] - origin[i] for i in range(3))
                origin_match = np.all([abs(a) <= origin_tolerance for a in origin_diff])
                found_errors.append(f"origin mismatch {self.origin}, {origin}") if not origin_match else None
        if shape is not None and (not ignore_missing_values or self.shape is not None):
            if self.shape is None:
                found_errors.append(f"shape mismatch {self.shape}, {shape}")
            else:
                shape_diff = (float(self.shape[i]) - float(shape[i]) for i in range(3))
                shape_match = np.all([abs(a) <= shape_tolerance for a in shape_diff])
                found_errors.append(f"shape mismatch {self.shape}, {shape}") if not shape_match else None

        # Print errors
        for err in found_errors:
            log.print(err, ltype=Log_Type.FAIL, verbose=verbose)
        # Final conclusion and possible raising of AssertionError
        has_errors = len(found_errors) > 0
        if raise_error and has_errors:
            raise AssertionError(f"{text}; assert_affine failed with {found_errors}")

        return not has_errors

    def get_plane(self, res_threshold: float | None = None) -> str:
        """Determines the orientation plane of the NIfTI image along the x, y, or z-axis.

        Returns:
            str: The orientation plane of the image, which can be one of the following:
                - 'ax': Axial plane (along the z-axis).
                - 'cor': Coronal plane (along the y-axis).
                - 'sag': Sagittal plane (along the x-axis).
                - 'iso': Isotropic plane (if the image has equal zoom values along all axes).
        Examples:
            >>> nii = NII(nib.load("my_image.nii.gz"))
            >>> nii.get_plane()
            'ax'
        """
        # plane_dict = {"S": "ax", "I": "ax", "L": "sag", "R": "sag", "A": "cor", "P": "cor"}
        axc = np.array(nio.aff2axcodes(self.affine))
        zoom = self.zoom if res_threshold is None else tuple(max(i, res_threshold) for i in self.zoom)
        zms = np.around(zoom, 1)

        ix_max = np.array(zms == np.amax(zms))
        num_max = np_count_nonzero(ix_max)
        if num_max == 2:
            plane = _plane_dict[axc[~ix_max][0]]
        elif num_max == 1:
            plane = _plane_dict[axc[ix_max][0]]
        else:
            plane = "iso"
        return plane

    def get_axis(self, direction: DIRECTIONS = "S"):
        if direction not in self.orientation:
            direction = _same_direction[direction]
        return self.orientation.index(direction)

    def get_empty_POI(self, points: dict | None = None):
        warnings.warn("get_empty_POI id deprecated use make_empty_POI instead", stacklevel=5)  # TODO remove in version 1.0

        from TPTBox import POI

        p = {} if points is None else points
        return POI(p, orientation=self.orientation, zoom=self.zoom, shape=self.shape, rotation=self.rotation, origin=self.origin)

    def make_empty_POI(self, points: dict | None = None):
        from TPTBox import POI

        p = {} if points is None else points
        return POI(p, orientation=self.orientation, zoom=self.zoom, shape=self.shape, rotation=self.rotation, origin=self.origin)

    def make_empty_nii(self, seg=False, _arr=None):
        from TPTBox import NII

        if _arr is None:
            _arr = np.zeros(self.shape_int)
        else:
            assert (
                _arr.shape == self.shape_int
            ), f"Expected the correct shape for generating a image from Grid; Got {_arr.shape}, expected {self.shape_int}"
        nii = nib.Nifti1Image(_arr, affine=self.affine)
        return NII(nii, seg=seg)

    def make_nii(self, arr: np.ndarray, seg=False):
        """Make a nii with the same grid as object. Shape must fit the Grid.

        Args:
            arr  np.ndarray: array. Defaults to None.
            seg (bool, optional): Is it a segmentation. Defaults to False.

        Returns:
            NII
        """
        return self.make_empty_nii(_arr=arr, seg=seg)

    def global_to_local(self, x: COORDINATE):
        a = self.rotation.T @ (np.array(x) - self.origin) / np.array(self.zoom)
        return tuple(round(float(v), 7) for v in a)

    def local_to_global(self, x: COORDINATE):
        a = self.rotation @ (np.array(x) * np.array(self.zoom)) + self.origin
        return tuple(round(float(v), 7) for v in a)

    def to_deepali_grid(self, align_corners: bool = True):
        try:
            from deepali.core import Grid
        except Exception:
            log.print_error()
            log.on_fail("run 'pip install hf-deepali' to install deepali")
            raise
        try:
            dim = np.asarray(self.header["dim"])
        except Exception:
            dim = [3]
        d = min(int(dim[0]), 3)
        size = self.shape  # dim[1 : D + 1]
        spacing = np.asarray(self.zoom)
        affine = np.asarray(self.affine).copy()
        origin = affine[:d, 3]
        direction = np.divide(affine[:d, :d], spacing)
        # Convert to ITK LPS convention
        origin[:2] *= -1
        direction[:2] *= -1
        # Replace small values and -0 by 0
        epsilon = sys.float_info.epsilon
        origin[np.abs(origin) < epsilon] = 0
        direction[np.abs(direction) < epsilon] = 0
        # Add leading channel dimension
        grid = Grid(size=size, origin=origin, spacing=spacing, direction=direction)  # type: ignore
        grid = grid.align_corners_(align_corners)
        return grid


class Grid(Has_Grid):
    def __init__(self, **qargs) -> None:
        super().__init__()
        for k, v in qargs.items():
            if k == "spacing":
                k = "zoom"  # noqa: PLW2901
            setattr(self, k, v)<|MERGE_RESOLUTION|>--- conflicted
+++ resolved
@@ -78,8 +78,6 @@
         aff[:3, 3] = self.origin
         return np.round(aff, ROUNDING_LVL)
 
-<<<<<<< HEAD
-=======
     @affine.setter
     def affine(self, affine: np.ndarray):
         rotation_zoom = affine[:3, :3]
@@ -91,7 +89,6 @@
         self.rotation = rotation
         self.origin = origin.tolist()
 
->>>>>>> d6615c55
     def _extract_affine(self: "Has_Grid", rm_key=()):
         out = {"zoom": self.spacing, "origin": self.origin, "shape": self.shape, "rotation": self.rotation, "orientation": self.orientation}
         for k in rm_key:
