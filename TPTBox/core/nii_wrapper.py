import traceback
import warnings
import zlib
from collections.abc import Sequence
from enum import Enum
from math import ceil, floor
from pathlib import Path
from typing import TYPE_CHECKING, Any, Literal, TypeVar

import nibabel as nib
import nibabel.orientations as nio
import numpy as np
from nibabel import Nifti1Header, Nifti1Image  # type: ignore
from typing_extensions import Self

<<<<<<< HEAD
from TPTBox.core.internal.nii_help import _resample_from_to, secure_save
=======
from TPTBox.core.nii_poi_abstract import Has_Grid
>>>>>>> c146e974
from TPTBox.core.nii_wrapper_math import NII_Math
from TPTBox.core.np_utils import (
    np_calc_boundary_mask,
    np_calc_convex_hull,
    np_calc_overlapping_labels,
    np_center_of_mass,
    np_compute_surface,
    np_connected_components,
    np_dilate_msk,
    np_erode_msk,
    np_fill_holes,
    np_get_connected_components_center_of_mass,
    np_get_largest_k_connected_components,
    np_map_labels,
    np_point_coordinates,
    np_unique,
    np_unique_withoutzero,
    np_volume,
)
from TPTBox.logger.log_file import Log_Type

from . import bids_files
from .vert_constants import (
    AFFINE,
    AX_CODES,
    COORDINATE,
    DIRECTIONS,
    LABEL_MAP,
    LABEL_REFERENCE,
    SHAPE,
    ZOOMS,
    Location,
    Sentinel,
    _supported_img_files,
    log,
    logging,
    v_name2idx,
)

if TYPE_CHECKING:
    from TPTBox import POI
MODES = Literal["constant", "nearest", "reflect", "wrap"]
_unpacked_nii = tuple[np.ndarray, AFFINE, nib.nifti1.Nifti1Header]
_formatwarning = warnings.formatwarning


def formatwarning_tb(*args, **kwargs):
    s = "####################################\n"
    s += _formatwarning(*args, **kwargs)
    tb = traceback.format_stack()[:-3]
    s += "".join(tb[:-1])
    s += "####################################\n"
    return s


_dtype_max = {"int8": 128, "uint8": 256, "int16": 32768, "uint16": 65536}

warnings.formatwarning = formatwarning_tb

N = TypeVar("N", bound="NII")
Image_Reference = bids_files.BIDS_FILE | Nifti1Image | Path | str | N
Interpolateable_Image_Reference = bids_files.BIDS_FILE | tuple[Nifti1Image, bool] | tuple[Path, bool] | tuple[str, bool] | N

Proxy = tuple[tuple[int, int, int], np.ndarray]
suppress_dtype_change_printout_in_set_array = False
# fmt: off

class NII(NII_Math):
    """
    The `NII` class represents a NIfTI image and provides various methods for manipulating and analyzing NIfTI images. It supports loading and saving NIfTI images, rescaling and reorienting images, applying operations on segmentation masks, and more.

    Example Usage:
    ```python
    # Create an instance of NII class
    nii = NII(nib.load('image.nii.gz'))

    # Get the shape of the image
    shape = nii.shape

    # Rescale the image to a new voxel spacing
    rescaled = nii.rescale(voxel_spacing=(1, 1, 1))

    # Reorient the image to a new orientation
    reoriented = nii.reorient(axcodes_to=("P", "I", "R"))

    # Apply a segmentation mask to the image
    masked = nii.apply_mask(mask)

    # Save the image to a new file
    nii.save('output.nii.gz')
    ```

    Main functionalities:
    - Loading and saving NIfTI images
    - Rescaling and reorienting images
    - Applying operations on segmentation masks

    Methods:
    - `load`: Loads a NIfTI image from a file
    - `load_bids`: Loads a NIfTI image from a BIDS file
    - `shape`: Returns the shape of the image
    - `dtype`: Returns the data type of the image
    - `header`: Returns the header of the image
    - `affine`: Returns the affine transformation matrix of the image
    - `orientation`: Returns the orientation of the image
    - `zoom`: Returns the voxel sizes of the image
    - `origin`: Returns the origin of the image
    - `rotation`: Returns the rotation matrix of the image
    - `reorient`: Reorients the image to a new orientation
    - `rescale`: Rescales the image to a new voxel spacing
    - `apply_mask`: Applies a segmentation mask to the image
    - `save`: Saves the image to a file

    Fields:
    - `nii`: The NIfTI image object
    - `seg`: A flag indicating whether the image is a segmentation mask
    - `c_val`: The default value for the segmentation mask

    Note: This class assumes that the input NIfTI images are in the NIfTI-1 format.
    """
    def __init__(self, nii: Nifti1Image|_unpacked_nii, seg=False,c_val=None, desc:str|None=None, info=None) -> None:
        assert nii is not None
        self.__divergent = False
        self._checked_dtype = False
        self.nii = nii
        self.seg:bool = seg
        self.c_val:float|None=c_val # default c_vale if seg is None
        self.__min = None
        self.info = info if info is not None else {}
        self.set_description(desc)


    @classmethod
    def load(cls, path: Image_Reference, seg, c_val=None)-> Self:
        nii= to_nii(path,seg)
        nii.c_val = c_val
        return nii

    @classmethod
    def load_nrrd(cls, path: str | Path, seg: bool):
        """
        Load an NRRD file and convert it into a Nifti1Image object.

        Args:
            path (str | Path): The file path to the NRRD file to be loaded.
            seg (bool): A flag indicating if the data represents segmentation data.

        Returns:
            NII: An NII object containing the loaded Nifti1Image and the segmentation flag.

        Raises:
            ImportError: If the `pynrrd` package is not installed.
            FileNotFoundError: If the specified NRRD file cannot be found.

        Example:
            >>> nii = cls.load_nrrd("example.nrrd", seg=True)
            >>> print(nii)
        """

        try:
            import nrrd  # pip install pynrrd, if pynrrd is not already installed
        except ModuleNotFoundError:
            raise ImportError("The `pynrrd` package is required but not installed. Install it with `pip install pynrrd`.") from None
        _nrrd = nrrd.read(path)
        data = _nrrd[0]
        header = dict(_nrrd[1])
        #print(header)
        # Example print out: OrderedDict([
        # ('type', 'short'), ('dimension', 3), ('space', 'left-posterior-superior'),
        # ('sizes', array([512, 512, 1637])),
        # ('space directions', array([[0.9765625, 0.       , 0.       ],
        #                             [0.       , 0.9765625, 0.       ],
        #                             [0.       , 0.       , 0.6997555]])),
        # ('kinds', ['domain', 'domain', 'domain']), ('endian', 'little'),
        # ('encoding', 'gzip'),
        # ('space origin', array([-249.51171875, -392.51171875,  119.7]))])

        # Construct the affine transformation matrix
        try:
            #print(header['space directions'])
            #print(header['space origin'])
            space_directions = np.array(header['space directions'])
            space_origin = np.array(header['space origin'])
            #space_directions = space_directions[~np.isnan(space_directions).any(axis=1)] #Filter NAN
            n = header['dimension']
            #print(data.shape)

            if space_directions.shape != (n, n):
                raise ValueError(f"Expected 'space directions' to be a nxn matrix. n = {n} is not {space_directions.shape}",space_directions)
            if space_origin.shape != (n,):
                raise ValueError("Expected 'space origin' to be a n-element vector. n = ", n, "is not",space_origin.shape )
            space = header.get("space","left-posterior-superior")
            affine = np.eye(n+1)  # Initialize 4x4 identity matrix
            affine[:n, :n] = space_directions  # Set rotation and scaling
            affine[:n, n] = space_origin       # Set translation
            if space =="left-posterior-superior": #LPS (SITK-space)
                affine[0] *=-1
                affine[1] *=-1
            elif space == "right-posterior-superior": #RPS
                affine[0] *=-1
            elif space == "left-anterior-superior":  #LAS
                affine[1] *=-1
            elif space == "right-anterior-superior": #RAS
                pass
            else:
                raise ValueError(space)


        except KeyError as e:
            raise KeyError(f"Missing expected header field: {e}") from None
        ref_orientation = header.get("ref_orientation")
        for i in ["ref_orientation","dimension","space directions","space origin""space","type","endian"]:
            if i in header :
                del header[i]
        for key in list(header.keys()):
            if "_Extent" in key:
                del header[key]
        nii =  NII((data,affine,None),seg=seg,info = header)
        if ref_orientation is not None:
            nii.reorient_(ref_orientation)
        return nii

    @classmethod
    def load_bids(cls, nii_bids: bids_files.BIDS_FILE):
        nifty = None
        if "nii" in nii_bids.file:
            path = nii_bids.file['nii']
            nifty = nib.load(path)
        elif "nii.gz" in nii_bids.file:
            path = nii_bids.file['nii.gz']
            nifty = nib.load(path)
        elif "nrrd" in nii_bids.file:
            path = nii_bids.file['nrrd']
            nifty = NII.load_nrrd(path,seg=False)
        else:
            import SimpleITK as sitk  # noqa: N813

            from TPTBox.core.sitk_utils import sitk_to_nib
            for f in nii_bids.file:
                try:
                    img = sitk.ReadImage(nii_bids.file[f])
                    nifty =  sitk_to_nib(img)
                except Exception:
                    pass
                break
        if nii_bids.get_interpolation_order() == 0:
            seg = True
            c_val=0
        else:
            seg = False
            c_val = -1024 if "ct" in nii_bids.format.lower() else 0
        assert nifty is not None, f"could not find {nii_bids}"
        return NII(nifty,seg,c_val) # type: ignore
    def _unpack(self):
        try:
            if self.__unpacked:
                return
            if self.seg:
                m = np.max(self.nii.dataobj)
                if m<256:
                    dtype = np.uint8
                elif m<65536:
                    dtype = np.uint16
                else:
                    dtype = np.int32
                self._arr = np.asanyarray(self.nii.dataobj, dtype=self.nii.dataobj.dtype).astype(dtype).copy() # type: ignore
                self._checked_dtype = True
            elif not self._checked_dtype:
                # if the maximum is lager than the dtype, we use float.
                self._checked_dtype = True
                dtype = str(self.dtype)
                if dtype not in _dtype_max:
                    self._arr = np.asanyarray(self.nii.dataobj, dtype=self.nii.dataobj.dtype).copy() #type: ignore
                else:
                    m = np.max(self.nii.dataobj)
                    if m > _dtype_max[dtype]:
                        self._arr = self.nii.get_fdata()
                    else:
                        self._arr = np.asanyarray(self.nii.dataobj, dtype=self.nii.dataobj.dtype).copy() #type: ignore
            else:
                self._arr = np.asanyarray(self.nii.dataobj, dtype=self.nii.dataobj.dtype).copy() #type: ignore

            self._aff = self.nii.affine
            self._header:Nifti1Header = self.nii.header # type: ignore
            self.__unpacked = True
        except EOFError as e:
            raise EOFError(f"{self.nii.get_filename()}: {e!s}\nThe file is probably brocken beyond repair, due killing a software during nifty saving.") from None
        except zlib.error as e:
            raise EOFError(f"{self.nii.get_filename()}: {e!s}\nThe file is probably brocken beyond repair, due killing a software during nifty saving.") from None
        except OSError as e:
            raise EOFError(f"{self.nii.get_filename()}: {e!s}\nThe file is probably brocken beyond repair, due killing a software during nifty saving.") from None
    @property
    def nii_abstract(self) -> Nifti1Image|_unpacked_nii:
        if self.__unpacked:
            return self._arr,self.affine,self.header
        return self._nii

    @property
    def nii(self) -> Nifti1Image:
        if self.__divergent:
            self._nii = Nifti1Image(self._arr,self.affine,self.header)
            if self.dtype == self._arr.dtype: #type: ignore
                nii = Nifti1Image(self._arr,self.affine,self.header)
            else:
                if not suppress_dtype_change_printout_in_set_array:
                    log.print(f"'set_array' with different dtype: from {self.dtype} to {self._arr.dtype}",verbose=True) #type: ignore
                nii2 = Nifti1Image(self._arr,self.affine,self.header)
                nii2.set_data_dtype(self._arr.dtype)
                nii = Nifti1Image(self._arr,nii2.affine,nii2.header) # type: ignore
            if all(a is None for a in self.header.get_slope_inter()):
                nii.header.set_slope_inter(1,self.get_c_val()) # type: ignore
            #if self.header is not None:
            #    self.header.set_sform(self.affine, code=1)

            self._nii = nii
            self.__divergent = False
        return self._nii
    @nii.setter
    def nii(self,nii:Nifti1Image|_unpacked_nii):
        if isinstance(nii,tuple):
            assert len(nii) == 3, nii
            self.__divergent = True
            self.__unpacked = True
            arr, aff, header = nii
            n = aff.shape[0]-1
            if n != header['dim'][0]:
                header = None
            if len(arr.shape) != n:
                # is there a dimesion with size 1?
                arr = arr.squeeze()
                # TODO try to get back to a saveabel state, if this did not work

            self._arr = arr
            self._aff = aff
            self._checked_dtype = True
            if header is not None:
                header = header.copy()
                header.set_sform(aff, code='aligned')
                header.set_qform(aff, code='unknown')
                header.set_data_dtype(arr.dtype)
                rotation_zoom = aff[:n, :n]
                zoom = np.sqrt(np.sum(rotation_zoom * rotation_zoom, axis=0))
                #print(aff.shape,arr.shape,zoom)
                header.set_zooms(zoom)
                self._header = header
                return
            else:
                nii = Nifti1Image(arr,aff)
        self.__unpacked = False
        self.__divergent = False
        self._nii = nii

    @property
    def shape(self) -> tuple[int, int, int]:
        if self.__unpacked:
            return tuple(self._arr.shape) # type: ignore
        return self.nii.shape # type: ignore
    @property
    def dtype(self)->type:
        if self.__unpacked:
            return self._arr.dtype # type: ignore
        return self.nii.dataobj.dtype #type: ignore
    @property
    def header(self) -> Nifti1Header:
        if self.__unpacked:
            return self._header
        return self.nii.header  # type: ignore
    @property
    def affine(self) -> np.ndarray:
        if self.__unpacked:
            return self._aff # type: ignore
        return self.nii.affine # type: ignore

    @affine.setter
    def affine(self,affine:np.ndarray):
        self._unpack()
        self.__divergent = True

        self._aff = affine
    @property
    def orientation(self) -> AX_CODES:
        ort = nio.io_orientation(self.affine)
        return nio.ornt2axcodes(ort) # type: ignore

    @property
    def zoom(self) -> ZOOMS:
        rotation_zoom = self.affine[:3, :3]
        zoom = np.sqrt(np.sum(rotation_zoom * rotation_zoom, axis=0)) if self.__divergent else self.header.get_zooms()

        z = tuple(np.round(zoom,7))
        if len(z) == 4:
            z = z[:3]
        assert len(z) == 3,z
        return z # type: ignore

    @property
    def origin(self) -> tuple[float, float, float]:
        z = tuple(np.round(self.affine[:3,3],7))
        assert len(z) == 3
        return z # type: ignore
    @origin.setter
    def origin(self,x:tuple[float, float, float]):
        self._unpack()
        affine = self._aff
        affine[:3,3] = np.array(x) # type: ignore
        self._aff = affine
    @property
    def rotation(self)->np.ndarray:
        rotation_zoom = self.affine[:3, :3]
        zoom = np.array(self.zoom)
        rotation = rotation_zoom / zoom
        return rotation


    @orientation.setter
    def orientation(self, value: AX_CODES):
        self.reorient_(value, verbose=False)


    def get_num_dims(self):
        return len(self.shape)
    def split_4D_image_to_3D(self):
        assert self.get_num_dims() == 4,self.get_num_dims()
        arr_4d = self.get_array()
        out:list[NII] = []
        for i in range(self.shape[-1]):
            arr = arr_4d[...,i]
            out.append(NII(Nifti1Image(arr, self.affine, self.header.copy()),self.seg,self.c_val,self.header['descrip']))
        return out


    @property
    def orientation_ornt(self):
        return nio.io_orientation(self.affine)

    def set_description(self,v:str|None):
        if v is None:
            self.header['descrip'] = "seg" if self.seg else "img"
        else:
            self.header['descrip'] = v

    def get_c_val(self,default=None):
        if self.seg:
            return 0
        if self.c_val is not None:
            return self.c_val
        if default is not None:
            return default
        if self.__min is None:
            self.__min = self.min()
        return self.__min

    def get_seg_array(self) -> np.ndarray:
        if not self.seg:
            warnings.warn(
                "requested a segmentation array, but NII is not set as a segmentation", UserWarning, stacklevel=5
            )
        self._unpack()
        return self._arr.copy() #type: ignore
    def get_array(self) -> np.ndarray:
        if self.seg:
            return self.get_seg_array()
        self._unpack()
        return self._arr.copy()
    def set_array(self,arr:np.ndarray, inplace=False,verbose:logging=False)-> Self:  # noqa: ARG002
        """Creates a NII where the array is replaces with the input array.

        Note: This function works "Out-of-place" by default, like all other methods.

        Args:
            arr (np.ndarray): _description_
            inplace (bool, optional): _description_. Defaults to False.

        Returns:
            self
        """
        if arr.dtype == bool:
            arr = arr.astype(np.uint8)
        if arr.dtype == np.float16:
            arr = arr.astype(np.float32)
        if self.seg and isinstance(arr, (np.floating, float)):
            arr = arr.astype(np.int32)
        #if self.dtype == arr.dtype: #type: ignore
        nii:_unpacked_nii = (arr,self.affine,self.header.copy())
        self.header.set_data_dtype(arr.dtype)
        #else:
        #    if not suppress_dtype_change_printout_in_set_array:
        #        log.print(f"'set_array' with different dtype: from {self.nii.dataobj.dtype} to {arr.dtype}",verbose=verbose) #type: ignore
        #    nii2 = Nifti1Image(self.get_array(),self.affine,self.header)
        #    nii2.set_data_dtype(arr.dtype)
        #    nii = (arr,nii2.affine,nii2.header) # type: ignore
        #if all(a is None for a in self.header.get_slope_inter()):
        #    nii.header.set_slope_inter(1,self.get_c_val()) # type: ignore
        if inplace:
            self.nii = nii
            return self
        else:
            return self.copy(nii) # type: ignore

    def set_array_(self,arr:np.ndarray,verbose:logging=True):
        return self.set_array(arr,inplace=True,verbose=verbose)
    def set_dtype_(self,dtype:type|Literal['smallest_int'] = np.float32):
        if dtype == "smallest_int":
            arr = self.get_array()
            if arr.max()<128:
                dtype = np.int8
            elif arr.max()<32768:
                dtype = np.int16
            else:
                dtype = np.int32

        self.nii.set_data_dtype(dtype)
        if self.nii.get_data_dtype() != self.dtype: #type: ignore
            self.nii = Nifti1Image(self.get_array().astype(dtype),self.affine,self.header)

        return self


    def reorient(self:Self, axcodes_to: AX_CODES = ("P", "I", "R"), verbose:logging=False, inplace=False)-> Self:
        """
        Reorients the input Nifti image to the desired orientation, specified by the axis codes.

        Args:
            axcodes_to (tuple): A tuple of three strings representing the desired axis codes. Default value is ("P", "I", "R").
            verbose (bool): If True, prints a message indicating the orientation change. Default value is False.
            inplace (bool): If True, modifies the input image in place. Default value is False.

        Returns:
            If inplace is True, returns None. Otherwise, returns a new instance of the NII class representing the reoriented image.

        Note:
        The nibabel axes codes describe the direction, not the origin, of axes. The direction "PIR+" corresponds to the origin "ASL".
        """
        # Note: nibabel axes codes describe the direction not origin of axes
        # direction PIR+ = origin ASL

        aff = self.affine
        ornt_fr = self.orientation_ornt
        arr = self.get_array()
        ornt_to = nio.axcodes2ornt(axcodes_to)
        ornt_trans = nio.ornt_transform(ornt_fr, ornt_to)
        if (ornt_fr == ornt_to).all():
            log.print("Image is already rotated to", axcodes_to,verbose=verbose)
            if inplace:
                return self
            return self.copy() # type: ignore
        arr = nio.apply_orientation(arr, ornt_trans)
        aff_trans = nio.inv_ornt_aff(ornt_trans, arr.shape)
        new_aff = np.matmul(aff, aff_trans)
        ### Reset origin ###
        flip = ornt_trans[:, 1]
        change = ((-flip) + 1) / 2  # 1 if flip else 0
        change = tuple(a * (s-1) for a, s in zip(change, self.shape, strict=False))
        new_aff[:3, 3] = nib.affines.apply_affine(aff,change) # type: ignore
        ######
        #if self.header is not None:
        #    self.header.set_sform(new_aff, code=1)
        new_img = arr, new_aff,self.header
        log.print("Image reoriented from", nio.ornt2axcodes(ornt_fr), "to", axcodes_to,verbose=verbose)
        if inplace:
            self.nii = new_img
            return self

        return self.copy(new_img) # type: ignore
    def reorient_(self:Self, axcodes_to: AX_CODES|None = ("P", "I", "R"), verbose:logging=False) -> Self:
        if axcodes_to is None:
            return self
        return self.reorient(axcodes_to=axcodes_to, verbose=verbose,inplace=True)


    def compute_crop(self,minimum: float=0, dist: float = 0, use_mm=False, other_crop:tuple[slice,...]|None=None, maximum_size:tuple[slice,...]|int|tuple[int,...]|None=None,)->tuple[slice,slice,slice]:
        """
        Computes the minimum slice that removes unused space from the image and returns the corresponding slice tuple along with the origin shift required for centroids.

        Args:
            minimum (int): The minimum value of the array (0 for MRI, -1024 for CT). Default value is 0.
            dist (int): The amount of padding to be added to the cropped image. Default value is 0.
            use_mm: dist will be mm instead of number of voxels
            other_crop (tuple[slice,...], optional): A tuple of slice objects representing the slice of an other image to be combined with the current slice. Default value is None.

        Returns:
            ex_slice: A tuple of slice objects that need to be applied to crop the image.
            origin_shift: A tuple of integers representing the shift required to obtain the centroids of the cropped image.

        Note:
            - The computed slice removes the unused space from the image based on the minimum value.
            - The padding is added to the computed slice.
            - If the computed slice reduces the array size to zero, a ValueError is raised.
            - If other_crop is not None, the computed slice is combined with the slice of another image to obtain a common region of interest.
            - Only None slice is supported for combining slices.
        """
        shp = self.shape
        zms = self.zoom

        d = np.around(dist / np.asarray(zms)).astype(int) if use_mm else (int(dist),int(dist),int(dist))
        array = self.get_array() #+ minimum
        msk_bin = np.zeros(array.shape,dtype=bool)
        #bool_arr[array<minimum] = 0
        msk_bin[array>minimum] = 1
        #msk_bin = np.asanyarray(bool_arr, dtype=bool)
        msk_bin[np.isnan(msk_bin)] = 0
        cor_msk = np.where(msk_bin > 0)
        if cor_msk[0].shape[0] == 0:
            raise ValueError(f'Array would be reduced to zero size; Before {self}; {self.unique()=}')
        c_min = [cor_msk[0].min(), cor_msk[1].min(), cor_msk[2].min()]
        c_max = [cor_msk[0].max(), cor_msk[1].max(), cor_msk[2].max()]
        x0 = max(0, c_min[0] - d[0])
        y0 = max(0, c_min[1] - d[1])
        z0 = max(0, c_min[2] - d[2])
        x1 = min(shp[0], c_max[0] + d[0])
        y1 = min(shp[1], c_max[1] + d[1])
        z1 = min(shp[2], c_max[2] + d[2])
        ex_slice = [slice(x0, x1+1), slice(y0, y1+1), slice(z0, z1+1)]

        if other_crop is not None:
            assert all((a.step is None) for a in other_crop), 'Only None slice is supported for combining x'
            ex_slice = [slice(max(a.start, b.start), min(a.stop, b.stop)) for a, b in zip(ex_slice, other_crop, strict=False)]

        if maximum_size is not None:
            if isinstance(maximum_size,int):
                maximum_size = (maximum_size,maximum_size,maximum_size)
            for i, min_w in enumerate(maximum_size):
                if isinstance(min_w,slice):
                    min_w = min_w.stop - min_w.start  # noqa: PLW2901
                curr_w =  ex_slice[i].stop - ex_slice[i].start
                dif = min_w - curr_w
                if min_w > 0:
                    new_start = ex_slice[i].start - floor(dif/2)
                    new_goal = ex_slice[i].stop + ceil(dif/2)
                    if new_goal > self.shape[i]:
                        new_start -= new_goal - self.shape[i]
                        new_goal = self.shape[i]
                    if new_start < 0:
                        new_goal -= new_start
                        new_start = 0
                    ex_slice[i] = slice(new_start,new_goal)


        #origin_shift = tuple([int(ex_slice[i].start) for i in range(len(ex_slice))])
        return tuple(ex_slice)# type: ignore

    def apply_center_crop(self, center_shape: tuple[int,int,int], verbose: bool = False):
        shp_x, shp_y, shp_z = self.shape
        crop_x, crop_y, crop_z = center_shape
        arr = self.get_array()

        if crop_x > shp_x or crop_y > shp_y or crop_z > shp_z:
            padding_ltrb = [
                ((crop_x - shp_x +1) // 2 if crop_x > shp_x else 0,(crop_x - shp_x) // 2 if crop_x > shp_x else 0),
                ((crop_y - shp_y +1) // 2 if crop_y > shp_y else 0,(crop_y - shp_y) // 2 if crop_y > shp_y else 0),
                ((crop_z - shp_z +1) // 2 if crop_z > shp_z else 0,(crop_z - shp_z) // 2 if crop_z > shp_z else 0),
            ]
            arr_padded = np.pad(arr, padding_ltrb, "constant", constant_values=0)  # PIL uses fill value 0
            log.print(f"Pad from {self.shape} to {arr_padded.shape}", verbose=verbose)
            shp_x, shp_y, shp_z = arr_padded.shape
            if crop_x == shp_x and crop_y == shp_y and crop_z == shp_z:
                return self.set_array(arr_padded)
        else:
            arr_padded = arr

        crop_rel_x = int(round((shp_x - crop_x) / 2.0))
        crop_rel_y = int(round((shp_y - crop_y) / 2.0))
        crop_rel_z = int(round((shp_z - crop_z) / 2.0))

        crop_slices = (slice(crop_rel_x, crop_rel_x + crop_x),slice(crop_rel_y, crop_rel_y + crop_y),slice(crop_rel_z, crop_rel_z + crop_z))
        arr_cropped = arr_padded[crop_slices]
        log.print(f"Center cropped from {arr_padded.shape} to {arr_cropped.shape}", verbose=verbose)
        shp_x, shp_y, shp_z = arr_cropped.shape
        assert crop_x == shp_x and crop_y == shp_y and crop_z == shp_z
        return self.set_array(arr_cropped)

    def apply_crop_slice(self,*args,**qargs):
        import warnings
        warnings.warn("apply_crop_slice id deprecated use apply_crop instead",stacklevel=5) #TODO remove in version 1.0
        return self.apply_crop(*args,**qargs)

    def apply_crop_slice_(self,*args,**qargs):
        import warnings
        warnings.warn("apply_crop_slice_ id deprecated use apply_crop_ instead",stacklevel=5) #TODO remove in version 1.0
        return self.apply_crop_(*args,**qargs)

    def apply_crop(self,ex_slice:tuple[slice,slice,slice]|Sequence[slice] , inplace=False):
        """
        The apply_crop_slice function applies a given slice to reduce the Nifti image volume. If a list of slices is provided, it computes the minimum volume of all slices and applies it.

        Args:
            ex_slice (tuple[slice,slice,slice] | list[tuple[slice,slice,slice]]): A tuple or a list of tuples, where each tuple represents a slice for each axis (x, y, z).
            inplace (bool, optional): If True, it applies the slice to the original image and returns it. If False, it returns a new NII object with the sliced image.
        Returns:
            NII: A new NII object containing the sliced image if inplace=False. Otherwise, it returns the original NII object after applying the slice.
        """        ''''''
        nii = self.nii.slicer[ex_slice] if ex_slice is not None else self.nii_abstract
        if inplace:
            self.nii = nii
            return self
        return self.copy(nii)

    def apply_crop_(self,ex_slice:tuple[slice,slice,slice]|Sequence[slice]):
        return self.apply_crop(ex_slice=ex_slice,inplace=True)

    def pad_to(self,target_shape:list[int]|tuple[int,int,int] | Self, mode:MODES="constant",crop=False,inplace = False):
        if isinstance(target_shape, NII):
            target_shape = target_shape.shape
        padding = []
        crop = []
        requires_crop = False
        for in_size, out_size in zip(self.shape[-3:], target_shape[-3:],strict=True):
            to_pad_size = max(0, out_size - in_size) / 2.0
            to_crop_size = -min(0, out_size - in_size) / 2.0
            padding.extend([(ceil(to_pad_size), floor(to_pad_size))])
            if to_crop_size == 0:
                crop.append(slice(None))
            else:
                end = -floor(to_crop_size)
                if end == 0:
                    end = None
                crop.append(slice(ceil(to_crop_size), end))
                requires_crop = True

        s = self
        if crop and requires_crop:
            s = s.apply_crop(tuple(crop),inplace=inplace)
        return s.apply_pad(padding,inplace=inplace,mode=mode)

    def apply_pad(self,padd:Sequence[tuple[int|None,int]],mode:MODES="constant",inplace = False):
        transform = np.eye(4, dtype=int)
        for i, (before,_) in enumerate(padd):
            #transform[i, i] = pad_slice.step if pad_slice.step is not None else 1
            transform[i, 3] = -before  if before is not None else 0
        affine = self.affine.dot(transform)
        arr = np.pad(self.get_array(),padd,mode=mode,constant_values=self.get_c_val()) # type: ignore
        nii:_unpacked_nii = (arr,affine,self.header)
        if inplace:
            self.nii = nii
            return self
        return self.copy(nii)

    def rescale_and_reorient(self, axcodes_to=None, voxel_spacing=(-1, -1, -1), verbose:logging=True, inplace=False,c_val:float|None=None,mode:MODES='nearest'):

        ## Resample and rotate and Save Tempfiles
        if axcodes_to is None:
            curr = self
            ornt_img = self.orientation
            axcodes_to = nio.ornt2axcodes(ornt_img)
        else:
            curr = self.reorient(axcodes_to=axcodes_to, verbose=verbose, inplace=inplace)
        return curr.rescale(voxel_spacing=voxel_spacing, verbose=verbose, inplace=inplace,c_val=c_val,mode=mode)

    def rescale_and_reorient_(self,axcodes_to=None, voxel_spacing=(-1, -1, -1),c_val:float|None=None,mode:MODES='nearest', verbose:logging=True):
        return self.rescale_and_reorient(axcodes_to=axcodes_to,voxel_spacing=voxel_spacing,c_val=c_val,mode=mode,verbose=verbose,inplace=True)

    def reorient_same_as(self, img_as: Nifti1Image | Self, verbose:logging=False, inplace=False) -> Self:
        axcodes_to: AX_CODES = nio.ornt2axcodes(nio.io_orientation(img_as.affine)) # type: ignore
        return self.reorient(axcodes_to=axcodes_to, verbose=verbose, inplace=inplace)
    def reorient_same_as_(self, img_as: Nifti1Image | Self, verbose:logging=False) -> Self:
        return self.reorient_same_as(img_as=img_as,verbose=verbose,inplace=True)
    def rescale(self, voxel_spacing=(1, 1, 1), c_val:float|None=None, verbose:logging=False, inplace=False,mode:MODES='nearest',align_corners:bool=False):
        """
        Rescales the NIfTI image to a new voxel spacing.

        Args:
            voxel_spacing (tuple[float, float, float] | float): The desired voxel spacing in millimeters (x, y, z). -1 is keep the voxel spacing.
                Defaults to (1, 1, 1).
            c_val (float | None, optional): The padding value. Defaults to None, meaning that the padding value will be
                inferred from the image data.
            verbose (bool, optional): Whether to print a message indicating that the image has been resampled. Defaults to
                False.
            inplace (bool, optional): Whether to modify the current object or return a new one. Defaults to False.
            mode (str, optional): One of the supported modes by scipy.ndimage.interpolation (e.g., "constant", "nearest",
                "reflect", "wrap"). See the documentation for more details. Defaults to "constant".
            align_corners (bool|default): If True or not set and seg==True. Aline corners for scaling. This prevents segmentation mask to shift in a direction.
        Returns:
            NII: A new NII object with the resampled image data.
        """
        if isinstance(voxel_spacing, (int,float)):
            voxel_spacing =(voxel_spacing,voxel_spacing,voxel_spacing)
        if voxel_spacing in ((-1, -1, -1), self.zoom):
            log.print(f"Image already resampled to voxel size {self.zoom}",verbose=verbose)
            return self.copy() if inplace else self

        c_val = self.get_c_val(c_val)
        # resample to new voxel spacing based on the current x-y-z-orientation
        aff = self.affine
        shp = self.shape
        zms = self.zoom
        order = 0 if self.seg else 3
        voxel_spacing = tuple([v if v != -1 else z for v,z in zip(voxel_spacing,zms,strict=True)])
        if voxel_spacing == self.zoom:
            log.print(f"Image already resampled to voxel size {self.zoom}",verbose=verbose)
            return self.copy() if inplace else self

        # Calculate new shape
        new_shp = tuple(np.rint([shp[i] * zms[i] / voxel_spacing[i] for i in range(len(voxel_spacing))]).astype(int))
        new_aff = nib.affines.rescale_affine(aff, shp, voxel_spacing, new_shp)  # type: ignore
        new_aff[:3, 3] = nib.affines.apply_affine(aff, [0, 0, 0])# type: ignore
        new_img = _resample_from_to(self, (new_shp, new_aff,voxel_spacing), order=order, mode=mode,align_corners=align_corners)
        log.print(f"Image resampled from {zms} to voxel size {voxel_spacing}",verbose=verbose)
        if inplace:
            self.nii = new_img
            return self
        return self.copy(new_img)

    def rescale_(self, voxel_spacing=(1, 1, 1), c_val:float|None=None, verbose:logging=False,mode:MODES='nearest'):
        return self.rescale( voxel_spacing=voxel_spacing, c_val=c_val, verbose=verbose,mode=mode, inplace=True)

    def resample_from_to(self, to_vox_map:Image_Reference|Has_Grid|tuple[SHAPE,AFFINE,ZOOMS], mode:MODES='nearest', c_val=None, inplace = False,verbose:logging=True,align_corners:bool=False):
        """self will be resampled in coordinate of given other image. Adheres to global space not to local pixel space
        Args:
            to_vox_map (Image_Reference|Proxy): If object, has attributes shape giving input voxel shape, and affine giving mapping of input voxels to output space. If length 2 sequence, elements are (shape, affine) with same meaning as above. The affine is a (4, 4) array-like.\n
            mode (str, optional): Points outside the boundaries of the input are filled according to the given mode ('constant', 'nearest', 'reflect' or 'wrap').Defaults to 'constant'.\n
            cval (float, optional): Value used for points outside the boundaries of the input if mode='nearest'. Defaults to 0.0.\n
            aline_corners (bool|default): If True or not set and seg==True. Aline corners for scaling. This prevents segmentation mask to shift in a direction.
            inplace (bool, optional): Defaults to False.

        Returns:
            NII:
        """        ''''''
        c_val = self.get_c_val(c_val)
        from TPTBox import POI
        if isinstance(to_vox_map,Has_Grid):
            mapping = to_vox_map
        else:
            mapping = to_vox_map if isinstance(to_vox_map, tuple) else to_nii_optional(to_vox_map, seg=self.seg, default=to_vox_map)
        assert mapping is not None
        log.print(f"resample_from_to: {self} to {mapping}",verbose=verbose)
        nii = _resample_from_to(self, mapping,order=0 if self.seg else 3, mode=mode,align_corners=align_corners)
        if inplace:
            self.nii = nii
            return self
        else:
<<<<<<< HEAD
            return self.copy(nii)
    def resample_from_to_(self, to_vox_map:Image_Reference|tuple[SHAPE,AFFINE,ZOOMS], mode='nearest', c_val:float|None=None,verbose:logging=True,aline_corners=False):
=======
            return NII(nii,self.seg,self.c_val)
    def resample_from_to_(self, to_vox_map:Image_Reference|Has_Grid|tuple[SHAPE,AFFINE,ZOOMS], mode:MODES='nearest', c_val:float|None=None,verbose:logging=True,aline_corners=False):
>>>>>>> c146e974
        return self.resample_from_to(to_vox_map,mode=mode,c_val=c_val,inplace=True,verbose=verbose,align_corners=aline_corners)

    def n4_bias_field_correction(
        self,
        threshold = 60,
        mask=None, # type: ignore
        shrink_factor=4,
        convergence=None,
        spline_param=200,
        verbose=False,
        weight_mask=None,
        crop=False,
        inplace=False
    ):
        """Runs a n4 bias field correction over the nifty

        Args:
            threshold (int, optional): If != 0, will mask the input based on the threshold. Defaults to 60.
            mask (_type_, optional): If threshold==0, this can be set to input a individual mask. If none, lets the algorithm automatically determine the mask. Defaults to None.
            shrink_factor (int, optional): _description_. Defaults to 4.
            convergence (dict, optional): _description_. Defaults to {"iters": [50, 50, 50, 50], "tol": 1e-07}.
            spline_param (int, optional): _description_. Defaults to 200.
            verbose (bool, optional): _description_. Defaults to False.
            weight_mask (_type_, optional): _description_. Defaults to None.
            crop (bool, optional): _description_. Defaults to False.
            inplace (bool, optional): _description_. Defaults to False.

        Returns:
            NII: The NII with bias field corrected image
        """
        if convergence is None:
            convergence = {"iters": [50, 50, 50, 50], "tol": 1e-07}
        assert self.seg is False, "n4 bias field correction on a segmentation does not make any sense"
        # install antspyx not ants!
        import ants
        import ants.utils.bias_correction as bc  # install antspyx not ants!
        from ants.utils.convert_nibabel import from_nibabel
        from scipy.ndimage import binary_dilation, generate_binary_structure
        dtype = self.dtype
        input_ants:ants.ANTsImage = from_nibabel(nib.nifti1.Nifti1Image(self.get_array(),self.affine))
        if threshold != 0:
            mask_arr = self.get_array()
            mask_arr[mask_arr < threshold] = 0
            mask_arr[mask_arr != 0] = 1
            mask_arr = mask_arr.astype(np.uint8)
            struct = generate_binary_structure(3, 3)
            mask_arr = binary_dilation(mask_arr.copy(), structure=struct, iterations=3)
            mask_arr = mask_arr.astype(np.uint8)
            mask:ants.ANTsImage = from_nibabel(nib.nifti1.Nifti1Image(mask_arr,self.affine))#self.set_array(mask,verbose=False).nii
            mask = mask.set_spacing(input_ants.spacing) # type: ignore
        out = bc.n4_bias_field_correction(
            input_ants,
            mask=mask,
            shrink_factor=shrink_factor,
            convergence=convergence,
            spline_param=spline_param,
            verbose=verbose,
            weight_mask=weight_mask,

        )


        out_nib:Nifti1Image = out.to_nibabel()
        if crop:
            # Crop to regions that had a normalization applied. Removes a lot of dead space
            dif = NII((input_ants - out).to_nibabel())
            dif_arr = dif.get_array()
            dif_arr[dif_arr != 0] = 1
            dif.set_array_(dif_arr,verbose=verbose)
            ex_slice = dif.compute_crop()
            out_nib:Nifti1Image = out_nib.slicer[ex_slice]

        if inplace:
            self.nii = out_nib
            self.set_dtype_(dtype)
            return self
        return self.copy(out_nib).set_dtype_(dtype)

    def n4_bias_field_correction_(self,threshold = 60,mask=None,shrink_factor=4,convergence=None,spline_param=200,verbose=False,weight_mask=None,crop=False):
        if convergence is None:
            convergence = {"iters": [50, 50, 50, 50], "tol": 1e-07}
        return self.n4_bias_field_correction(mask=mask,shrink_factor=shrink_factor,convergence=convergence,spline_param=spline_param,verbose=verbose,weight_mask=weight_mask,crop=crop,inplace=True,threshold = threshold)

    def normalize_to_range_(self, min_value: int = 0, max_value: int = 1500, verbose:logging=True):
        assert not self.seg
        mi, ma = self.min(), self.max()
        self += -mi + min_value  # min = 0
        self_dtype = self.dtype
        max_value2 = ma
        if max_value2 > max_value:
            self *= max_value / max_value2
            self.set_dtype_(self_dtype)
        log.print(f"Shifted from range {mi, ma} to range {self.min(), self.max()}", verbose=verbose)

    def match_histograms(self, reference:Image_Reference,c_val = 0,inplace=False):
        ref_nii = to_nii(reference)
        assert ref_nii.seg is False
        assert self.seg is False
        c_val = self.get_c_val(c_val)
        if c_val <= -999:
            raise ValueError('match_histograms only functions on MRI, which have a minimum 0.')

        from skimage.exposure import match_histograms as ski_match_histograms
        img_arr = self.get_array()
        matched = ski_match_histograms(img_arr, ref_nii.get_array())
        matched[matched <= c_val] = c_val
        return self.set_array(matched, inplace=inplace,verbose=False)

    def match_histograms_(self, reference:Image_Reference,c_val = 0):
        return self.match_histograms(reference,c_val = c_val,inplace=True)

    def smooth_gaussian(self, sigma:float|list[float]|tuple[float],truncate:float=4.0,nth_derivative=0,inplace=False):
        assert self.seg is False, "You really want to smooth a segmentation?"
        from scipy.ndimage import gaussian_filter
        arr = gaussian_filter(self.get_array(), sigma, order=nth_derivative,cval=self.get_c_val(), truncate=truncate)# radius=None, axes=None
        return self.set_array(arr,inplace,verbose=False)

    def smooth_gaussian_(self, sigma:float|list[float]|tuple[float],truncate=4.0,nth_derivative=0):
        return self.smooth_gaussian(sigma=sigma,truncate=truncate,nth_derivative=nth_derivative,inplace=True)

    def to_ants(self):
        try:
            import ants
        except Exception:
            log.print_error()
            log.on_fail("run 'pip install antspyx' to install deepali")
            raise
        return ants.from_nibabel(self.nii)

    def to_simpleITK(self):
        from TPTBox.core.sitk_utils import nii_to_sitk
        return nii_to_sitk(self)

    def to_deepali(self,align_corners: bool = True,dtype=None,device = "cuda"):
        import torch
        try:
            from deepali.data import Image as deepaliImage  # type: ignore
        except Exception:
            log.print_error()
            log.on_fail("run 'pip install hf-deepali' to install deepali")
            raise
        dim = np.asarray(self.header["dim"])
        ndim = int(dim[0])
        # Image data array
        data = self.get_array()
        # Squeeze unused dimensions
        # https://github.com/InsightSoftwareConsortium/ITK/blob/3454d857dc46e4333ad1178be8c186547fba87ef/Modules/IO/NIFTI/src/itkNiftiImageIO.cxx#L1112-L1156
        intent_code = int(self.header["intent_code"]) # type: ignore
        if intent_code in (1005, 1006, 1007):
            # Vector or matrix valued image
            for realdim in range(4, 1, -1):
                if dim[realdim] > 1:
                    break
            else:
                realdim = 1
        elif intent_code == 1004:
            raise NotImplementedError("NII has an intent code of NIFTI_INTENT_GENMATRIX which is not yet implemented")
        else:
            # Scalar image
            realdim = ndim
            while realdim > 3 and dim[realdim] == 1:
                realdim -= 1
        data = np.reshape(data, data.shape[:realdim] + data.shape[5:])
        # Reverse order of axes
        data = np.transpose(data, axes=tuple(reversed(range(data.ndim))))
        grid = self.to_deepali_grid(align_corners=align_corners)
        # Add leading channel dimension
        if data.ndim == grid.ndim:
            data = np.expand_dims(data, 0)
        if data.dtype == np.uint16:
            data = data.astype(np.int32)
        elif data.dtype == np.uint32:
            data = data.astype(np.int64)
        grid = grid.align_corners_(align_corners)
        data = torch.Tensor(data)
        #if len(torch.Tensor(data)) == 3:
        #   data = data.unsqueeze(0)
        return deepaliImage(data, grid, dtype=dtype, device=device)  # type: ignore

    def erode_msk(self, n_pixel: int = 5, labels: LABEL_REFERENCE = None, connectivity: int = 3, inplace=False,verbose:logging=True,border_value=0, use_crop=True):
        """
        Erodes the binary segmentation mask by the specified number of voxels.

        Args:
            mm (int, optional): The number of voxels to erode the mask by. Defaults to 5.
            labels (LABEL_REFERENCE, optional): Labels that should be dilated. If None, will erode all labels (not including zero!)
            connectivity (int, optional): Elements up to a squared distance of connectivity from the center are considered neighbors. connectivity may range from 1 (no diagonal elements are neighbors) to rank (all elements are neighbors).
            inplace (bool, optional): Whether to modify the mask in place or return a new object. Defaults to False.
            verbose (bool, optional): Whether to print a message indicating that the mask was eroded. Defaults to True.
            use_crop: speed up computation by cropping and un-cropping the segmentation. Minor overhead if the segmentation fills most of the image
        Returns:
            NII: The eroded mask.

        Notes:
            The method uses binary erosion with a 3D structuring element to erode the mask by the specified number of voxels.

        """
        log.print("erode mask",end='\r',verbose=verbose)
        if use_crop:
            try:
                crop = (self if labels is None else self.extract_label(labels)).compute_crop(dist=1)
            except ValueError:
                return self if inplace else self.copy()

            msk_i_data_org = self.get_seg_array()
            msk_i_data = msk_i_data_org[crop]
        else:
            msk_i_data = self.get_seg_array()
        labels = self.unique() if labels is None else labels
        out = np_erode_msk(msk_i_data, label_ref=labels, mm=n_pixel, connectivity=connectivity,border_value=border_value)
        out = out.astype(self.dtype)
        log.print("Mask eroded by", n_pixel, "voxels",verbose=verbose)

        if use_crop:
            msk_i_data_org[crop] = out
            out = msk_i_data_org
        return self.set_array(out,inplace=inplace)

    def erode_msk_(self, n_pixel:int = 5, labels: LABEL_REFERENCE = None, connectivity: int=3, verbose:logging=True,border_value=0,use_crop=True):
        return self.erode_msk(n_pixel=n_pixel, labels=labels, connectivity=connectivity, inplace=True, verbose=verbose,border_value=border_value,use_crop=use_crop)

    def dilate_msk(self, n_pixel: int = 5, labels: LABEL_REFERENCE = None, connectivity: int = 3, mask: Self | None = None, inplace=False, verbose:logging=True,use_crop=True):
        """
        Dilates the binary segmentation mask by the specified number of voxels.

        Args:
            n_pixel (int, optional): The number of voxels to dilate the mask by. Defaults to 5.
            labels (list[int], optional): Labels that should be dilated. If None, will dilate all labels (not including zero!)
            connectivity (int, optional): Elements up to a squared distance of connectivity from the center are considered neighbors. connectivity may range from 1 (no diagonal elements are neighbors) to rank (all elements are neighbors).
            mask (NII, optional): If set, after each iteration, will zero out everything based on this mask
            inplace (bool, optional): Whether to modify the mask in place or return a new object. Defaults to False.
            verbose (bool, optional): Whether to print a message indicating that the mask was dilated. Defaults to True.
            use_crop: speed up computation by cropping and un-cropping the segmentation. Minor overhead if the segmentation fills most of the image
        Returns:
            NII: The dilated mask.

        Notes:
            The method uses binary dilation with a 3D structuring element to dilate the mask by the specified number of voxels.

        """
        log.print("dilate mask",end='\r',verbose=verbose)
        if labels is None:
            labels = self.unique()
        if use_crop:
            try:
                crop = (self if labels is None else self.extract_label(labels)).compute_crop(dist=1+n_pixel)
            except ValueError:
                return self if inplace else self.copy()
            msk_i_data_org = self.get_seg_array()
            msk_i_data = msk_i_data_org[crop]
        else:
            msk_i_data = self.get_seg_array()
        mask_ = mask.get_seg_array() if mask is not None else None
        out = np_dilate_msk(arr=msk_i_data, label_ref=labels, mm=n_pixel, mask=mask_, connectivity=connectivity)
        out = out.astype(self.dtype)
        log.print("Mask dilated by", n_pixel, "voxels",verbose=verbose)
        if use_crop:
            msk_i_data_org[crop] = out
            out = msk_i_data_org
        return self.set_array(out,inplace=inplace)

    def dilate_msk_(self, n_pixel:int = 5, labels: LABEL_REFERENCE = None, connectivity: int=3, mask: Self | None = None, verbose:logging=True,use_crop=True):
        return self.dilate_msk(n_pixel=n_pixel, labels=labels, connectivity=connectivity, mask=mask, inplace=True, verbose=verbose,use_crop=use_crop)


    def fill_holes(self, labels: LABEL_REFERENCE = None, slice_wise_dim: int | None = None, verbose:logging=False, inplace=False,use_crop=True):  # noqa: ARG002
        """Fills holes in segmentation

        Args:
            labels (LABEL_REFERENCE, optional): Labels that the hole-filling should be applied to. If none, applies on all labels found in arr. Defaults to None.
            verbose: whether to print which labels have been filled
            inplace (bool): Whether to modify the current NIfTI image object in place or create a new object with the mapped labels.
                Default is False.
            slice_wise_dim (int | None, optional): If the input is 3D, the specified dimension here cna be used for 2D slice-wise filling. Defaults to None.
            use_crop: speed up computation by cropping and un-cropping the segmentation. Minor overhead if the segmentation fills most of the image
        Returns:
            NII: If inplace is True, returns the current NIfTI image object with filled holes. Otherwise, returns a new NIfTI image object with filled holes.
        """
        if labels is None:
            labels = list(self.unique())
        if isinstance(labels, int):
            labels = [labels]

        if use_crop:
            try:
                crop = (self if labels is None else self.extract_label(labels)).compute_crop(dist=1)
            except ValueError:
                return self if inplace else self.copy()

            msk_i_data_org = self.get_seg_array()
            seg_arr = msk_i_data_org[crop]
        else:
            seg_arr = self.get_seg_array()

        #seg_arr = self.get_seg_array()
        filled = np_fill_holes(seg_arr, label_ref=labels, slice_wise_dim=slice_wise_dim)
        if use_crop:
            msk_i_data_org[crop] = filled
            filled = msk_i_data_org
        return self.set_array(filled,inplace=inplace)

    def fill_holes_(self, labels: LABEL_REFERENCE = None, slice_wise_dim: int | None = None, verbose:logging=True,use_crop=True):
        return self.fill_holes(labels, slice_wise_dim, verbose, inplace=True,use_crop=use_crop)

    def calc_convex_hull(
        self,
        axis: DIRECTIONS|None = "S",
        inplace: bool = False,
        verbose: bool = False
    ):
        """Calculates the convex hull of this segmentation nifty

        Args:
            axis (int | None, optional): If given axis, will calculate convex hull along that axis (remaining dimension must be at least 2). Defaults to None.
        """
        assert self.seg, "To calculate the convex hull, this must be a segmentation"
        axis_int = self.get_axis(axis) if axis is not None else None
        convex_hull_arr = np_calc_convex_hull(self.get_seg_array(), axis=axis_int, verbose=verbose)
        if inplace:
            return self.set_array_(convex_hull_arr)
        return self.set_array(convex_hull_arr)

    def calc_convex_hull_(self, axis: DIRECTIONS="S", verbose: bool = False,):
        return self.calc_convex_hull(axis=axis, inplace=True, verbose=verbose)


    def boundary_mask(self, threshold: float,inplace = False):
        """
        Calculate a boundary mask based on the input image.

        Parameters:
        - img (NII): The image used to create the boundary mask.
        - threshold(float): threshold

        Returns:
        NII: A segmentation of the boundary.


        This function takes a NII and generates a boundary mask by marking specific regions.
        The intensity of the image can be adjusted for CT scans by adding 1000. The boundary mask is created by initializing
        corner points and using an "infect" process to mark neighboring points. The boundary mask is initiated with
        zeros, and specific boundary points are set to 1. The "infect" function iteratively marks neighboring points in the mask.
        The process starts from the initial points and corner points of the image. The infection process continues until the
        infect_list is empty. The resulting boundary mask is modified by subtracting 1 from all non-zero values and setting
        the remaining zeros to 2. The sum of the boundary mask values is printed before returning the modified NII object.

        """
        return self.set_array(np_calc_boundary_mask(self.get_array(),threshold),inplace=inplace,verbose=False)

    def get_segmentation_connected_components(self, labels: int |list[int], connectivity: int = 3, transform_back_to_nii: bool = False, verbose: bool=False):
        """Calculates and returns the connected components of this segmentation NII

        Args:
            label (int): the label(s) of the connected components
            connectivity (int, optional): Connectivity for the connected components. Defaults to 3.
            transform_back_to_nii (bool): If True, will map the labels to nifty, not numpy arrays. Defaults to False.

        Returns:
            cc: dict[label, cc_idx, arr], cc_n: dict[label, int]
        """
        import warnings
        warnings.warn("get_segmentation_connected_components id deprecated",stacklevel=5) #TODO remove in version 1.0
        arr = self.get_seg_array()
        cc, cc_n = np_connected_components(arr, connectivity=connectivity, label_ref=labels, verbose=verbose)
        if transform_back_to_nii:
            cc = {i: self.set_array(k) for i,k in cc.items()}
        return cc, cc_n

    def get_connected_components(self, labels: int |list[int]=1, connectivity: int = 3, verbose: bool=False,inplace=False) -> Self:
        arr = self.get_seg_array()
        cc, _ = np_connected_components(arr, connectivity=connectivity, label_ref=labels, verbose=verbose)
        out = None

        for i,k in cc.items():
            if out is None:
                out = k
            else:
                out += i*k
        if out is None:
            return self if inplace else self
        return self.set_array(out,inplace=inplace)

    def filter_connected_components(self, labels: int |list[int]|None,min_volume:int|None=None,max_volume:int|None=None, max_count_component = None, connectivity: int = 3,removed_to_label=0):
        """
        Filter connected components in a segmentation array based on specified volume constraints.

        Parameters:
        labels (int | list[int]): The labels of the components to filter.
        min_volume (int | None): Minimum volume for a component to be retained. Components smaller than this will be removed.
        max_volume (int | None): Maximum volume for a component to be retained. Components larger than this will be removed.
        max_count_component (int | None): Maximum number of components to retain. Once this limit is reached, remaining components will be removed.
        connectivity (int): Connectivity criterion for defining connected components (default is 3).
        removed_to_label (int): Label to assign to removed components (default is 0).

        Returns:
        None
        """
        arr = self.get_seg_array()
        nii = self.get_largest_k_segmentation_connected_components(None,labels,connectivity=connectivity,return_original_labels=False)
        for k, idx in enumerate(nii.unique(),start=1):
            msk = nii.extract_label(idx)
            nii *=(-msk+1)
            s = msk.sum()
            #print(idx,k,s)
            if min_volume is not None and s < min_volume:
                arr[msk.get_array()!=0] = removed_to_label
                arr[nii.get_array()!=0] = removed_to_label # set all future to 0
                break
            if max_volume is not None and s>max_volume:
                arr[msk.get_array()==1] = removed_to_label
            if max_count_component is not None and k == max_count_component:
                arr[nii.get_array()!=0] = removed_to_label # set all future to 0
                break
        #print("Finish")
        return self.set_array(arr)
    def get_segmentation_connected_components_center_of_mass(self, label: int, connectivity: int = 3, sort_by_axis: int | None = None):
        """Calculates the center of mass of the different connected components of a given label in an array

        Args:
            label (int): the label of the connected components
            connectivity (int, optional): Connectivity for the connected components. Defaults to 3.
            sort_by_axis (int | None, optional): If not none, will sort the center of mass list by this axis values. Defaults to None.

        Returns:
            _type_: _description_
        """
        arr = self.get_seg_array()
        return np_get_connected_components_center_of_mass(arr, label=label, connectivity=connectivity, sort_by_axis=sort_by_axis)


    def get_largest_k_segmentation_connected_components(self, k: int | None, labels: int | list[int] | None = None, connectivity: int = 1, return_original_labels: bool = True):
        """Finds the largest k connected components in a given array (does NOT work with zero as label!)

        Args:
            arr (np.ndarray): input array
            k (int | None): finds the k-largest components. If k is None, will find all connected components and still sort them by size
            labels (int | list[int] | None, optional): Labels that the algorithm should be applied to. If none, applies on all labels found in this NII. Defaults to None.
            return_original_labels (bool): If set to False, will label the components from 1 to k. Defaults to True
        """
        return self.set_array(np_get_largest_k_connected_components(self.get_seg_array(), k=k, label_ref=labels, connectivity=connectivity, return_original_labels=return_original_labels))

    def compute_surface_mask(self, connectivity: int, dilated_surface: bool = False):
        """ Removes everything but surface voxels

        Args:
            connectivity (int): Connectivity for surface calculation
            dilated_surface (bool): If False, will return msk - eroded mask. If true, will return dilated msk - msk
        """
        return self.set_array(np_compute_surface(self.get_seg_array(), connectivity=connectivity, dilated_surface=dilated_surface))


    def compute_surface_points(self, connectivity: int, dilated_surface: bool = False):
        surface = self.compute_surface_mask(connectivity, dilated_surface)
        return np_point_coordinates(surface) # type: ignore


    def get_segmentation_difference_to(self, mask_gt: Self, ignore_background_tp: bool = False) -> Self:
        """Calculates an NII that represents the segmentation difference between self and given groundtruth mask

        Args:
            mask_groundtruth (Self): The ground truth mask. Must match in orientation, zoom, and shape

        Returns:
            NII: Difference NII (1: FN, 2: TP, 3: FP, 4: Wrong label)
        """
        if self.orientation != mask_gt.orientation:
            mask_gt = mask_gt.reorient_same_as(self)

        self.assert_affine(zoom=mask_gt.zoom, shape=mask_gt.shape)
        arr = self.get_seg_array()
        gt = mask_gt.get_seg_array()
        diff_arr = arr.copy() * 0
        # TP
        diff_arr[gt == arr] = 2
        # FN
        diff_arr[(gt != 0) & (arr == 0)] = 1
        # FP
        diff_arr[(gt == 0) & (arr != 0)] = 3
        # Wrong label
        diff_arr[(diff_arr == 0) & (gt != arr)] = 4

        if ignore_background_tp:
            diff_arr[(gt == 0) & (arr == 0)] = 0

        return self.set_array(diff_arr)

    def get_overlapping_labels_to(
        self,
        mask_other: Self
    ) -> list[tuple[int, int]]:
        """Calculates the pairs of labels that are overlapping in at least one voxel (fast)

        Args:
            mask_other (NII): The array to be compared with.

        Returns:
            list[tuple[int, int]]: List of tuples of labels that overlap in at least one voxel. First label in the tuple is Self NII, the second is of the mask_other
        """
        assert self.seg and mask_other.seg
        return np_calc_overlapping_labels(self.get_seg_array(), mask_other.get_seg_array())


    def map_labels(self, label_map:LABEL_MAP , verbose:logging=True, inplace=False):
        """
        Maps labels in the given NIfTI image according to the label_map dictionary.
        Args:
            label_map (dict): A dictionary that maps the original label values (str or int) to the new label values (int).
                For example, `{"T1": 1, 2: 3, 4: 5}` will map the original labels "T1", 2, and 4 to the new labels 1, 3, and 5, respectively.
            verbose (bool): Whether to print the label mapping and the number of labels reassigned. Default is True.
            inplace (bool): Whether to modify the current NIfTI image object in place or create a new object with the mapped labels.
                Default is False.

        Returns:
            If inplace is True, returns the current NIfTI image object with mapped labels. Otherwise, returns a new NIfTI image object with mapped labels.
        """
        data_orig = self.get_seg_array()
        labels_before = [v for v in np_unique(data_orig) if v > 0]
        # enforce keys to be str to support both str and int
        label_map_ = {
            (v_name2idx[k] if k in v_name2idx else int(k)): (
                v_name2idx[v] if v in v_name2idx else (0 if v is None else int(v))
            )
            for k, v in label_map.items()
        }
        log.print("label_map_ =", label_map_, verbose=verbose)
        data = np_map_labels(data_orig, label_map_)
        labels_after = [v for v in np_unique(data) if v > 0]
        log.print(
                "N =",
                len(label_map_),
                "labels reassigned, before labels: ",
                labels_before,
                " after: ",
                labels_after,verbose=verbose
            )
        nii = data.astype(np.uint16), self.affine, self.header
        if inplace:
            self.nii = nii
            return self
        return self.copy(nii)

    def map_labels_(self, label_map: LABEL_MAP, verbose:logging=True):
        return self.map_labels(label_map,verbose=verbose,inplace=True)
    def copy(self, nib:Nifti1Image|_unpacked_nii|None = None):
        if nib is None:
            nib = (self.get_array(), self.affine.copy(), self.header.copy())
        return NII((self.get_array(), self.affine.copy(), self.header.copy()),seg=self.seg,c_val = self.c_val,info = self.info)

    def clone(self):
        return self.copy()
    @secure_save
    def save(self,file:str|Path,make_parents=True,verbose:logging=True, dtype = None):
        if make_parents:
            Path(file).parent.mkdir(exist_ok=True,parents=True)
        arr = self.get_array()
        out = Nifti1Image(arr, self.affine,self.header)#,dtype=arr.dtype)
        if dtype is not None:
            out.set_data_dtype(dtype)
        elif self.seg:
            if arr.max()<256:
                out.set_data_dtype(np.uint8)
            elif arr.max()<65536:
                out.set_data_dtype(np.uint16)
            else:
                out.set_data_dtype(np.int32)
        if out.header["qform_code"] == 0: #NIFTI_XFORM_UNKNOWN Will cause an error for some rounding of the affine in ITKSnap ...
            # 1 means Scanner coordinate system
            # 2 means align (to something) coordinate system
            out.header["qform_code"] = 2 if self.seg else 1

        nib.save(out, file) #type: ignore
        log.print(f"Save {file} as {out.get_data_dtype()}",verbose=verbose,ltype=Log_Type.SAVE)

    @secure_save
    def save_nrrd(self:Self, file: str | Path|bids_files.BIDS_FILE,make_parents=True,verbose:logging=True,**args):
        """
        Save an NII object to an NRRD file.

        Args:
            nii_obj (NII): The NII object to be saved.
            path (str | Path): The file path where the NRRD file will be saved.

        Raises:
            ImportError: If the `pynrrd` package is not installed.
            ValueError: If the affine matrix is invalid or incompatible.
        """
        try:
            import nrrd
        except ModuleNotFoundError:
            raise ImportError("The `pynrrd` package is required but not installed. Install it with `pip install pynrrd`." ) from None
        if isinstance(file, bids_files.BIDS_FILE):
            file = file.file['nrrd']
        if not str(file).endswith(".nrrd"):
            file = str(file)+".nrrd"
        if make_parents:
            Path(file).parent.mkdir(exist_ok=True,parents=True)
        _header = {}
        #if self.orientation not in [("L","P","S")]: #,("R","P","S"),("R","A","S"),("L","A","S")
        #    _header = {"ref_orientation": "".join(self.orientation)}
        #    self = self.reorient(("P","L","S"))  # Convert to LAS-SimpleITK  # noqa: PLW0642
        # Slicer only allows LPS and flip of L and P axis
        ori = "left-posterior-superior"# "-".join([_dirction_name_itksnap_dict[i] for i in self.orientation])

        data = self.get_array()
        affine = self.affine.copy()
        affine[0] *=-1
        affine[1] *=-1
        # Extract header fields from the affine matrix
        n = affine.shape[0] - 1
        space_directions = affine[:n, :n]
        space_origin = affine[:n, n]
        _header["kinds"]= ['domain'] * n if "kinds" not in self.info else self.info["kinds"]
        header = {
            'type': str(data.dtype),
            'dimension': n,
            'space': ori,
            'sizes': data.shape,#(data.shape[1],data.shape[0],data.shape[2]),
            'space directions': space_directions.tolist(),
            'space origin': space_origin,
            'endian': 'little',
            'encoding': 'gzip',
            **_header,**self.info
        }
        if "Segmentation_ConversionParameters" in header:
            del header["Segmentation_ConversionParameters"]
        # Save NRRD file

        log.print(f"Saveing {file}",verbose=verbose,ltype=Log_Type.SAVE,end='\r')
        nrrd.write(file, data=data, header=header,**args)
        log.print(f"Save {file} as {header['type']}",verbose=verbose,ltype=Log_Type.SAVE)

    def __str__(self) -> str:
        return f"{super().__str__()}, seg={self.seg}" # type: ignore
    def __repr__(self)-> str:
        return self.__str__()
    def __array__(self,dtype=None):
            self._unpack()
            if dtype is None:
                return self._arr
            else:
                return self._arr.astype(dtype, copy=False)
    def __array_wrap__(self, array):
        if array.shape != self.shape:
            raise SyntaxError(f"Function call induce a shape change of nii image. Before {self.shape} after {array.shape}.")
        return self.set_array(array)
    def __getitem__(self, key)-> Any:
        if isinstance(key,Sequence):
            from types import EllipsisType

            if all(isinstance(k, (slice,EllipsisType)) for k in key):
                #if all(k.step is not None and k.step == 1 for k in key):
                #    raise NotImplementedError(f"Slicing is not implemented. Attempted {key}")
                if len(key)!= len(self.shape) or Ellipsis in key:
                    raise ValueError(f"Number slices must have exact number of slices like in dimension. Attempted: {key} - Shape {self.shape}")
                return self.apply_crop(key) # type: ignore
            elif  all(isinstance(k, int) for k in key):
                if len(key)!= len(self.shape):
                    raise ValueError(f"Number ints must have exact number of slices like in dimension. Attempted: {key} - Shape {self.shape}")
                self._unpack()
                return self._arr.__getitem__(key)
            else:
                self._unpack()
                return self._arr.__getitem__(key)
                #raise TypeError("Invalid argument type:", (key))
        elif isinstance(key,self.__class__):
            return self.get_array()[key.get_array()==1]
        elif isinstance(key,np.ndarray):
            return self.get_array()[key]
        else:
            raise TypeError("Invalid argument type:", type(key))
    def __setitem__(self, key,value):
        if isinstance(key,self.__class__):
            key = key.get_array()==1
        self._unpack()
        self._arr[key] = value


    @classmethod
    def suppress_dtype_change_printout_in_set_array(cls, value=True):
        global suppress_dtype_change_printout_in_set_array  # noqa: PLW0603
        suppress_dtype_change_printout_in_set_array = value
    def is_intersecting_vertical(self, b: Self, min_overlap=40) -> bool:
        '''
        Test if the image intersect in global space.
        assumes same Rotation
        TODO: Testing
        '''

        #warnings.warn('is_intersecting is untested use get_intersecting_volume instead')
        x1 = self.affine.dot([0, 0, 0, 1])[:3] # type: ignore
        x2 = self.affine.dot((*self.shape, 1))[:3]# type: ignore
        y1 = b.affine.dot([0, 0, 0, 1])[:3]# type: ignore
        y2 = b.affine.dot((*b.shape, 1))[:3]# type: ignore
        max_v = max(x1[2],x2[2])- min_overlap
        min_v = min(x1[2],x2[2])+ min_overlap
        if min_v < y1[2] < max_v:
            return True
        if min_v < y2[2] < max_v:
            return True

        max_v = max(y1[2],y2[2])- min_overlap
        min_v = min(y1[2],y2[2])+ min_overlap
        if min_v < x1[2] < max_v:
            return True
        return min_v < x2[2] < max_v

    def get_intersecting_volume(self, b: Self) -> bool:
        '''
        computes intersecting volume
        '''
        b = b.copy() # type: ignore
        b.nii = Nifti1Image(b.get_array()*0+1,affine=b.affine)
        b.seg = True
        b.set_dtype_(np.uint8)
        b = b.resample_from_to(self,c_val=0,verbose=False) # type: ignore
        return b.get_array().sum()

    def extract_label(self,label:int|Location|Sequence[int]|Sequence[Location], keep_label=False,inplace=False):
        '''If this NII is a segmentation you can single out one label with [0,1].'''
        seg_arr = self.get_seg_array()

        if isinstance(label, Sequence):
            label = [l.value if isinstance(l,Enum) else l for l in label]
            if 1 not in label:
                seg_arr[seg_arr == 1] = 0
            for l in label:
                seg_arr[seg_arr == l] = 1
            seg_arr[seg_arr != 1] = 0
        else:
            if isinstance(label,Location):
                label = label.value
            if isinstance(label,str):
                label = int(label)

            assert label != 0, 'Zero label does not make sens. This is the background'
            seg_arr[seg_arr != label] = 0
            seg_arr[seg_arr == label] = 1
        if keep_label:
            seg_arr = seg_arr * self.get_seg_array()
        return self.set_array(seg_arr,inplace=inplace)
    def extract_label_(self,label:int|Location|Sequence[int]|Sequence[Location], keep_label=False):
        return self.extract_label(label,keep_label,inplace=True)
    def remove_labels(self,*label:int|Location|Sequence[int]|Sequence[Location], inplace=False, verbose:logging=True):
        '''If this NII is a segmentation you can single out one label.'''
        assert label != 0, 'Zero label does not make sens.  This is the background'
        seg_arr = self.get_seg_array()
        for l in label:
            if isinstance(l, list):
                for g in l:
                    seg_arr[seg_arr == g] = 0
            else:
                seg_arr[seg_arr == l] = 0
        return self.set_array(seg_arr,inplace=inplace, verbose=verbose)
    def remove_labels_(self,label:int|Location|Sequence[int]|Sequence[Location], verbose:logging=True):
        return self.remove_labels(label,inplace=True,verbose=verbose)
    def apply_mask(self,mask:Self, inplace=False):
        assert mask.shape == self.shape, f"[def apply_mask] Mask and Shape are not equal: \nMask - {mask},\nSelf - {self})"
        seg_arr = mask.get_seg_array()
        seg_arr[seg_arr != 0] = 1
        arr = self.get_array()
        return self.set_array(arr*seg_arr,inplace=inplace)

    def unique(self,verbose:logging=False):
        '''Returns all integer labels WITHOUT 0. Must be performed only on a segmentation nii'''
        out = np_unique_withoutzero(self.get_seg_array())
        log.print(out,verbose=verbose)
        return out

    def volumes(self, include_zero: bool = False) -> dict[int, int]:
        '''Returns a dict stating how many pixels are present for each label'''
        return np_volume(self.get_seg_array(), include_zero=include_zero)

    def center_of_masses(self) -> dict[int, COORDINATE]:
        '''Returns a dict stating the center of mass for each present label (not including zero!)'''
        return np_center_of_mass(self.get_seg_array())




def to_nii_optional(img_bids: Image_Reference|None, seg=False, default=None) -> NII | None:
    if img_bids is None:
        return default
    try:
        return to_nii(img_bids,seg=seg)
    except ValueError:
        return default
    except KeyError:
        return default


def to_nii(img_bids: Image_Reference, seg=False) -> NII:
    if isinstance(img_bids, Path):
        img_bids = str(img_bids)
    if isinstance(img_bids, NII):
        return img_bids.copy()
    elif isinstance(img_bids, bids_files.BIDS_FILE):
        return img_bids.open_nii()

    elif isinstance(img_bids, str):
        ending = img_bids.split(".")[-1]
        if ending in ("mha",):
            import SimpleITK as sitk  # noqa: N813
            img = sitk.ReadImage(img_bids)
            from TPTBox.core.sitk_utils import sitk_to_nii
            return sitk_to_nii(img,seg)
        if ending in ("nrrd",):
            return NII.load_nrrd(img_bids,seg=seg)
        return NII(nib.load(img_bids), seg) #type: ignore
    elif isinstance(img_bids, Nifti1Image):
        return NII(img_bids, seg)
    else:
        raise TypeError(img_bids)

def to_nii_seg(img: Image_Reference) -> NII:
    return to_nii(img,seg=True)

def to_nii_interpolateable(i_img:Interpolateable_Image_Reference) -> NII:

    if isinstance(i_img,tuple):
        img, seg = i_img
        return to_nii(img,seg=seg)
    elif isinstance(i_img, NII):
        return i_img
    elif isinstance(i_img, bids_files.BIDS_FILE):
        return i_img.open_nii()
    else:
<<<<<<< HEAD
        raise TypeError("to_nii_interpolateable",i_img)
=======
        raise TypeError("to_nii_interpolateable",i_img)


def _resample_from_to(
    from_img:NII,
    to_img:tuple[SHAPE,AFFINE,ZOOMS]|Has_Grid,
    order=3,
    mode:MODES="nearest",
    align_corners:bool|Sentinel=Sentinel()  # noqa: B008
):
    import numpy.linalg as npl
    import scipy.ndimage as scipy_img
    from nibabel.affines import AffineError, to_matvec
    from nibabel.imageclasses import spatial_axes_first

    # This check requires `shape` attribute of image
    if not spatial_axes_first(from_img.nii):
        raise ValueError(f"Cannot predict position of spatial axes for Image type {type(from_img)}")
    if isinstance(to_img,tuple):
        to_shape, to_affine, zoom_to = to_img
    else:
        assert to_img.affine is not None
        assert to_img.zoom is not None
        to_shape:SHAPE = to_img.shape
        to_affine:AFFINE = to_img.affine
        zoom_to = np.array(to_img.zoom)
    from_n_dim = len(from_img.shape)
    if from_n_dim < 3:
        raise AffineError("from_img must be at least 3D")
    if (isinstance(align_corners,Sentinel) and order == 0) or align_corners:
        # https://discuss.pytorch.org/t/what-we-should-use-align-corners-false/22663/6
        # https://discuss.pytorch.org/uploads/default/original/2X/6/6a242715685b8192f07c93a57a1d053b8add97bf.png
        # Simulate align_corner=True, by manipulating the affine
        # Updated to matrix:
        # make the output by one voxel larger
        # z_new = z * num_pixel/(num_pixel+1)
        to_affine_new = to_affine.copy()
        num_pixel = np.array(to_shape)
        zoom_new = zoom_to*num_pixel/(1+num_pixel)
        rotation_zoom = to_affine[:3, :3]
        to_affine_new[:3, :3] = rotation_zoom / np.array(zoom_to)*zoom_new
        ## Shift origin to corner
        corner = np.array([-0.5,-0.5,-0.5,0])
        to_affine_new[:,3] -=to_affine_new@corner
        # Update from matrix
        # z_new = z * num_pixel/(num_pixel+1)
        zoom_from = np.array(from_img.zoom)
        from_affine_new = from_img.affine.copy()
        num_pixel = np.array(from_img.shape)
        zoom_new = zoom_from*num_pixel/(1+num_pixel)
        rotation_zoom = from_img.affine[:3, :3]
        from_affine_new[:3, :3] = rotation_zoom / np.array(zoom_from)*zoom_new
        ## Shift origin to corner
        from_affine_new[:,3] -=from_affine_new@corner

        a_to_affine = nip.adapt_affine(to_affine_new, len(to_shape))
        a_from_affine = nip.adapt_affine(from_affine_new, from_n_dim)
    else:
        a_to_affine = nip.adapt_affine(to_affine, len(to_shape))
        a_from_affine = nip.adapt_affine(from_img.affine, from_n_dim)
    to_vox2from_vox = npl.inv(a_from_affine).dot(a_to_affine)
    rzs, trans = to_matvec(to_vox2from_vox)

    data = scipy_img.affine_transform(from_img.get_array(), rzs, trans, to_shape, order=order, mode=mode, cval=from_img.get_c_val()) # type: ignore
    return data, to_affine, from_img.header
>>>>>>> c146e974
<|MERGE_RESOLUTION|>--- conflicted
+++ resolved
@@ -13,11 +13,8 @@
 from nibabel import Nifti1Header, Nifti1Image  # type: ignore
 from typing_extensions import Self
 
-<<<<<<< HEAD
 from TPTBox.core.internal.nii_help import _resample_from_to, secure_save
-=======
 from TPTBox.core.nii_poi_abstract import Has_Grid
->>>>>>> c146e974
 from TPTBox.core.nii_wrapper_math import NII_Math
 from TPTBox.core.np_utils import (
     np_calc_boundary_mask,
@@ -47,6 +44,7 @@
     DIRECTIONS,
     LABEL_MAP,
     LABEL_REFERENCE,
+    MODES,
     SHAPE,
     ZOOMS,
     Location,
@@ -59,7 +57,7 @@
 
 if TYPE_CHECKING:
     from TPTBox import POI
-MODES = Literal["constant", "nearest", "reflect", "wrap"]
+
 _unpacked_nii = tuple[np.ndarray, AFFINE, nib.nifti1.Nifti1Header]
 _formatwarning = warnings.formatwarning
 
@@ -848,13 +846,8 @@
             self.nii = nii
             return self
         else:
-<<<<<<< HEAD
             return self.copy(nii)
-    def resample_from_to_(self, to_vox_map:Image_Reference|tuple[SHAPE,AFFINE,ZOOMS], mode='nearest', c_val:float|None=None,verbose:logging=True,aline_corners=False):
-=======
-            return NII(nii,self.seg,self.c_val)
     def resample_from_to_(self, to_vox_map:Image_Reference|Has_Grid|tuple[SHAPE,AFFINE,ZOOMS], mode:MODES='nearest', c_val:float|None=None,verbose:logging=True,aline_corners=False):
->>>>>>> c146e974
         return self.resample_from_to(to_vox_map,mode=mode,c_val=c_val,inplace=True,verbose=verbose,align_corners=aline_corners)
 
     def n4_bias_field_correction(
@@ -1681,72 +1674,4 @@
     elif isinstance(i_img, bids_files.BIDS_FILE):
         return i_img.open_nii()
     else:
-<<<<<<< HEAD
-        raise TypeError("to_nii_interpolateable",i_img)
-=======
-        raise TypeError("to_nii_interpolateable",i_img)
-
-
-def _resample_from_to(
-    from_img:NII,
-    to_img:tuple[SHAPE,AFFINE,ZOOMS]|Has_Grid,
-    order=3,
-    mode:MODES="nearest",
-    align_corners:bool|Sentinel=Sentinel()  # noqa: B008
-):
-    import numpy.linalg as npl
-    import scipy.ndimage as scipy_img
-    from nibabel.affines import AffineError, to_matvec
-    from nibabel.imageclasses import spatial_axes_first
-
-    # This check requires `shape` attribute of image
-    if not spatial_axes_first(from_img.nii):
-        raise ValueError(f"Cannot predict position of spatial axes for Image type {type(from_img)}")
-    if isinstance(to_img,tuple):
-        to_shape, to_affine, zoom_to = to_img
-    else:
-        assert to_img.affine is not None
-        assert to_img.zoom is not None
-        to_shape:SHAPE = to_img.shape
-        to_affine:AFFINE = to_img.affine
-        zoom_to = np.array(to_img.zoom)
-    from_n_dim = len(from_img.shape)
-    if from_n_dim < 3:
-        raise AffineError("from_img must be at least 3D")
-    if (isinstance(align_corners,Sentinel) and order == 0) or align_corners:
-        # https://discuss.pytorch.org/t/what-we-should-use-align-corners-false/22663/6
-        # https://discuss.pytorch.org/uploads/default/original/2X/6/6a242715685b8192f07c93a57a1d053b8add97bf.png
-        # Simulate align_corner=True, by manipulating the affine
-        # Updated to matrix:
-        # make the output by one voxel larger
-        # z_new = z * num_pixel/(num_pixel+1)
-        to_affine_new = to_affine.copy()
-        num_pixel = np.array(to_shape)
-        zoom_new = zoom_to*num_pixel/(1+num_pixel)
-        rotation_zoom = to_affine[:3, :3]
-        to_affine_new[:3, :3] = rotation_zoom / np.array(zoom_to)*zoom_new
-        ## Shift origin to corner
-        corner = np.array([-0.5,-0.5,-0.5,0])
-        to_affine_new[:,3] -=to_affine_new@corner
-        # Update from matrix
-        # z_new = z * num_pixel/(num_pixel+1)
-        zoom_from = np.array(from_img.zoom)
-        from_affine_new = from_img.affine.copy()
-        num_pixel = np.array(from_img.shape)
-        zoom_new = zoom_from*num_pixel/(1+num_pixel)
-        rotation_zoom = from_img.affine[:3, :3]
-        from_affine_new[:3, :3] = rotation_zoom / np.array(zoom_from)*zoom_new
-        ## Shift origin to corner
-        from_affine_new[:,3] -=from_affine_new@corner
-
-        a_to_affine = nip.adapt_affine(to_affine_new, len(to_shape))
-        a_from_affine = nip.adapt_affine(from_affine_new, from_n_dim)
-    else:
-        a_to_affine = nip.adapt_affine(to_affine, len(to_shape))
-        a_from_affine = nip.adapt_affine(from_img.affine, from_n_dim)
-    to_vox2from_vox = npl.inv(a_from_affine).dot(a_to_affine)
-    rzs, trans = to_matvec(to_vox2from_vox)
-
-    data = scipy_img.affine_transform(from_img.get_array(), rzs, trans, to_shape, order=order, mode=mode, cval=from_img.get_c_val()) # type: ignore
-    return data, to_affine, from_img.header
->>>>>>> c146e974
+        raise TypeError("to_nii_interpolateable",i_img)