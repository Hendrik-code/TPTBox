--- conflicted
+++ resolved
@@ -1153,11 +1153,7 @@
             NII: The smoothed NII object.
         """
         assert self.seg, "You cannot use this on a non-segmentation NII"
-<<<<<<< HEAD
         log.print("smooth_gaussian_labelwise",verbose=verbose)
-        smoothed = np_smooth_gaussian_labelwise(self.get_seg_array(), label_to_smooth=label_to_smooth, sigma=sigma, radius=radius, truncate=truncate, boundary_mode=boundary_mode, dilate_prior=dilate_prior, dilate_connectivity=dilate_connectivity,smooth_background=smooth_background,)
-        return self.set_array(smoothed,inplace,verbose=False)
-=======
         smoothed = np_smooth_gaussian_labelwise(
             self.get_seg_array(),
             label_to_smooth=label_to_smooth,
@@ -1172,7 +1168,6 @@
             dilate_channelwise=dilate_channelwise,
         )
         return self.set_array(smoothed, inplace, verbose=False)
->>>>>>> 27b76e2a
 
     def smooth_gaussian_labelwise_(
         self,
