--- conflicted
+++ resolved
@@ -1107,13 +1107,9 @@
         log.print("erode mask",end='\r',verbose=verbose)
         msk_i_data = self.get_seg_array()
         labels = self.unique() if labels is None else labels
-<<<<<<< HEAD
-        out = np_erode_msk(msk_i_data, label_ref=labels, n_pixel=n_pixel, connectivity=connectivity,border_value=border_value, use_crop=use_crop)
-=======
         if isinstance(ignore_direction,str):
             ignore_direction = self.get_axis(ignore_direction)
-        out = np_erode_msk(msk_i_data, label_ref=labels, mm=n_pixel, connectivity=connectivity,border_value=border_value,ignore_axis=ignore_direction)
->>>>>>> 8e4e6af8
+        out = np_erode_msk(msk_i_data, label_ref=labels, n_pixel=n_pixel, connectivity=connectivity,border_value=border_value,ignore_axis=ignore_direction, use_crop=use_crop)
         out = out.astype(self.dtype)
         log.print("Mask eroded by", n_pixel, "voxels",verbose=verbose)
         return self.set_array(out,inplace=inplace)
@@ -1145,13 +1141,9 @@
             labels = self.unique()
         msk_i_data = self.get_seg_array()
         mask_ = mask.get_seg_array() if mask is not None else None
-<<<<<<< HEAD
-        out = np_dilate_msk(arr=msk_i_data, label_ref=labels, n_pixel=n_pixel, mask=mask_, connectivity=connectivity, use_crop=use_crop)
-=======
         if isinstance(ignore_direction,str):
             ignore_direction = self.get_axis(ignore_direction)
-        out = np_dilate_msk(arr=msk_i_data, label_ref=labels, mm=n_pixel, mask=mask_, connectivity=connectivity,ignore_axis=ignore_direction)
->>>>>>> 8e4e6af8
+        out = np_dilate_msk(arr=msk_i_data, label_ref=labels, n_pixel=n_pixel, mask=mask_, connectivity=connectivity,ignore_axis=ignore_direction, use_crop=use_crop)
         out = out.astype(self.dtype)
         log.print("Mask dilated by", n_pixel, "voxels",verbose=verbose)
         return self.set_array(out,inplace=inplace)
