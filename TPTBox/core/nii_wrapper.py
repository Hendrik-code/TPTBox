import traceback
import warnings
from collections.abc import Sequence
from enum import Enum
from math import ceil, floor
from pathlib import Path
from typing import TYPE_CHECKING, Any, Literal, TypeVar

import nibabel as nib
import nibabel.orientations as nio
import nibabel.processing as nip
import numpy as np
from nibabel import Nifti1Header, Nifti1Image  # type: ignore
from typing_extensions import Self

from TPTBox.core.nii_wrapper_math import NII_Math
from TPTBox.core.np_utils import (
    np_calc_boundary_mask,
    np_calc_convex_hull,
    np_calc_overlapping_labels,
    np_center_of_mass,
    np_connected_components,
    np_dilate_msk,
    np_erode_msk,
    np_fill_holes,
    np_get_connected_components_center_of_mass,
    np_get_largest_k_connected_components,
    np_map_labels,
    np_unique,
    np_unique_withoutzero,
    np_volume,
)
from TPTBox.core.vert_constants import COORDINATE
from TPTBox.logger.log_file import Log_Type

from . import bids_files
from .vert_constants import (
    AFFINE,
    AX_CODES,
    DIRECTIONS,
    LABEL_MAP,
<<<<<<< HEAD
=======
    LABEL_REFERENCE,
    ORIGIN,
    ROTATION,
>>>>>>> d6420d17
    SHAPE,
    ZOOMS,
    Location,
    Sentinel,
    log,
    logging,
    v_name2idx,
)

_unpacked_nii = tuple[np.ndarray, AFFINE, nib.nifti1.Nifti1Header]
_formatwarning = warnings.formatwarning
if TYPE_CHECKING:
    pass


def formatwarning_tb(*args, **kwargs):
    s = "####################################\n"
    s += _formatwarning(*args, **kwargs)
    tb = traceback.format_stack()[:-3]
    s += "".join(tb[:-1])
    s += "####################################\n"
    return s


_dtyp_max = {"int8": 128, "uint8": 256, "int16": 32768, "uint16": 65536}

warnings.formatwarning = formatwarning_tb

N = TypeVar("N", bound="NII")
Image_Reference = bids_files.BIDS_FILE | Nifti1Image | Path | str | N
Interpolateable_Image_Reference = (
    bids_files.BIDS_FILE
    | tuple[Nifti1Image, bool]
    | tuple[Path, bool]
    | tuple[str, bool]
    | N
)

Proxy = tuple[tuple[int, int, int], np.ndarray]
suppress_dtype_change_printout_in_set_array = False
# fmt: off

class NII(NII_Math):
    """
    The `NII` class represents a NIfTI image and provides various methods for manipulating and analyzing NIfTI images. It supports loading and saving NIfTI images, rescaling and reorienting images, applying operations on segmentation masks, and more.

    Example Usage:
    ```python
    # Create an instance of NII class
    nii = NII(nib.load('image.nii.gz'))

    # Get the shape of the image
    shape = nii.shape

    # Rescale the image to a new voxel spacing
    rescaled = nii.rescale(voxel_spacing=(1, 1, 1))

    # Reorient the image to a new orientation
    reoriented = nii.reorient(axcodes_to=("P", "I", "R"))

    # Apply a segmentation mask to the image
    masked = nii.apply_mask(mask)

    # Save the image to a new file
    nii.save('output.nii.gz')
    ```

    Main functionalities:
    - Loading and saving NIfTI images
    - Rescaling and reorienting images
    - Applying operations on segmentation masks

    Methods:
    - `load`: Loads a NIfTI image from a file
    - `load_bids`: Loads a NIfTI image from a BIDS file
    - `shape`: Returns the shape of the image
    - `dtype`: Returns the data type of the image
    - `header`: Returns the header of the image
    - `affine`: Returns the affine transformation matrix of the image
    - `orientation`: Returns the orientation of the image
    - `zoom`: Returns the voxel sizes of the image
    - `origin`: Returns the origin of the image
    - `rotation`: Returns the rotation matrix of the image
    - `reorient`: Reorients the image to a new orientation
    - `rescale`: Rescales the image to a new voxel spacing
    - `apply_mask`: Applies a segmentation mask to the image
    - `save`: Saves the image to a file

    Fields:
    - `nii`: The NIfTI image object
    - `seg`: A flag indicating whether the image is a segmentation mask
    - `c_val`: The default value for the segmentation mask

    Note: This class assumes that the input NIfTI images are in the NIfTI-1 format.
    """
    def __init__(self, nii: Nifti1Image|_unpacked_nii, seg=False,c_val=None, desc:str|None=None) -> None:
        assert nii is not None
        self.__divergent = False
        self._checked_dtype = False
        self.nii = nii
        self.seg:bool = seg
        self.c_val:float|None=c_val # default c_vale if seg is None
        self.__min = None
        self.set_description(desc)


    @classmethod
    def load(cls, path: Image_Reference, seg, c_val=None):
        nii= to_nii(path,seg)
        nii.c_val = c_val
        return nii
        #return NII(nib.load(path), seg, c_val) #type: ignore
    @classmethod
    def load_bids(cls, nii_bids: bids_files.BIDS_FILE):
        if "nii" in nii_bids.file:
            path = nii_bids.file['nii']
            nifty = nib.load(path)
        elif "nii.gz" in nii_bids.file:
            path = nii_bids.file['nii.gz']
            nifty = nib.load(path)
        else:
            import SimpleITK as sitk  # noqa: N813

            from TPTBox.core.sitk_utils import sitk_to_nib
            for f in nii_bids.file:
                try:
                    img = sitk.ReadImage(nii_bids.file[f])
                    nifty =  sitk_to_nib(img)
                except Exception:
                    pass
                break
        if nii_bids.get_interpolation_order() == 0:
            seg = True
            c_val=0
        else:
            seg = False
            c_val = -1024 if "ct" in nii_bids.format.lower() else 0
        return NII(nifty,seg,c_val) # type: ignore
    def _unpack(self):
        if self.__unpacked:
            return
        if self.seg:
            m = np.max(self.nii.dataobj)
            if m<256:
                dtype = np.uint8
            elif m<65536:
                dtype = np.uint16
            else:
                dtype = np.int32
            self._arr = np.asanyarray(self.nii.dataobj, dtype=self.nii.dataobj.dtype).astype(dtype).copy()
            self._checked_dtype = True
        elif not self._checked_dtype:
            # if the maximum is lager than the dtype, we use float.
            self._checked_dtype = True
            dtype = str(self.dtype)
            if dtype not in _dtyp_max:
                self._arr = np.asanyarray(self.nii.dataobj, dtype=self.nii.dataobj.dtype).copy() #type: ignore
            else:
                m = np.max(self.nii.dataobj)
                if m > _dtyp_max[dtype]:
                    self._arr = self.nii.get_fdata()
                else:
                    self._arr = np.asanyarray(self.nii.dataobj, dtype=self.nii.dataobj.dtype).copy() #type: ignore
        else:
            self._arr = np.asanyarray(self.nii.dataobj, dtype=self.nii.dataobj.dtype).copy() #type: ignore

        self._aff = self.nii.affine
        self._header:Nifti1Header = self.nii.header # type: ignore
        self.__unpacked = True
    @property
    def nii_abstract(self) -> Nifti1Image|_unpacked_nii:
        if self.__unpacked:
            return self._arr,self.affine,self.header
        return self._nii

    @property
    def nii(self) -> Nifti1Image:
        if self.__divergent:
            self._nii = Nifti1Image(self._arr,self.affine,self.header)
            if self.dtype == self._arr.dtype: #type: ignore
                nii = Nifti1Image(self._arr,self.affine,self.header)
            else:
                if not suppress_dtype_change_printout_in_set_array:
                    log.print(f"'set_array' with different dtype: from {self.dtype} to {self._arr.dtype}",verbose=True) #type: ignore
                nii2 = Nifti1Image(self._arr,self.affine,self.header)
                nii2.set_data_dtype(self._arr.dtype)
                nii = Nifti1Image(self._arr,nii2.affine,nii2.header) # type: ignore
            if all(a is None for a in self.header.get_slope_inter()):
                nii.header.set_slope_inter(1,self.get_c_val()) # type: ignore
            self._nii = nii
            self.__divergent = False
        return self._nii
    @nii.setter
    def nii(self,nii:Nifti1Image|_unpacked_nii):
        if isinstance(nii,tuple):
            assert len(nii) == 3
            self.__divergent = True
            self.__unpacked = True
            arr, aff, header = nii
            self._arr = arr
            self._aff = aff
            header = header.copy()
            header.set_sform(aff, code='aligned')
            header.set_qform(aff, code='unknown')
            header.set_data_dtype(arr.dtype)
            rotation_zoom = aff[:3, :3]
            zoom = np.sqrt(np.sum(rotation_zoom * rotation_zoom, axis=0))
            header.set_zooms(zoom)
            self._header = header
            self._checked_dtype = True
        else:
            self.__unpacked = False
            self.__divergent = False
            self._nii = nii

    @property
    def shape(self) -> tuple[int, int, int]:
        if self.__unpacked:
            return tuple(self._arr.shape) # type: ignore
        return self.nii.shape # type: ignore
    @property
    def dtype(self)->type:
        if self.__unpacked:
            return self._arr.dtype
        return self.nii.dataobj.dtype #type: ignore
    @property
    def header(self) -> Nifti1Header:
        if self.__unpacked:
            return self._header
        return self.nii.header  # type: ignore
    @property
    def affine(self) -> np.ndarray:
        if self.__unpacked:
            return self._aff
        return self.nii.affine

    @affine.setter
    def affine(self,affine:np.ndarray):
        self._unpack()
        self.__divergent = True

        self._aff = affine
    @property
    def orientation(self) -> AX_CODES:
        ort = nio.io_orientation(self.affine)
        return nio.ornt2axcodes(ort) # type: ignore

    @property
    def zoom(self) -> ZOOMS:
        rotation_zoom = self.affine[:3, :3]
        zoom = np.sqrt(np.sum(rotation_zoom * rotation_zoom, axis=0)) if self.__divergent else self.header.get_zooms()

        z = tuple(np.round(zoom,7))
        assert len(z) == 3
        return z # type: ignore
    @property
    def origin(self) -> tuple[float, float, float]:
        z = tuple(np.round(self.affine[:3,3],7))
        assert len(z) == 3
        return z # type: ignore
    @origin.setter
    def origin(self,x:tuple[float, float, float]):
        self._unpack()
        affine = self._aff
        affine[:3,3] = np.array(x)
        self._aff = affine
    @property
    def rotation(self)->np.ndarray:
        rotation_zoom = self.affine[:3, :3]
        zoom = np.array(self.zoom)
        rotation = rotation_zoom / zoom
        return rotation


    @orientation.setter
    def orientation(self, value: AX_CODES):
        self.reorient_(value, verbose=False)

    @property
    def orientation_ornt(self):
        return nio.io_orientation(self.affine)

    def set_description(self,v:str|None):
        if v is None:
            self.header['descrip'] = "seg" if self.seg else "img"
        else:
            self.header['descrip'] = v

    def get_c_val(self,default=None):
        if self.seg:
            return 0
        if self.c_val is not None:
            return self.c_val
        if default is not None:
            return default
        if self.__min is None:
            self.__min = self.min()
        return self.__min

    def get_seg_array(self) -> np.ndarray:
        if not self.seg:
            warnings.warn(
                "requested a segmentation array, but NII is not set as a segmentation", UserWarning, stacklevel=5
            )
        self._unpack()
        return self._arr.copy() #type: ignore
    def get_array(self) -> np.ndarray:
        if self.seg:
            return self.get_seg_array()
        self._unpack()
        return self._arr.copy()
    def set_array(self,arr:np.ndarray, inplace=False,verbose:logging=False)-> Self:  # noqa: ARG002
        """Creates a NII where the array is replaces with the input array.

        Note: This function works "Out-of-place" by default, like all other methods.

        Args:
            arr (np.ndarray): _description_
            inplace (bool, optional): _description_. Defaults to False.

        Returns:
            self
        """
        if arr.dtype == bool:
            arr = arr.astype(np.uint8)
        if arr.dtype == np.float16:
            arr = arr.astype(np.float32)
        if self.seg and isinstance(arr, (np.floating, float)):
            arr = arr.astype(np.int32)
        #if self.dtype == arr.dtype: #type: ignore
        nii:_unpacked_nii = (arr,self.affine,self.header)
        #else:
        #    if not suppress_dtype_change_printout_in_set_array:
        #        log.print(f"'set_array' with different dtype: from {self.nii.dataobj.dtype} to {arr.dtype}",verbose=verbose) #type: ignore
        #    nii2 = Nifti1Image(self.get_array(),self.affine,self.header)
        #    nii2.set_data_dtype(arr.dtype)
        #    nii = (arr,nii2.affine,nii2.header) # type: ignore
        #if all(a is None for a in self.header.get_slope_inter()):
        #    nii.header.set_slope_inter(1,self.get_c_val()) # type: ignore
        if inplace:
            self.nii = nii
            return self
        else:
            return NII(nii,self.seg) # type: ignore

    def set_array_(self,arr:np.ndarray,verbose:logging=True):
        return self.set_array(arr,inplace=True,verbose=verbose)
    def set_dtype_(self,dtype:type|Literal['smallest_int'] = np.float32):
        if dtype == "smallest_int":
            arr = self.get_array()
            if arr.max()<128:
                dtype = np.int8
            elif arr.max()<32768:
                dtype = np.int16
            else:
                dtype = np.int32

        self.nii.set_data_dtype(dtype)
        if self.nii.get_data_dtype() != self.dtype: #type: ignore
            self.nii = Nifti1Image(self.get_array().astype(dtype),self.affine,self.header)

        return self

    def global_to_local(self, x: COORDINATE):
        a = self.rotation.T @ (np.array(x) - self.origin) / np.array(self.zoom)
        return tuple(round(float(v), 7) for v in a)

    def local_to_global(self, x:  COORDINATE):
        a = self.rotation @ (np.array(x) * np.array(self.zoom)) + self.origin
        return tuple(round(float(v), 7) for v in a)

    def reorient(self:Self, axcodes_to: AX_CODES = ("P", "I", "R"), verbose:logging=False, inplace=False)-> Self:
        """
        Reorients the input Nifti image to the desired orientation, specified by the axis codes.

        Args:
            axcodes_to (tuple): A tuple of three strings representing the desired axis codes. Default value is ("P", "I", "R").
            verbose (bool): If True, prints a message indicating the orientation change. Default value is False.
            inplace (bool): If True, modifies the input image in place. Default value is False.

        Returns:
            If inplace is True, returns None. Otherwise, returns a new instance of the NII class representing the reoriented image.

        Note:
        The nibabel axes codes describe the direction, not the origin, of axes. The direction "PIR+" corresponds to the origin "ASL".
        """
        # Note: nibabel axes codes describe the direction not origin of axes
        # direction PIR+ = origin ASL

        aff = self.affine
        ornt_fr = self.orientation_ornt
        arr = self.get_array()
        ornt_to = nio.axcodes2ornt(axcodes_to)
        ornt_trans = nio.ornt_transform(ornt_fr, ornt_to)
        if (ornt_fr == ornt_to).all():
            log.print("Image is already rotated to", axcodes_to,verbose=verbose)
            if inplace:
                return self
            return self.copy()
        arr = nio.apply_orientation(arr, ornt_trans)
        aff_trans = nio.inv_ornt_aff(ornt_trans, arr.shape)
        new_aff = np.matmul(aff, aff_trans)
        ### Reset origin ###
        flip = ornt_trans[:, 1]
        change = ((-flip) + 1) / 2  # 1 if flip else 0
        change = tuple(a * (s-1) for a, s in zip(change, self.shape, strict=False))
        new_aff[:3, 3] = nib.affines.apply_affine(aff,change) # type: ignore
        ######
        new_img = arr, new_aff,self.header
        log.print("Image reoriented from", nio.ornt2axcodes(ornt_fr), "to", axcodes_to,verbose=verbose)
        if inplace:
            self.nii = new_img
            return self

        return NII(new_img, self.seg) # type: ignore
    def reorient_(self:Self, axcodes_to: AX_CODES|None = ("P", "I", "R"), verbose:logging=False) -> Self:
        if axcodes_to is None:
            return self
        return self.reorient(axcodes_to=axcodes_to, verbose=verbose,inplace=True)

    def compute_crop_slice(self,**qargs):
        import warnings
        warnings.warn("compute_crop_slice id deprecated use compute_crop instead",stacklevel=5) #TODO remove in version 1.0
        return self.compute_crop(**qargs)

    def compute_crop(self,minimum: float=0, dist: float = 0, other_crop:tuple[slice,...]|None=None, maximum_size:tuple[slice,...]|int|tuple[int,...]|None=None)->tuple[slice,slice,slice]:
        """
        Computes the minimum slice that removes unused space from the image and returns the corresponding slice tuple along with the origin shift required for centroids.

        Args:
            minimum (int): The minimum value of the array (0 for MRI, -1024 for CT). Default value is 0.
            dist (int): The amount of padding to be added to the cropped image. Default value is 0.
            other_crop (tuple[slice,...], optional): A tuple of slice objects representing the slice of an other image to be combined with the current slice. Default value is None.

        Returns:
            ex_slice: A tuple of slice objects that need to be applied to crop the image.
            origin_shift: A tuple of integers representing the shift required to obtain the centroids of the cropped image.

        Note:
            - The computed slice removes the unused space from the image based on the minimum value.
            - The padding is added to the computed slice.
            - If the computed slice reduces the array size to zero, a ValueError is raised.
            - If other_crop is not None, the computed slice is combined with the slice of another image to obtain a common region of interest.
            - Only None slice is supported for combining slices.
        """
        shp = self.shape
        zms = self.zoom
        d = np.around(dist / np.asarray(zms)).astype(int)
        array = self.get_array() #+ minimum
        msk_bin = np.zeros(array.shape,dtype=bool)
        #bool_arr[array<minimum] = 0
        msk_bin[array>minimum] = 1
        #msk_bin = np.asanyarray(bool_arr, dtype=bool)
        msk_bin[np.isnan(msk_bin)] = 0
        cor_msk = np.where(msk_bin > 0)
        if cor_msk[0].shape[0] == 0:
            raise ValueError('Array would be reduced to zero size')
        c_min = [cor_msk[0].min(), cor_msk[1].min(), cor_msk[2].min()]
        c_max = [cor_msk[0].max(), cor_msk[1].max(), cor_msk[2].max()]
        x0 = max(0, c_min[0] - d[0])
        y0 = max(0, c_min[1] - d[1])
        z0 = max(0, c_min[2] - d[2])
        x1 = min(shp[0], c_max[0] + d[0])
        y1 = min(shp[1], c_max[1] + d[1])
        z1 = min(shp[2], c_max[2] + d[2])
        ex_slice = [slice(x0, x1+1), slice(y0, y1+1), slice(z0, z1+1)]

        if other_crop is not None:
            assert all((a.step is None) for a in other_crop), 'Only None slice is supported for combining x'
            ex_slice = [slice(max(a.start, b.start), min(a.stop, b.stop)) for a, b in zip(ex_slice, other_crop, strict=False)]

        if maximum_size is not None:
            if isinstance(maximum_size,int):
                maximum_size = (maximum_size,maximum_size,maximum_size)
            for i, min_w in enumerate(maximum_size):
                if isinstance(min_w,slice):
                    min_w = min_w.stop - min_w.start  # noqa: PLW2901
                curr_w =  ex_slice[i].stop - ex_slice[i].start
                dif = min_w - curr_w
                if min_w > 0:
                    new_start = ex_slice[i].start - floor(dif/2)
                    new_goal = ex_slice[i].stop + ceil(dif/2)
                    if new_goal > self.shape[i]:
                        new_start -= new_goal - self.shape[i]
                        new_goal = self.shape[i]
                    if new_start < 0:
                        new_goal -= new_start
                        new_start = 0
                    ex_slice[i] = slice(new_start,new_goal)


        #origin_shift = tuple([int(ex_slice[i].start) for i in range(len(ex_slice))])
        return tuple(ex_slice)# type: ignore

    def apply_center_crop(self, center_shape: tuple[int,int,int], verbose: bool = False):
        shp_x, shp_y, shp_z = self.shape
        crop_x, crop_y, crop_z = center_shape
        arr = self.get_array()

        if crop_x > shp_x or crop_y > shp_y or crop_z > shp_z:
            padding_ltrb = [
                ((crop_x - shp_x +1) // 2 if crop_x > shp_x else 0,(crop_x - shp_x) // 2 if crop_x > shp_x else 0),
                ((crop_y - shp_y +1) // 2 if crop_y > shp_y else 0,(crop_y - shp_y) // 2 if crop_y > shp_y else 0),
                ((crop_z - shp_z +1) // 2 if crop_z > shp_z else 0,(crop_z - shp_z) // 2 if crop_z > shp_z else 0),
            ]
            arr_padded = np.pad(arr, padding_ltrb, "constant", constant_values=0)  # PIL uses fill value 0
            log.print(f"Pad from {self.shape} to {arr_padded.shape}", verbose=verbose)
            shp_x, shp_y, shp_z = arr_padded.shape
            if crop_x == shp_x and crop_y == shp_y and crop_z == shp_z:
                return self.set_array(arr_padded)
        else:
            arr_padded = arr

        crop_rel_x = int(round((shp_x - crop_x) / 2.0))
        crop_rel_y = int(round((shp_y - crop_y) / 2.0))
        crop_rel_z = int(round((shp_z - crop_z) / 2.0))

        crop_slices = (slice(crop_rel_x, crop_rel_x + crop_x),slice(crop_rel_y, crop_rel_y + crop_y),slice(crop_rel_z, crop_rel_z + crop_z))
        arr_cropped = arr_padded[crop_slices]
        log.print(f"Centercropped from {arr_padded.shape} to {arr_cropped.shape}", verbose=verbose)
        shp_x, shp_y, shp_z = arr_cropped.shape
        assert crop_x == shp_x and crop_y == shp_y and crop_z == shp_z
        return self.set_array(arr_cropped)

    def apply_crop_slice(self,*args,**qargs):
        import warnings
        warnings.warn("apply_crop_slice id deprecated use apply_crop instead",stacklevel=5) #TODO remove in version 1.0
        return self.apply_crop(*args,**qargs)

    def apply_crop_slice_(self,*args,**qargs):
        import warnings
        warnings.warn("apply_crop_slice_ id deprecated use apply_crop_ instead",stacklevel=5) #TODO remove in version 1.0
        return self.apply_crop_(*args,**qargs)

    def apply_crop(self,ex_slice:tuple[slice,slice,slice]|Sequence[slice] , inplace=False):
        """
        The apply_crop_slice function applies a given slice to reduce the Nifti image volume. If a list of slices is provided, it computes the minimum volume of all slices and applies it.

        Args:
            ex_slice (tuple[slice,slice,slice] | list[tuple[slice,slice,slice]]): A tuple or a list of tuples, where each tuple represents a slice for each axis (x, y, z).
            inplace (bool, optional): If True, it applies the slice to the original image and returns it. If False, it returns a new NII object with the sliced image.
        Returns:
            NII: A new NII object containing the sliced image if inplace=False. Otherwise, it returns the original NII object after applying the slice.
        """        ''''''
        nii = self.nii.slicer[ex_slice] if ex_slice is not None else self.nii_abstract
        if inplace:
            self.nii = nii
            return self
        return self.copy(nii)

    def apply_crop_(self,ex_slice:tuple[slice,slice,slice]|Sequence[slice]):
        return self.apply_crop(ex_slice=ex_slice,inplace=True)

    def pad_to(self,target_shape:list[int]|tuple[int,int,int] | Self, mode="constant",crop=False,inplace = False):
        if isinstance(target_shape, NII):
            target_shape = target_shape.shape
        padding = []
        crop = []
        requires_crop = False
        for in_size, out_size in zip(self.shape[-3:], target_shape[-3:],strict=True):
            to_pad_size = max(0, out_size - in_size) / 2.0
            to_crop_size = -min(0, out_size - in_size) / 2.0
            padding.extend([(ceil(to_pad_size), floor(to_pad_size))])
            if to_crop_size == 0:
                crop.append(slice(None))
            else:
                end = -floor(to_crop_size)
                if end == 0:
                    end = None
                crop.append(slice(ceil(to_crop_size), end))
                requires_crop = True

        s = self
        if crop and requires_crop:
            s = s.apply_crop(tuple(crop),inplace=inplace)
        return s.apply_pad(padding,inplace=inplace,mode=mode)

    def apply_pad(self,padd:Sequence[tuple[int|None,int]],mode="constant",inplace = False):
        transform = np.eye(4, dtype=int)
        for i, (before,_) in enumerate(padd):
            #transform[i, i] = pad_slice.step if pad_slice.step is not None else 1
            transform[i, 3] = -before  if before is not None else 0
        affine = self.affine.dot(transform)
        arr = np.pad(self.get_array(),padd,mode=mode,constant_values=self.get_c_val()) # type: ignore
        nii:_unpacked_nii = (arr,affine,self.header)
        if inplace:
            self.nii = nii
            return self
        return self.copy(nii)

    def rescale_and_reorient(self, axcodes_to=None, voxel_spacing=(-1, -1, -1), verbose:logging=True, inplace=False,c_val:float|None=None,mode='constant'):

        ## Resample and rotate and Save Tempfiles
        if axcodes_to is None:
            curr = self
            ornt_img = self.orientation
            axcodes_to = nio.ornt2axcodes(ornt_img)
        else:
            curr = self.reorient(axcodes_to=axcodes_to, verbose=verbose, inplace=inplace)
        return curr.rescale(voxel_spacing=voxel_spacing, verbose=verbose, inplace=inplace,c_val=c_val,mode=mode)

    def rescale_and_reorient_(self,axcodes_to=None, voxel_spacing=(-1, -1, -1),c_val:float|None=None,mode='constant', verbose:logging=True):
        return self.rescale_and_reorient(axcodes_to=axcodes_to,voxel_spacing=voxel_spacing,c_val=c_val,mode=mode,verbose=verbose,inplace=True)

    def reorient_same_as(self, img_as: Nifti1Image | Self, verbose:logging=False, inplace=False) -> Self:
        axcodes_to: AX_CODES = nio.ornt2axcodes(nio.io_orientation(img_as.affine)) # type: ignore
        return self.reorient(axcodes_to=axcodes_to, verbose=verbose, inplace=inplace)
    def reorient_same_as_(self, img_as: Nifti1Image | Self, verbose:logging=False) -> Self:
        return self.reorient_same_as(img_as=img_as,verbose=verbose,inplace=True)
    def rescale(self, voxel_spacing=(1, 1, 1), c_val:float|None=None, verbose:logging=False, inplace=False,mode='constant',align_corners:bool=False):
        """
        Rescales the NIfTI image to a new voxel spacing.

        Args:
            voxel_spacing (tuple[float, float, float]): The desired voxel spacing in millimeters (x, y, z). -1 is keep the voxel spacing.
                Defaults to (1, 1, 1).
            c_val (float | None, optional): The padding value. Defaults to None, meaning that the padding value will be
                inferred from the image data.
            verbose (bool, optional): Whether to print a message indicating that the image has been resampled. Defaults to
                False.
            inplace (bool, optional): Whether to modify the current object or return a new one. Defaults to False.
            mode (str, optional): One of the supported modes by scipy.ndimage.interpolation (e.g., "constant", "nearest",
                "reflect", "wrap"). See the documentation for more details. Defaults to "constant".
            align_corners (bool|default): If True or not set and seg==True. Aline corners for scaling. This prevents segmentation mask to shift in a direction.
        Returns:
            NII: A new NII object with the resampled image data.
        """
        if voxel_spacing in ((-1, -1, -1), self.zoom):
            log.print(f"Image already resampled to voxel size {self.zoom}",verbose=verbose)
            return self.copy() if inplace else self

        c_val = self.get_c_val(c_val)
        # resample to new voxel spacing based on the current x-y-z-orientation
        aff = self.affine
        shp = self.shape
        zms = self.zoom
        order = 0 if self.seg else 3
        voxel_spacing = tuple([v if v != -1 else z for v,z in zip(voxel_spacing,zms,strict=True)])
        if voxel_spacing == self.zoom:
            return self.copy() if inplace else self

        # Calculate new shape
        new_shp = tuple(np.rint([shp[i] * zms[i] / voxel_spacing[i] for i in range(len(voxel_spacing))]).astype(int))
        new_aff = nib.affines.rescale_affine(aff, shp, voxel_spacing, new_shp)  # type: ignore
        new_aff[:3, 3] = nib.affines.apply_affine(aff, [0, 0, 0])# type: ignore
        new_img = _resample_from_to(self, (new_shp, new_aff,voxel_spacing), order=order, mode=mode,align_corners=align_corners)
        log.print(f"Image resampled from {zms} to voxel size {voxel_spacing}",verbose=verbose)
        if inplace:
            self.nii = new_img
            return self
        return NII(new_img, self.seg,self.c_val)

    def rescale_(self, voxel_spacing=(1, 1, 1), c_val:float|None=None, verbose:logging=False,mode='constant'):
        return self.rescale( voxel_spacing=voxel_spacing, c_val=c_val, verbose=verbose,mode=mode, inplace=True)

    def resample_from_to(self, to_vox_map:Image_Reference|Proxy, mode='constant', c_val=None, inplace = False,verbose:logging=True,align_corners:bool=False):
        """self will be resampled in coordinate of given other image. Adheres to global space not to local pixel space
        Args:
            to_vox_map (Image_Reference|Proxy): If object, has attributes shape giving input voxel shape, and affine giving mapping of input voxels to output space. If length 2 sequence, elements are (shape, affine) with same meaning as above. The affine is a (4, 4) array-like.\n
            mode (str, optional): Points outside the boundaries of the input are filled according to the given mode ('constant', 'nearest', 'reflect' or 'wrap').Defaults to 'constant'.\n
            cval (float, optional): Value used for points outside the boundaries of the input if mode='constant'. Defaults to 0.0.\n
            aline_corners (bool|default): If True or not set and seg==True. Aline corners for scaling. This prevents segmentation mask to shift in a direction.
            inplace (bool, optional): Defaults to False.

        Returns:
            NII:
        """        ''''''
        c_val = self.get_c_val(c_val)

        mapping = to_nii_optional(to_vox_map,seg=self.seg,default=to_vox_map)
        assert mapping is not None
        log.print(f"resample_from_to: {self} to {mapping}",verbose=verbose)
        nii = _resample_from_to(self, mapping,order=0 if self.seg else 3, mode=mode,align_corners=align_corners)
        if inplace:
            self.nii = nii
            return self
        else:
            return NII(nii,self.seg,self.c_val)
    def resample_from_to_(self, to_vox_map:Image_Reference|Proxy, mode='constant', c_val:float|None=None,verbose:logging=True,aline_corners=False):
        return self.resample_from_to(to_vox_map,mode=mode,c_val=c_val,inplace=True,verbose=verbose,align_corners=aline_corners)

    def n4_bias_field_correction(
        self,
        threshold = 60,
        mask=None,
        shrink_factor=4,
        convergence=None,
        spline_param=200,
        verbose=False,
        weight_mask=None,
        crop=False,
        inplace=False
    ):
        """Runs a n4 bias field correction over the nifty

        Args:
            threshold (int, optional): If != 0, will mask the input based on the threshold. Defaults to 60.
            mask (_type_, optional): If threshold==0, this can be set to input a individual mask. If none, lets the algorithm automatically determine the mask. Defaults to None.
            shrink_factor (int, optional): _description_. Defaults to 4.
            convergence (dict, optional): _description_. Defaults to {"iters": [50, 50, 50, 50], "tol": 1e-07}.
            spline_param (int, optional): _description_. Defaults to 200.
            verbose (bool, optional): _description_. Defaults to False.
            weight_mask (_type_, optional): _description_. Defaults to None.
            crop (bool, optional): _description_. Defaults to False.
            inplace (bool, optional): _description_. Defaults to False.

        Returns:
            NII: The NII with bias field corrected image
        """
        if convergence is None:
            convergence = {"iters": [50, 50, 50, 50], "tol": 1e-07}
        assert self.seg is False, "n4 bias field correction on a segmentation doesnt make any sense"
        # install antspyx not ants!
        import ants
        import ants.utils.bias_correction as bc  # install antspyx not ants!
        from ants.utils.convert_nibabel import from_nibabel
        from scipy.ndimage import binary_dilation, generate_binary_structure
        dtype = self.dtype
        input_ants:ants.ANTsImage = from_nibabel(nib.nifti1.Nifti1Image(self.get_array(),self.affine))
        if threshold != 0:
            mask_arr = self.get_array()
            mask_arr[mask_arr < threshold] = 0
            mask_arr[mask_arr != 0] = 1
            mask_arr = mask_arr.astype(np.uint8)
            struct = generate_binary_structure(3, 3)
            mask_arr = binary_dilation(mask_arr.copy(), structure=struct, iterations=3)
            mask_arr = mask_arr.astype(np.uint8)
            mask:ants.ANTsImage = from_nibabel(nib.nifti1.Nifti1Image(mask_arr,self.affine))#self.set_array(mask,verbose=False).nii
            mask = mask.set_spacing(input_ants.spacing)
        out = bc.n4_bias_field_correction(
            input_ants,
            mask=mask,
            shrink_factor=shrink_factor,
            convergence=convergence,
            spline_param=spline_param,
            verbose=verbose,
            weight_mask=weight_mask,

        )


        out_nib:Nifti1Image = out.to_nibabel()
        if crop:
            # Crop to regions that had a normalization applied. Removes a lot of dead space
            dif = NII((input_ants - out).to_nibabel())
            dif_arr = dif.get_array()
            dif_arr[dif_arr != 0] = 1
            dif.set_array_(dif_arr,verbose=verbose)
            ex_slice = dif.compute_crop()
            out_nib:Nifti1Image = out_nib.slicer[ex_slice]

        if inplace:
            self.nii = out_nib
            self.set_dtype_(dtype)
            return self
        return self.copy(out_nib).set_dtype_(dtype)

    def n4_bias_field_correction_(self,threshold = 60,mask=None,shrink_factor=4,convergence=None,spline_param=200,verbose=False,weight_mask=None,crop=False):
        if convergence is None:
            convergence = {"iters": [50, 50, 50, 50], "tol": 1e-07}
        return self.n4_bias_field_correction(mask_arr=mask,shrink_factor=shrink_factor,convergence=convergence,spline_param=spline_param,verbose=verbose,weight_mask=weight_mask,crop=crop,inplace=True,threshold = threshold)

    def normalize_to_range_(self, min_value: int = 0, max_value: int = 1500, verbose:logging=True):
        assert not self.seg
        mi, ma = self.min(), self.max()
        self += -mi + min_value  # min = 0
        self_dtype = self.dtype
        max_value2 = ma
        if max_value2 > max_value:
            self *= max_value / max_value2
            self.set_dtype_(self_dtype)
        log.print(f"Shifted from range {mi, ma} to range {self.min(), self.max()}", verbose=verbose)

    def match_histograms(self, reference:Image_Reference,c_val = 0,inplace=False):
        ref_nii = to_nii(reference)
        assert ref_nii.seg is False
        assert self.seg is False
        c_val = self.get_c_val(c_val)
        if c_val <= -999:
            raise ValueError('match_histograms only functions on MRI, which have a minimum 0.')

        from skimage.exposure import match_histograms as ski_match_histograms
        img_arr = self.get_array()
        matched = ski_match_histograms(img_arr, ref_nii.get_array())
        matched[matched <= c_val] = c_val
        return self.set_array(matched, inplace=inplace,verbose=False)

    def match_histograms_(self, reference:Image_Reference,c_val = 0):
        return self.match_histograms(reference,c_val = c_val,inplace=True)

    def smooth_gaussian(self, sigma:float|list[float]|tuple[float],truncate:float=4.0,nth_derivative=0,inplace=False):
        assert self.seg is False, "You really want to smooth a segmentation?"
        from scipy.ndimage import gaussian_filter
        arr = gaussian_filter(self.get_array(), sigma, order=nth_derivative,cval=self.get_c_val(), truncate=truncate)# radius=None, axes=None
        return self.set_array(arr,inplace,verbose=False)

    def smooth_gaussian_(self, sigma:float|list[float]|tuple[float],truncate=4.0,nth_derivative=0):
        return self.smooth_gaussian(sigma=sigma,truncate=truncate,nth_derivative=nth_derivative,inplace=True)

    def to_ants(self):
        import ants
        return ants.from_nibabel(self.nii)


    def erode_msk(self, mm: int = 5, labels: LABEL_REFERENCE = None, connectivity: int = 3, inplace=False,verbose:logging=True):
        """
        Erodes the binary segmentation mask by the specified number of voxels.

        Args:
            mm (int, optional): The number of voxels to erode the mask by. Defaults to 5.
            labels (LABEL_REFERENCE, optional): Labels that should be dilated. If None, will erode all labels (not including zero!)
            connectivity (int, optional): Elements up to a squared distance of connectivity from the center are considered neighbors. connectivity may range from 1 (no diagonal elements are neighbors) to rank (all elements are neighbors).
            inplace (bool, optional): Whether to modify the mask in place or return a new object. Defaults to False.
            verbose (bool, optional): Whether to print a message indicating that the mask was eroded. Defaults to True.

        Returns:
            NII: The eroded mask.

        Notes:
            The method uses binary erosion with a 3D structuring element to erode the mask by the specified number of voxels.

        """
        log.print("erode mask",end='\r',verbose=verbose)
        labels = self.unique() if labels is None else labels
        msk_i_data = self.get_seg_array()
        out = np_erode_msk(msk_i_data, label_ref=labels, mm=mm, connectivity=connectivity)
        msk_e = out.astype(np.uint16), self.affine, self.header
        log.print("Mask eroded by", mm, "voxels",verbose=verbose)
        if inplace:
            self.nii = msk_e
            return self
        return NII(msk_e,seg=True,c_val=0)

    def erode_msk_(self, mm:int = 5, labels: LABEL_REFERENCE = None, connectivity: int=3, verbose:logging=True):
        return self.erode_msk(mm=mm, labels=labels, connectivity=connectivity, inplace=True, verbose=verbose)

    def dilate_msk(self, mm: int = 5, labels: LABEL_REFERENCE = None, connectivity: int = 3, mask: Self | None = None, inplace=False, verbose:logging=True):
        """
        Dilates the binary segmentation mask by the specified number of voxels.

        Args:
            mm (int, optional): The number of voxels to dilate the mask by. Defaults to 5.
            labels (list[int], optional): Labels that should be dilated. If None, will dilate all labels (not including zero!)
            connectivity (int, optional): Elements up to a squared distance of connectivity from the center are considered neighbors. connectivity may range from 1 (no diagonal elements are neighbors) to rank (all elements are neighbors).
            mask (NII, optional): If set, after each iteration, will zero out everything based on this mask
            inplace (bool, optional): Whether to modify the mask in place or return a new object. Defaults to False.
            verbose (bool, optional): Whether to print a message indicating that the mask was dilated. Defaults to True.

        Returns:
            NII: The dilated mask.

        Notes:
            The method uses binary dilation with a 3D structuring element to dilate the mask by the specified number of voxels.

        """
        log.print("dilate mask",end='\r',verbose=verbose)
        if labels is None:
            labels = self.unique()
        msk_i_data = self.get_seg_array()
        mask_ = mask.get_seg_array() if mask is not None else None
        out = np_dilate_msk(arr=msk_i_data, label_ref=labels, mm=mm, mask=mask_, connectivity=connectivity)
        msk_e = out.astype(np.uint16), self.affine,self.header
        log.print("Mask dilated by", mm, "voxels",verbose=verbose)
        if inplace:
            self.nii = msk_e
            return self
        return NII(msk_e,seg=True,c_val=0)

    def dilate_msk_(self, mm:int = 5, labels: LABEL_REFERENCE = None, connectivity: int=3, mask: Self | None = None, verbose:logging=True):
        return self.dilate_msk(mm=mm, labels=labels, connectivity=connectivity, mask=mask, inplace=True, verbose=verbose)


    def fill_holes(self, labels: LABEL_REFERENCE = None, slice_wise_dim: int | None = None, verbose:logging=True, inplace=False):
        """Fills holes in segmentation

        Args:
            labels (LABEL_REFERENCE, optional): Labels that the hole-filling should be applied to. If none, applies on all labels found in arr. Defaults to None.
            verbose: whether to print which labels have been filled
            inplace (bool): Whether to modify the current NIfTI image object in place or create a new object with the mapped labels.
                Default is False.
            slice_wise_dim (int | None, optional): If the input is 3D, the specified dimension here cna be used for 2D slice-wise filling. Defaults to None.

        Returns:
            NII: If inplace is True, returns the current NIfTI image object with filled holes. Otherwise, returns a new NIfTI image object with filled holes.
        """
        if labels is None:
            labels = list(self.unique())
        if isinstance(labels, int):
            labels = [labels]

        seg_arr = self.get_seg_array()
        #volumes = np_volume(seg_arr, label_ref=labels)
        filled = np_fill_holes(seg_arr, label_ref=labels, slice_wise_dim=slice_wise_dim)
        #volumes_filled = np_volume(filled, label_ref=labels)
        #changes_in_labels = [i for i in labels if i in volumes_filled and i in volumes and volumes_filled[i] != volumes[i]]
        #if len(changes_in_labels) > 0:
        #    log.print(f"Filled holes in {changes_in_labels}", verbose=verbose)
        #else:
        #    log.print("Fill holes: No holes have been filled", verbose=verbose)
        log.print("Fill holes called", verbose=verbose)
        return self.set_array(filled, inplace=inplace)

    def fill_holes_(self, labels: LABEL_REFERENCE = None, slice_wise_dim: int | None = None, verbose:logging=True):
        return self.fill_holes(labels, slice_wise_dim, verbose, inplace=True)

    def calc_convex_hull(
        self,
        axis: DIRECTIONS = "S",
        inplace: bool = False,
        verbose: bool = False,
    ):
        """Calculates the convex hull of this segmentation nifty

        Args:
            axis (int | None, optional): If given axis, will calculate convex hull along that axis (remaining dimension must be at least 2). Defaults to None.
        """
        assert self.seg, "To calculate the convex hull, this must be a segmentation"
        axis_int = self.get_axis(axis)
        convex_hull_arr = np_calc_convex_hull(self.get_seg_array(), axis=axis_int, verbose=verbose)
        if inplace:
            return self.set_array_(convex_hull_arr)
        return self.set_array(convex_hull_arr)

    def calc_convex_hull_(self, axis: DIRECTIONS="S", verbose: bool = False,):
        return self.calc_convex_hull(axis=axis, inplace=True, verbose=verbose)


    def boundary_mask(self, threshold: float,inplace = False):
        """
        Calculate a boundary mask based on the input image.

        Parameters:
        - img (NII): The image used to create the boundary mask.
        - threshold(float): threshold

        Returns:
        NII: A segmentation of the boundary.


        This function takes a NII and generates a boundary mask by marking specific regions.
        The intensity of the image can be adjusted for CT scans by adding 1000. The boundary mask is created by initializing
        corner points and using an "infect" process to mark neighboring points. The boundary mask is initiated with
        zeros, and specific boundary points are set to 1. The "infect" function iteratively marks neighboring points in the mask.
        The process starts from the initial points and corner points of the image. The infection process continues until the
        infect_list is empty. The resulting boundary mask is modified by subtracting 1 from all non-zero values and setting
        the remaining zeros to 2. The sum of the boundary mask values is printed before returning the modified NII object.

        """
        return self.set_array(np_calc_boundary_mask(self.get_array(),threshold),inplace=inplace,verbose=False)

    def get_segmentation_connected_components(self, labels: int |list[int], connectivity: int = 3, transform_back_to_nii: bool = False, verbose: bool=False):
        """Calculates and returns the connected components of this segmentation NII

        Args:
            label (int): the label(s) of the connected components
            connectivity (int, optional): Connectivity for the connected components. Defaults to 3.
            transform_back_to_nii (bool): If True, will map the labels to niftys, not numpy arrays. Defaults to False.

        Returns:
            cc: dict[label, cc_idx, arr], cc_n: dict[label, int]
        """
        arr = self.get_seg_array()
        cc, cc_n = np_connected_components(arr, connectivity=connectivity, label_ref=labels, verbose=verbose)
        if transform_back_to_nii:
            cc = {i: self.set_array(k) for i,k in cc.items()}
        return cc, cc_n

    def filter_connected_components(self, labels: int |list[int]|None,min_volume:int|None=None,max_volume:int|None=None, max_count_component = None, connectivity: int = 3,removed_to_label=0):
        """
        Filter connected components in a segmentation array based on specified volume constraints.

        Parameters:
        labels (int | list[int]): The labels of the components to filter.
        min_volume (int | None): Minimum volume for a component to be retained. Components smaller than this will be removed.
        max_volume (int | None): Maximum volume for a component to be retained. Components larger than this will be removed.
        max_count_component (int | None): Maximum number of components to retain. Once this limit is reached, remaining components will be removed.
        connectivity (int): Connectivity criterion for defining connected components (default is 3).
        removed_to_label (int): Label to assign to removed components (default is 0).

        Returns:
        None
        """
        arr = self.get_seg_array()
        nii = self.get_largest_k_segmentation_connected_components(None,labels,connectivity=connectivity,return_original_labels=False)
        for k, idx in enumerate(nii.unique(),start=1):
            msk = nii.extract_label(idx)
            nii *=(-msk+1)
            s = msk.sum()
            #print(idx,k,s)
            if min_volume is not None and s < min_volume:
                arr[msk.get_array()!=0] = removed_to_label
                arr[nii.get_array()!=0] = removed_to_label # set all future to 0
                break
            if max_volume is not None and s>max_volume:
                arr[msk.get_array()==1] = removed_to_label
            if max_count_component is not None and k == max_count_component:
                arr[nii.get_array()!=0] = removed_to_label # set all future to 0
                break
        #print("Finish")            
        return self.set_array(arr)
    def get_segmentation_connected_components_center_of_mass(self, label: int, connectivity: int = 3, sort_by_axis: int | None = None):
        """Calculates the center of mass of the different connected components of a given label in an array

        Args:
            label (int): the label of the connected components
            connectivity (int, optional): Connectivity for the connected components. Defaults to 3.
            sort_by_axis (int | None, optional): If not none, will sort the center of mass list by this axis values. Defaults to None.

        Returns:
            _type_: _description_
        """
        arr = self.get_seg_array()
        return np_get_connected_components_center_of_mass(arr, label=label, connectivity=connectivity, sort_by_axis=sort_by_axis)


    def get_largest_k_segmentation_connected_components(self, k: int | None, labels: int | list[int] | None = None, connectivity: int = 1, return_original_labels: bool = True):
        """Finds the largest k connected components in a given array (does NOT work with zero as label!)

        Args:
            arr (np.ndarray): input array
            k (int | None): finds the k-largest components. If k is None, will find all connected components and still sort them by size
            labels (int | list[int] | None, optional): Labels that the algorithm should be applied to. If none, applies on all labels found in this NII. Defaults to None.
            return_original_labels (bool): If set to False, will label the components from 1 to k. Defaults to True
        """
        return self.set_array(np_get_largest_k_connected_components(self.get_seg_array(), k=k, label_ref=labels, connectivity=connectivity, return_original_labels=return_original_labels))


    def get_segmentation_difference_to(self, mask_gt: Self, ignore_background_tp: bool = False) -> Self:
        """Calculates an NII that represents the segmentation difference between self and given groundtruth mask

        Args:
            mask_groundtruth (Self): The ground truth mask. Must match in orientation, zoom, and shape

        Returns:
            NII: Difference NII (1: FN, 2: TP, 3: FP, 4: Wrong label)
        """
        if self.orientation != mask_gt.orientation:
            mask_gt = mask_gt.reorient_same_as(self)

        self.assert_affine(zoom=mask_gt.zoom, shape=mask_gt.shape)
        arr = self.get_seg_array()
        gt = mask_gt.get_seg_array()
        diff_arr = arr.copy() * 0
        # TP
        diff_arr[gt == arr] = 2
        # FN
        diff_arr[(gt != 0) & (arr == 0)] = 1
        # FP
        diff_arr[(gt == 0) & (arr != 0)] = 3
        # Wrong label
        diff_arr[(diff_arr == 0) & (gt != arr)] = 4

        if ignore_background_tp:
            diff_arr[(gt == 0) & (arr == 0)] = 0

        return self.set_array(diff_arr)

    def get_overlapping_labels_to(
        self,
        mask_other: Self,
    ) -> list[tuple[int, int]]:
        """Calculates the pairs of labels that are overlapping in at least one voxel (fast)

        Args:
            mask_other (NII): The array to be compared with.

        Returns:
            list[tuple[int, int]]: List of tuples of labels that overlap in at least one voxel. First label in the tuple is Self NII, the second is of the mask_other
        """
        assert self.seg and mask_other.seg
        return np_calc_overlapping_labels(self.get_seg_array(), mask_other.get_seg_array())


    def map_labels(self, label_map:LABEL_MAP , verbose:logging=True, inplace=False):
        """
        Maps labels in the given NIfTI image according to the label_map dictionary.
        Args:
            label_map (dict): A dictionary that maps the original label values (str or int) to the new label values (int).
                For example, `{"T1": 1, 2: 3, 4: 5}` will map the original labels "T1", 2, and 4 to the new labels 1, 3, and 5, respectively.
            verbose (bool): Whether to print the label mapping and the number of labels reassigned. Default is True.
            inplace (bool): Whether to modify the current NIfTI image object in place or create a new object with the mapped labels.
                Default is False.

        Returns:
            If inplace is True, returns the current NIfTI image object with mapped labels. Otherwise, returns a new NIfTI image object with mapped labels.
        """
        data_orig = self.get_seg_array()
        labels_before = [v for v in np_unique(data_orig) if v > 0]
        # enforce keys to be str to support both str and int
        label_map_ = {
            (v_name2idx[k] if k in v_name2idx else int(k)): (
                v_name2idx[v] if v in v_name2idx else (0 if v is None else int(v))
            )
            for k, v in label_map.items()
        }
        log.print("label_map_ =", label_map_, verbose=verbose)
        data = np_map_labels(data_orig, label_map_)
        labels_after = [v for v in np_unique(data) if v > 0]
        log.print(
                "N =",
                len(label_map_),
                "labels reassigned, before labels: ",
                labels_before,
                " after: ",
                labels_after,verbose=verbose
            )
        nii = data.astype(np.uint16), self.affine, self.header
        if inplace:
            self.nii = nii
            return self
        return NII(nii, True)

    def map_labels_(self, label_map: LABEL_MAP, verbose:logging=True):
        return self.map_labels(label_map,verbose=verbose,inplace=True)
    def copy(self, nib:Nifti1Image|_unpacked_nii|None = None):
        if nib is None:
            return NII((self.get_array(), self.affine.copy(), self.header.copy()),seg=self.seg,c_val = self.c_val)
        else:
            return NII(nib,seg=self.seg,c_val = self.c_val)
    def clone(self):
        return self.copy()
    def save(self,file:str|Path|bids_files.BIDS_FILE,make_parents=True,verbose:logging=True, dtype = None):
        if isinstance(file, bids_files.BIDS_FILE):
            file = file.file['nii.gz']
        if make_parents:
            Path(file).parent.mkdir(exist_ok=True,parents=True)
        arr = self.get_array()
        out = Nifti1Image(arr, self.affine,self.header)#,dtype=arr.dtype)
        if dtype is not None:
            out.set_data_dtype(dtype)
        elif self.seg:
            if arr.max()<256:
                out.set_data_dtype(np.uint8)
            elif arr.max()<65536:
                out.set_data_dtype(np.uint16)
            else:
                out.set_data_dtype(np.int32)
        log.print(f"Save {file} as {out.get_data_dtype()}",verbose=verbose,ltype=Log_Type.SAVE)
        nib.save(out, file) #type: ignore
    def __str__(self) -> str:
        return f"shp={self.shape}; ori={self.orientation}, zoom={tuple(np.around(self.zoom, decimals=2))}, seg={self.seg}" # type: ignore
    def __repr__(self)-> str:
        return self.__str__()
    def __array__(self,dtype=None):
            self._unpack()
            if dtype is None:
                return self._arr
            else:
                return self._arr.astype(dtype, copy=False)
    def __array_wrap__(self, array):
        if array.shape != self.shape:
            raise SyntaxError(f"Function call induce a shape change of nii image. Before {self.shape} after {array.shape}.")
        return self.set_array(array)
    def __getitem__(self, key)-> Any:
        if isinstance(key,Sequence):
            from types import EllipsisType

            if all(isinstance(k, (slice,EllipsisType)) for k in key):
                #if all(k.step is not None and k.step == 1 for k in key):
                #    raise NotImplementedError(f"Slicing is not implemented. Attemted {key}")
                if len(key)!= len(self.shape) or Ellipsis in key:
                    raise ValueError(f"Number slices must have exact number of slices like in dimension. Attemted: {key} - Shape {self.shape}")
                return self.apply_crop(key) # type: ignore
            elif  all(isinstance(k, int) for k in key):
                if len(key)!= len(self.shape):
                    raise ValueError(f"Number ints must have exact number of slices like in dimension. Attemted: {key} - Shape {self.shape}")
                self._unpack()
                return self._arr.__getitem__(key)
            else:
                self._unpack()
                return self._arr.__getitem__(key)
                #raise TypeError("Invalid argument type:", (key))
        elif isinstance(key,self.__class__):
            return self.get_array()[key.get_array()==1]
        elif isinstance(key,np.ndarray):
            return self.get_array()[key]
        else:
            raise TypeError("Invalid argument type:", type(key))
    def __setitem__(self, key,value):
        if isinstance(key,self.__class__):
            key = key.get_array()==1
        self._unpack()
        self._arr[key] = value
        #if isinstance(key,Sequence):
        #    if all(isinstance(k, slice) for k in key):
        #        #if all(k.step is not None and k.step == 1 for k in key):
        #        #    raise NotImplementedError(f"Slicing is not implemented. Attemted {key}")
        #        if len(key)!= len(self.shape):
        #            raise ValueError(f"Number slices must have exact number of slices like in dimension. Attemted: {key} - Shape {self.shape}")
        #        return self.apply_crop(key)
        #    elif  all(isinstance(k, int) for k in key):
        #        if len(key)!= len(self.shape):
        #            raise ValueError(f"Number ints must have exact number of slices like in dimension. Attemted: {key} - Shape {self.shape}")
        #        self._unpack()
        #        self._arr[key] = value
        #else:
        #    raise TypeError("Invalid argument type.")

    @classmethod
    def suppress_dtype_change_printout_in_set_array(cls, value=True):
        global suppress_dtype_change_printout_in_set_array  # noqa: PLW0603
        suppress_dtype_change_printout_in_set_array = value
    def is_intersecting_vertical(self, b: Self, min_overlap=40) -> bool:
        '''
        Test if the image intersect in global space.
        assumes same Rotation
        TODO: Testing
        '''

        #warnings.warn('is_intersecting is untested use get_intersecting_volume instead')
        x1 = self.affine.dot([0, 0, 0, 1])[:3] # type: ignore
        x2 = self.affine.dot((*self.shape, 1))[:3]# type: ignore
        y1 = b.affine.dot([0, 0, 0, 1])[:3]# type: ignore
        y2 = b.affine.dot((*b.shape, 1))[:3]# type: ignore
        max_v = max(x1[2],x2[2])- min_overlap
        min_v = min(x1[2],x2[2])+ min_overlap
        if min_v < y1[2] < max_v:
            return True
        if min_v < y2[2] < max_v:
            return True

        max_v = max(y1[2],y2[2])- min_overlap
        min_v = min(y1[2],y2[2])+ min_overlap
        if min_v < x1[2] < max_v:
            return True
        return min_v < x2[2] < max_v

    def get_intersecting_volume(self, b: Self) -> bool:
        '''
        computes intersecting volume
        '''
        b = b.copy()
        b.nii = Nifti1Image(b.get_array()*0+1,affine=b.affine)
        b.seg = True
        b.set_dtype_(np.uint8)
        b = b.resample_from_to(self,c_val=0,verbose=False)
        return b.get_array().sum()

    def extract_label(self,label:int|Location|Sequence[int]|Sequence[Location], keep_label=False,inplace=False):
        '''If this NII is a segmentation you can single out one label with [0,1].'''
        seg_arr = self.get_seg_array()

        if isinstance(label, Sequence):
            label = [l.value if isinstance(l,Enum) else l for l in label]
            if 1 not in label:
                seg_arr[seg_arr == 1] = 0
            for l in label:
                seg_arr[seg_arr == l] = 1
            seg_arr[seg_arr != 1] = 0
        else:
            if isinstance(label,Location):
                label = label.value
            assert label != 0, 'Zero label does not make sens. This is the background'
            seg_arr[seg_arr != label] = 0
            seg_arr[seg_arr == label] = 1
        if keep_label:
            seg_arr = seg_arr * self.get_seg_array()
        return self.set_array(seg_arr,inplace=inplace)
    def extract_label_(self,label:int|Location|Sequence[int]|Sequence[Location], keep_label=False):
        return self.extract_label(label,keep_label,inplace=True)
    def remove_labels(self,*label:int|Location|Sequence[int]|Sequence[Location], inplace=False, verbose:logging=True):
        '''If this NII is a segmentation you can single out one label.'''
        assert label != 0, 'Zero label does not make sens.  This is the background'
        seg_arr = self.get_seg_array()
        for l in label:
            if isinstance(l, list):
                for g in l:
                    seg_arr[seg_arr == g] = 0
            else:
                seg_arr[seg_arr == l] = 0
        return self.set_array(seg_arr,inplace=inplace, verbose=verbose)
    def remove_labels_(self,label:int|Location|Sequence[int]|Sequence[Location], verbose:logging=True):
        return self.remove_labels(label,inplace=True,verbose=verbose)
    def apply_mask(self,mask:Self, inplace=False):
        assert mask.shape == self.shape, f"[def apply_mask] Mask and Shape are not equal: \nMask - {mask},\nSelf - {self})"
        seg_arr = mask.get_seg_array()
        seg_arr[seg_arr != 0] = 1
        arr = self.get_array()
        return self.set_array(arr*seg_arr,inplace=inplace)

    def unique(self,verbose:logging=False):
        '''Returns all integer labels WITHOUT 0. Must be performed only on a segmentation nii'''
        out = np_unique_withoutzero(self.get_seg_array())
        log.print(out,verbose=verbose)
        return out

    def volumes(self, include_zero: bool = False) -> dict[int, int]:
        '''Returns a dict stating how many pixels are present for each label'''
        return np_volume(self.get_seg_array(), include_zero=include_zero)

    def center_of_masses(self) -> dict[int, COORDINATE]:
        '''Returns a dict stating the center of mass for each present label (not including zero!)'''
        return np_center_of_mass(self.get_seg_array())




def to_nii_optional(img_bids: Image_Reference|None, seg=False, default=None) -> NII | None:
    if img_bids is None:
        return default
    try:
        return to_nii(img_bids,seg=seg)
    except ValueError:
        return default
    except KeyError:
        return default


def to_nii(img_bids: Image_Reference, seg=False) -> NII:
    if isinstance(img_bids, Path):
        img_bids = str(img_bids)
    if isinstance(img_bids, NII):
        return img_bids.copy()
    elif isinstance(img_bids, bids_files.BIDS_FILE):
        return img_bids.open_nii()

    elif isinstance(img_bids, str):
        if img_bids.split(".")[-1] in ("mha",):
            import SimpleITK as sitk  # noqa: N813
            img = sitk.ReadImage(img_bids)
            from TPTBox.core.sitk_utils import sitk_to_nii
            return sitk_to_nii(img,seg)
        return NII(nib.load(img_bids), seg) #type: ignore
    elif isinstance(img_bids, Nifti1Image):
        return NII(img_bids, seg)
    else:
        raise TypeError(img_bids)

def to_nii_seg(img: Image_Reference) -> NII:
    return to_nii(img,seg=True)

def to_nii_interpolateable(i_img:Interpolateable_Image_Reference) -> NII:

    if isinstance(i_img,tuple):
        img, seg = i_img
        return to_nii(img,seg=seg)
    elif isinstance(i_img, NII):
        return i_img
    elif isinstance(i_img, bids_files.BIDS_FILE):
        return i_img.open_nii()
    else:
        raise TypeError("to_nii_interpolateable",i_img)


def _resample_from_to(
    from_img:NII,
    to_img:NII|tuple[SHAPE,AFFINE,ZOOMS],
    order=3,
    mode="constant",
    align_corners:bool|Sentinel=Sentinel()  # noqa: B008
):
    import numpy.linalg as npl
    import scipy.ndimage as scipy_img
    from nibabel.affines import AffineError, to_matvec
    from nibabel.imageclasses import spatial_axes_first

    # This check requires `shape` attribute of image
    if not spatial_axes_first(from_img.nii):
        raise ValueError(f"Cannot predict position of spatial axes for Image type {type(from_img)}")
    if isinstance(to_img,tuple):
        to_shape, to_affine, zoom_to = to_img
    else:
        assert to_img.affine is not None
        assert to_img.zoom is not None
        to_shape:SHAPE = to_img.shape
        to_affine:AFFINE = to_img.affine
        zoom_to = np.array(to_img.zoom)
    from_n_dim = len(from_img.shape)
    if from_n_dim < 3:
        raise AffineError("from_img must be at least 3D")
    if (isinstance(align_corners,Sentinel) and order == 0) or align_corners:
        # https://discuss.pytorch.org/t/what-we-should-use-align-corners-false/22663/6
        # https://discuss.pytorch.org/uploads/default/original/2X/6/6a242715685b8192f07c93a57a1d053b8add97bf.png
        # Simulate align_corner=True, by manipulating the affine
        # Updated to matrix:
        # make the output by one voxel larger
        # z_new = z * num_pixel/(num_pixel+1)
        to_affine_new = to_affine.copy()
        num_pixel = np.array(to_shape)
        zoom_new = zoom_to*num_pixel/(1+num_pixel)
        rotation_zoom = to_affine[:3, :3]
        to_affine_new[:3, :3] = rotation_zoom / np.array(zoom_to)*zoom_new
        ## Shift origin to corner
        corner = np.array([-0.5,-0.5,-0.5,0])
        to_affine_new[:,3] -=to_affine_new@corner
        # Update from matrix
        # z_new = z * num_pixel/(num_pixel+1)
        zoom_from = np.array(from_img.zoom)
        from_affine_new = from_img.affine.copy()
        num_pixel = np.array(from_img.shape)
        zoom_new = zoom_from*num_pixel/(1+num_pixel)
        rotation_zoom = from_img.affine[:3, :3]
        from_affine_new[:3, :3] = rotation_zoom / np.array(zoom_from)*zoom_new
        ## Shift origin to corner
        from_affine_new[:,3] -=from_affine_new@corner

        a_to_affine = nip.adapt_affine(to_affine_new, len(to_shape))
        a_from_affine = nip.adapt_affine(from_affine_new, from_n_dim)
    else:
        a_to_affine = nip.adapt_affine(to_affine, len(to_shape))
        a_from_affine = nip.adapt_affine(from_img.affine, from_n_dim)
    to_vox2from_vox = npl.inv(a_from_affine).dot(a_to_affine)
    rzs, trans = to_matvec(to_vox2from_vox)

    data = scipy_img.affine_transform(from_img.get_array(), rzs, trans, to_shape, order=order, mode=mode, cval=from_img.get_c_val()) # type: ignore
    return data, to_affine, from_img.header<|MERGE_RESOLUTION|>--- conflicted
+++ resolved
@@ -39,12 +39,9 @@
     AX_CODES,
     DIRECTIONS,
     LABEL_MAP,
-<<<<<<< HEAD
-=======
     LABEL_REFERENCE,
     ORIGIN,
     ROTATION,
->>>>>>> d6420d17
     SHAPE,
     ZOOMS,
     Location,
@@ -75,13 +72,7 @@
 
 N = TypeVar("N", bound="NII")
 Image_Reference = bids_files.BIDS_FILE | Nifti1Image | Path | str | N
-Interpolateable_Image_Reference = (
-    bids_files.BIDS_FILE
-    | tuple[Nifti1Image, bool]
-    | tuple[Path, bool]
-    | tuple[str, bool]
-    | N
-)
+Interpolateable_Image_Reference = bids_files.BIDS_FILE | tuple[Nifti1Image, bool] | tuple[Path, bool] | tuple[str, bool] | N
 
 Proxy = tuple[tuple[int, int, int], np.ndarray]
 suppress_dtype_change_printout_in_set_array = False
@@ -1043,7 +1034,7 @@
             if max_count_component is not None and k == max_count_component:
                 arr[nii.get_array()!=0] = removed_to_label # set all future to 0
                 break
-        #print("Finish")            
+        #print("Finish")
         return self.set_array(arr)
     def get_segmentation_connected_components_center_of_mass(self, label: int, connectivity: int = 3, sort_by_axis: int | None = None):
         """Calculates the center of mass of the different connected components of a given label in an array
