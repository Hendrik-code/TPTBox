import traceback
import warnings
import zlib
from collections.abc import Sequence
from enum import Enum
from math import ceil, floor
from pathlib import Path
from typing import Any, Literal, TypeVar

import nibabel as nib
import nibabel.orientations as nio
import nibabel.processing as nip
import numpy as np
from nibabel import Nifti1Header, Nifti1Image  # type: ignore
from typing_extensions import Self

from TPTBox.core.nii_wrapper_math import NII_Math
from TPTBox.core.np_utils import (
    np_calc_boundary_mask,
    np_calc_convex_hull,
    np_calc_overlapping_labels,
    np_center_of_mass,
    np_compute_surface,
    np_connected_components,
    np_dilate_msk,
    np_erode_msk,
    np_fill_holes,
    np_get_connected_components_center_of_mass,
    np_get_largest_k_connected_components,
    np_map_labels,
    np_point_coordinates,
    np_unique,
    np_unique_withoutzero,
    np_volume,
)
from TPTBox.core.vert_constants import COORDINATE
from TPTBox.logger.log_file import Log_Type

from . import bids_files
from .vert_constants import (
    AFFINE,
    AX_CODES,
    DIRECTIONS,
    LABEL_MAP,
    LABEL_REFERENCE,
    SHAPE,
    ZOOMS,
    Location,
    Sentinel,
    log,
    logging,
    v_name2idx,
)

MODES = Literal["constant", "nearest", "reflect", "wrap"]
_unpacked_nii = tuple[np.ndarray, AFFINE, nib.nifti1.Nifti1Header]
_formatwarning = warnings.formatwarning


def formatwarning_tb(*args, **kwargs):
    s = "####################################\n"
    s += _formatwarning(*args, **kwargs)
    tb = traceback.format_stack()[:-3]
    s += "".join(tb[:-1])
    s += "####################################\n"
    return s


_dtyp_max = {"int8": 128, "uint8": 256, "int16": 32768, "uint16": 65536}

warnings.formatwarning = formatwarning_tb

N = TypeVar("N", bound="NII")
Image_Reference = bids_files.BIDS_FILE | Nifti1Image | Path | str | N
Interpolateable_Image_Reference = bids_files.BIDS_FILE | tuple[Nifti1Image, bool] | tuple[Path, bool] | tuple[str, bool] | N

Proxy = tuple[tuple[int, int, int], np.ndarray]
suppress_dtype_change_printout_in_set_array = False
# fmt: off

class NII(NII_Math):
    """
    The `NII` class represents a NIfTI image and provides various methods for manipulating and analyzing NIfTI images. It supports loading and saving NIfTI images, rescaling and reorienting images, applying operations on segmentation masks, and more.

    Example Usage:
    ```python
    # Create an instance of NII class
    nii = NII(nib.load('image.nii.gz'))

    # Get the shape of the image
    shape = nii.shape

    # Rescale the image to a new voxel spacing
    rescaled = nii.rescale(voxel_spacing=(1, 1, 1))

    # Reorient the image to a new orientation
    reoriented = nii.reorient(axcodes_to=("P", "I", "R"))

    # Apply a segmentation mask to the image
    masked = nii.apply_mask(mask)

    # Save the image to a new file
    nii.save('output.nii.gz')
    ```

    Main functionalities:
    - Loading and saving NIfTI images
    - Rescaling and reorienting images
    - Applying operations on segmentation masks

    Methods:
    - `load`: Loads a NIfTI image from a file
    - `load_bids`: Loads a NIfTI image from a BIDS file
    - `shape`: Returns the shape of the image
    - `dtype`: Returns the data type of the image
    - `header`: Returns the header of the image
    - `affine`: Returns the affine transformation matrix of the image
    - `orientation`: Returns the orientation of the image
    - `zoom`: Returns the voxel sizes of the image
    - `origin`: Returns the origin of the image
    - `rotation`: Returns the rotation matrix of the image
    - `reorient`: Reorients the image to a new orientation
    - `rescale`: Rescales the image to a new voxel spacing
    - `apply_mask`: Applies a segmentation mask to the image
    - `save`: Saves the image to a file

    Fields:
    - `nii`: The NIfTI image object
    - `seg`: A flag indicating whether the image is a segmentation mask
    - `c_val`: The default value for the segmentation mask

    Note: This class assumes that the input NIfTI images are in the NIfTI-1 format.
    """
    def __init__(self, nii: Nifti1Image|_unpacked_nii, seg=False,c_val=None, desc:str|None=None) -> None:
        assert nii is not None
        self.__divergent = False
        self._checked_dtype = False
        self.nii = nii
        self.seg:bool = seg
        self.c_val:float|None=c_val # default c_vale if seg is None
        self.__min = None
        self.set_description(desc)


    @classmethod
    def load(cls, path: Image_Reference, seg, c_val=None):
        nii= to_nii(path,seg)
        nii.c_val = c_val
        return nii
        #return NII(nib.load(path), seg, c_val) #type: ignore
    @classmethod
    def load_bids(cls, nii_bids: bids_files.BIDS_FILE):
        nifty = None
        if "nii" in nii_bids.file:
            path = nii_bids.file['nii']
            nifty = nib.load(path)
        elif "nii.gz" in nii_bids.file:
            path = nii_bids.file['nii.gz']
            nifty = nib.load(path)
        else:
            import SimpleITK as sitk  # noqa: N813

            from TPTBox.core.sitk_utils import sitk_to_nib
            for f in nii_bids.file:
                try:
                    img = sitk.ReadImage(nii_bids.file[f])
                    nifty =  sitk_to_nib(img)
                except Exception:
                    pass
                break
        if nii_bids.get_interpolation_order() == 0:
            seg = True
            c_val=0
        else:
            seg = False
            c_val = -1024 if "ct" in nii_bids.format.lower() else 0
        assert nifty is not None, f"could not find {nii_bids}"
        return NII(nifty,seg,c_val) # type: ignore
    def _unpack(self):
        try:
            if self.__unpacked:
                return
            if self.seg:
                m = np.max(self.nii.dataobj)
                if m<256:
                    dtype = np.uint8
                elif m<65536:
                    dtype = np.uint16
                else:
                    dtype = np.int32
                self._arr = np.asanyarray(self.nii.dataobj, dtype=self.nii.dataobj.dtype).astype(dtype).copy()
                self._checked_dtype = True
            elif not self._checked_dtype:
                # if the maximum is lager than the dtype, we use float.
                self._checked_dtype = True
                dtype = str(self.dtype)
                if dtype not in _dtyp_max:
                    self._arr = np.asanyarray(self.nii.dataobj, dtype=self.nii.dataobj.dtype).copy() #type: ignore
                else:
                    m = np.max(self.nii.dataobj)
                    if m > _dtyp_max[dtype]:
                        self._arr = self.nii.get_fdata()
                    else:
                        self._arr = np.asanyarray(self.nii.dataobj, dtype=self.nii.dataobj.dtype).copy() #type: ignore
            else:
                self._arr = np.asanyarray(self.nii.dataobj, dtype=self.nii.dataobj.dtype).copy() #type: ignore

            self._aff = self.nii.affine
            self._header:Nifti1Header = self.nii.header # type: ignore
            self.__unpacked = True
        except EOFError as e:
            raise EOFError(f"{self.nii.get_filename()}: {e!s}\nThe file is probably brocken beyond repair, due killing a software during nifty saving.") from None
        except zlib.error as e:
            raise EOFError(f"{self.nii.get_filename()}: {e!s}\nThe file is probably brocken beyond repair, due killing a software during nifty saving.") from None
        except OSError as e:
            raise EOFError(f"{self.nii.get_filename()}: {e!s}\nThe file is probably brocken beyond repair, due killing a software during nifty saving.") from None
    @property
    def nii_abstract(self) -> Nifti1Image|_unpacked_nii:
        if self.__unpacked:
            return self._arr,self.affine,self.header
        return self._nii

    @property
    def nii(self) -> Nifti1Image:
        if self.__divergent:
            self._nii = Nifti1Image(self._arr,self.affine,self.header)
            if self.dtype == self._arr.dtype: #type: ignore
                nii = Nifti1Image(self._arr,self.affine,self.header)
            else:
                if not suppress_dtype_change_printout_in_set_array:
                    log.print(f"'set_array' with different dtype: from {self.dtype} to {self._arr.dtype}",verbose=True) #type: ignore
                nii2 = Nifti1Image(self._arr,self.affine,self.header)
                nii2.set_data_dtype(self._arr.dtype)
                nii = Nifti1Image(self._arr,nii2.affine,nii2.header) # type: ignore
            if all(a is None for a in self.header.get_slope_inter()):
                nii.header.set_slope_inter(1,self.get_c_val()) # type: ignore
            self._nii = nii
            self.__divergent = False
        return self._nii
    @nii.setter
    def nii(self,nii:Nifti1Image|_unpacked_nii):
        if isinstance(nii,tuple):
            assert len(nii) == 3
            self.__divergent = True
            self.__unpacked = True
            arr, aff, header = nii
            self._arr = arr
            self._aff = aff
            self._checked_dtype = True
            if header is not None:
                header = header.copy()
                header.set_sform(aff, code='aligned')
                header.set_qform(aff, code='unknown')
                header.set_data_dtype(arr.dtype)
                rotation_zoom = aff[:3, :3]
                zoom = np.sqrt(np.sum(rotation_zoom * rotation_zoom, axis=0))
                header.set_zooms(zoom)
                self._header = header
                return
            else:
                nii = Nifti1Image(arr,aff)
        self.__unpacked = False
        self.__divergent = False
        self._nii = nii

    @property
    def shape(self) -> tuple[int, int, int]:
        if self.__unpacked:
            return tuple(self._arr.shape) # type: ignore
        return self.nii.shape # type: ignore
    @property
    def dtype(self)->type:
        if self.__unpacked:
            return self._arr.dtype
        return self.nii.dataobj.dtype #type: ignore
    @property
    def header(self) -> Nifti1Header:
        if self.__unpacked:
            return self._header
        return self.nii.header  # type: ignore
    @property
    def affine(self) -> np.ndarray:
        if self.__unpacked:
            return self._aff
        return self.nii.affine

    @affine.setter
    def affine(self,affine:np.ndarray):
        self._unpack()
        self.__divergent = True

        self._aff = affine
    @property
    def orientation(self) -> AX_CODES:
        ort = nio.io_orientation(self.affine)
        return nio.ornt2axcodes(ort) # type: ignore

    @property
    def zoom(self) -> ZOOMS:
        rotation_zoom = self.affine[:3, :3]
        zoom = np.sqrt(np.sum(rotation_zoom * rotation_zoom, axis=0)) if self.__divergent else self.header.get_zooms()

        z = tuple(np.round(zoom,7))
        if len(z) == 4:
            z = z[:3]
        assert len(z) == 3,z
        return z # type: ignore

    @property
    def origin(self) -> tuple[float, float, float]:
        z = tuple(np.round(self.affine[:3,3],7))
        assert len(z) == 3
        return z # type: ignore
    @origin.setter
    def origin(self,x:tuple[float, float, float]):
        self._unpack()
        affine = self._aff
        affine[:3,3] = np.array(x)
        self._aff = affine
    @property
    def rotation(self)->np.ndarray:
        rotation_zoom = self.affine[:3, :3]
        zoom = np.array(self.zoom)
        rotation = rotation_zoom / zoom
        return rotation


    @orientation.setter
    def orientation(self, value: AX_CODES):
        self.reorient_(value, verbose=False)


    def get_num_dims(self):
        return len(self.shape)
    def split_4D_image_to_3D(self):
        assert self.get_num_dims() == 4,self.get_num_dims()
        arr_4d = self.get_array()
        out:list[NII] = []
        for i in range(self.shape[-1]):
            arr = arr_4d[...,i]
            out.append(NII(Nifti1Image(arr, self.affine, self.header.copy()),self.seg,self.c_val,self.header['descrip']))
        return out


    @property
    def orientation_ornt(self):
        return nio.io_orientation(self.affine)

    def set_description(self,v:str|None):
        if v is None:
            self.header['descrip'] = "seg" if self.seg else "img"
        else:
            self.header['descrip'] = v

    def get_c_val(self,default=None):
        if self.seg:
            return 0
        if self.c_val is not None:
            return self.c_val
        if default is not None:
            return default
        if self.__min is None:
            self.__min = self.min()
        return self.__min

    def get_seg_array(self) -> np.ndarray:
        if not self.seg:
            warnings.warn(
                "requested a segmentation array, but NII is not set as a segmentation", UserWarning, stacklevel=5
            )
        self._unpack()
        return self._arr.copy() #type: ignore
    def get_array(self) -> np.ndarray:
        if self.seg:
            return self.get_seg_array()
        self._unpack()
        return self._arr.copy()
    def set_array(self,arr:np.ndarray, inplace=False,verbose:logging=False)-> Self:  # noqa: ARG002
        """Creates a NII where the array is replaces with the input array.

        Note: This function works "Out-of-place" by default, like all other methods.

        Args:
            arr (np.ndarray): _description_
            inplace (bool, optional): _description_. Defaults to False.

        Returns:
            self
        """
        if arr.dtype == bool:
            arr = arr.astype(np.uint8)
        if arr.dtype == np.float16:
            arr = arr.astype(np.float32)
        if self.seg and isinstance(arr, (np.floating, float)):
            arr = arr.astype(np.int32)
        #if self.dtype == arr.dtype: #type: ignore
        nii:_unpacked_nii = (arr,self.affine,self.header.copy())
        self.header.set_data_dtype(arr.dtype)
        #else:
        #    if not suppress_dtype_change_printout_in_set_array:
        #        log.print(f"'set_array' with different dtype: from {self.nii.dataobj.dtype} to {arr.dtype}",verbose=verbose) #type: ignore
        #    nii2 = Nifti1Image(self.get_array(),self.affine,self.header)
        #    nii2.set_data_dtype(arr.dtype)
        #    nii = (arr,nii2.affine,nii2.header) # type: ignore
        #if all(a is None for a in self.header.get_slope_inter()):
        #    nii.header.set_slope_inter(1,self.get_c_val()) # type: ignore
        if inplace:
            self.nii = nii
            return self
        else:
            return NII(nii,self.seg) # type: ignore

    def set_array_(self,arr:np.ndarray,verbose:logging=True):
        return self.set_array(arr,inplace=True,verbose=verbose)
    def set_dtype_(self,dtype:type|Literal['smallest_int'] = np.float32):
        if dtype == "smallest_int":
            arr = self.get_array()
            if arr.max()<128:
                dtype = np.int8
            elif arr.max()<32768:
                dtype = np.int16
            else:
                dtype = np.int32

        self.nii.set_data_dtype(dtype)
        if self.nii.get_data_dtype() != self.dtype: #type: ignore
            self.nii = Nifti1Image(self.get_array().astype(dtype),self.affine,self.header)

        return self

    def global_to_local(self, x: COORDINATE):
        a = self.rotation.T @ (np.array(x) - self.origin) / np.array(self.zoom)
        return tuple(round(float(v), 7) for v in a)

    def local_to_global(self, x:  COORDINATE):
        a = self.rotation @ (np.array(x) * np.array(self.zoom)) + self.origin
        return tuple(round(float(v), 7) for v in a)

    def reorient(self:Self, axcodes_to: AX_CODES = ("P", "I", "R"), verbose:logging=False, inplace=False)-> Self:
        """
        Reorients the input Nifti image to the desired orientation, specified by the axis codes.

        Args:
            axcodes_to (tuple): A tuple of three strings representing the desired axis codes. Default value is ("P", "I", "R").
            verbose (bool): If True, prints a message indicating the orientation change. Default value is False.
            inplace (bool): If True, modifies the input image in place. Default value is False.

        Returns:
            If inplace is True, returns None. Otherwise, returns a new instance of the NII class representing the reoriented image.

        Note:
        The nibabel axes codes describe the direction, not the origin, of axes. The direction "PIR+" corresponds to the origin "ASL".
        """
        # Note: nibabel axes codes describe the direction not origin of axes
        # direction PIR+ = origin ASL

        aff = self.affine
        ornt_fr = self.orientation_ornt
        arr = self.get_array()
        ornt_to = nio.axcodes2ornt(axcodes_to)
        ornt_trans = nio.ornt_transform(ornt_fr, ornt_to)
        if (ornt_fr == ornt_to).all():
            log.print("Image is already rotated to", axcodes_to,verbose=verbose)
            if inplace:
                return self
            return self.copy()
        arr = nio.apply_orientation(arr, ornt_trans)
        aff_trans = nio.inv_ornt_aff(ornt_trans, arr.shape)
        new_aff = np.matmul(aff, aff_trans)
        ### Reset origin ###
        flip = ornt_trans[:, 1]
        change = ((-flip) + 1) / 2  # 1 if flip else 0
        change = tuple(a * (s-1) for a, s in zip(change, self.shape, strict=False))
        new_aff[:3, 3] = nib.affines.apply_affine(aff,change) # type: ignore
        ######
        new_img = arr, new_aff,self.header
        log.print("Image reoriented from", nio.ornt2axcodes(ornt_fr), "to", axcodes_to,verbose=verbose)
        if inplace:
            self.nii = new_img
            return self

        return NII(new_img, self.seg) # type: ignore
    def reorient_(self:Self, axcodes_to: AX_CODES|None = ("P", "I", "R"), verbose:logging=False) -> Self:
        if axcodes_to is None:
            return self
        return self.reorient(axcodes_to=axcodes_to, verbose=verbose,inplace=True)

    def compute_crop_slice(self,**qargs):
        import warnings
        warnings.warn("compute_crop_slice id deprecated use compute_crop instead",stacklevel=5) #TODO remove in version 1.0
        return self.compute_crop(**qargs)

    def compute_crop(self,minimum: float=0, dist: float = 0, use_mm=False, other_crop:tuple[slice,...]|None=None, maximum_size:tuple[slice,...]|int|tuple[int,...]|None=None,)->tuple[slice,slice,slice]:
        """
        Computes the minimum slice that removes unused space from the image and returns the corresponding slice tuple along with the origin shift required for centroids.

        Args:
            minimum (int): The minimum value of the array (0 for MRI, -1024 for CT). Default value is 0.
            dist (int): The amount of padding to be added to the cropped image. Default value is 0.
            use_mm: dist will be mm instead of number of voxels
            other_crop (tuple[slice,...], optional): A tuple of slice objects representing the slice of an other image to be combined with the current slice. Default value is None.

        Returns:
            ex_slice: A tuple of slice objects that need to be applied to crop the image.
            origin_shift: A tuple of integers representing the shift required to obtain the centroids of the cropped image.

        Note:
            - The computed slice removes the unused space from the image based on the minimum value.
            - The padding is added to the computed slice.
            - If the computed slice reduces the array size to zero, a ValueError is raised.
            - If other_crop is not None, the computed slice is combined with the slice of another image to obtain a common region of interest.
            - Only None slice is supported for combining slices.
        """
        shp = self.shape
        zms = self.zoom

        d = np.around(dist / np.asarray(zms)).astype(int) if use_mm else (int(dist),int(dist),int(dist))
        array = self.get_array() #+ minimum
        msk_bin = np.zeros(array.shape,dtype=bool)
        #bool_arr[array<minimum] = 0
        msk_bin[array>minimum] = 1
        #msk_bin = np.asanyarray(bool_arr, dtype=bool)
        msk_bin[np.isnan(msk_bin)] = 0
        cor_msk = np.where(msk_bin > 0)
        if cor_msk[0].shape[0] == 0:
            raise ValueError(f'Array would be reduced to zero size; Before {self}; {self.unique()=}')
        c_min = [cor_msk[0].min(), cor_msk[1].min(), cor_msk[2].min()]
        c_max = [cor_msk[0].max(), cor_msk[1].max(), cor_msk[2].max()]
        x0 = max(0, c_min[0] - d[0])
        y0 = max(0, c_min[1] - d[1])
        z0 = max(0, c_min[2] - d[2])
        x1 = min(shp[0], c_max[0] + d[0])
        y1 = min(shp[1], c_max[1] + d[1])
        z1 = min(shp[2], c_max[2] + d[2])
        ex_slice = [slice(x0, x1+1), slice(y0, y1+1), slice(z0, z1+1)]

        if other_crop is not None:
            assert all((a.step is None) for a in other_crop), 'Only None slice is supported for combining x'
            ex_slice = [slice(max(a.start, b.start), min(a.stop, b.stop)) for a, b in zip(ex_slice, other_crop, strict=False)]

        if maximum_size is not None:
            if isinstance(maximum_size,int):
                maximum_size = (maximum_size,maximum_size,maximum_size)
            for i, min_w in enumerate(maximum_size):
                if isinstance(min_w,slice):
                    min_w = min_w.stop - min_w.start  # noqa: PLW2901
                curr_w =  ex_slice[i].stop - ex_slice[i].start
                dif = min_w - curr_w
                if min_w > 0:
                    new_start = ex_slice[i].start - floor(dif/2)
                    new_goal = ex_slice[i].stop + ceil(dif/2)
                    if new_goal > self.shape[i]:
                        new_start -= new_goal - self.shape[i]
                        new_goal = self.shape[i]
                    if new_start < 0:
                        new_goal -= new_start
                        new_start = 0
                    ex_slice[i] = slice(new_start,new_goal)


        #origin_shift = tuple([int(ex_slice[i].start) for i in range(len(ex_slice))])
        return tuple(ex_slice)# type: ignore

    def apply_center_crop(self, center_shape: tuple[int,int,int], verbose: bool = False):
        shp_x, shp_y, shp_z = self.shape
        crop_x, crop_y, crop_z = center_shape
        arr = self.get_array()

        if crop_x > shp_x or crop_y > shp_y or crop_z > shp_z:
            padding_ltrb = [
                ((crop_x - shp_x +1) // 2 if crop_x > shp_x else 0,(crop_x - shp_x) // 2 if crop_x > shp_x else 0),
                ((crop_y - shp_y +1) // 2 if crop_y > shp_y else 0,(crop_y - shp_y) // 2 if crop_y > shp_y else 0),
                ((crop_z - shp_z +1) // 2 if crop_z > shp_z else 0,(crop_z - shp_z) // 2 if crop_z > shp_z else 0),
            ]
            arr_padded = np.pad(arr, padding_ltrb, "constant", constant_values=0)  # PIL uses fill value 0
            log.print(f"Pad from {self.shape} to {arr_padded.shape}", verbose=verbose)
            shp_x, shp_y, shp_z = arr_padded.shape
            if crop_x == shp_x and crop_y == shp_y and crop_z == shp_z:
                return self.set_array(arr_padded)
        else:
            arr_padded = arr

        crop_rel_x = int(round((shp_x - crop_x) / 2.0))
        crop_rel_y = int(round((shp_y - crop_y) / 2.0))
        crop_rel_z = int(round((shp_z - crop_z) / 2.0))

        crop_slices = (slice(crop_rel_x, crop_rel_x + crop_x),slice(crop_rel_y, crop_rel_y + crop_y),slice(crop_rel_z, crop_rel_z + crop_z))
        arr_cropped = arr_padded[crop_slices]
        log.print(f"Centercropped from {arr_padded.shape} to {arr_cropped.shape}", verbose=verbose)
        shp_x, shp_y, shp_z = arr_cropped.shape
        assert crop_x == shp_x and crop_y == shp_y and crop_z == shp_z
        return self.set_array(arr_cropped)

    def apply_crop_slice(self,*args,**qargs):
        import warnings
        warnings.warn("apply_crop_slice id deprecated use apply_crop instead",stacklevel=5) #TODO remove in version 1.0
        return self.apply_crop(*args,**qargs)

    def apply_crop_slice_(self,*args,**qargs):
        import warnings
        warnings.warn("apply_crop_slice_ id deprecated use apply_crop_ instead",stacklevel=5) #TODO remove in version 1.0
        return self.apply_crop_(*args,**qargs)

    def apply_crop(self,ex_slice:tuple[slice,slice,slice]|Sequence[slice] , inplace=False):
        """
        The apply_crop_slice function applies a given slice to reduce the Nifti image volume. If a list of slices is provided, it computes the minimum volume of all slices and applies it.

        Args:
            ex_slice (tuple[slice,slice,slice] | list[tuple[slice,slice,slice]]): A tuple or a list of tuples, where each tuple represents a slice for each axis (x, y, z).
            inplace (bool, optional): If True, it applies the slice to the original image and returns it. If False, it returns a new NII object with the sliced image.
        Returns:
            NII: A new NII object containing the sliced image if inplace=False. Otherwise, it returns the original NII object after applying the slice.
        """        ''''''
        nii = self.nii.slicer[ex_slice] if ex_slice is not None else self.nii_abstract
        if inplace:
            self.nii = nii
            return self
        return self.copy(nii)

    def apply_crop_(self,ex_slice:tuple[slice,slice,slice]|Sequence[slice]):
        return self.apply_crop(ex_slice=ex_slice,inplace=True)

    def pad_to(self,target_shape:list[int]|tuple[int,int,int] | Self, mode:MODES="constant",crop=False,inplace = False):
        if isinstance(target_shape, NII):
            target_shape = target_shape.shape
        padding = []
        crop = []
        requires_crop = False
        for in_size, out_size in zip(self.shape[-3:], target_shape[-3:],strict=True):
            to_pad_size = max(0, out_size - in_size) / 2.0
            to_crop_size = -min(0, out_size - in_size) / 2.0
            padding.extend([(ceil(to_pad_size), floor(to_pad_size))])
            if to_crop_size == 0:
                crop.append(slice(None))
            else:
                end = -floor(to_crop_size)
                if end == 0:
                    end = None
                crop.append(slice(ceil(to_crop_size), end))
                requires_crop = True

        s = self
        if crop and requires_crop:
            s = s.apply_crop(tuple(crop),inplace=inplace)
        return s.apply_pad(padding,inplace=inplace,mode=mode)

    def apply_pad(self,padd:Sequence[tuple[int|None,int]],mode:MODES="constant",inplace = False):
        transform = np.eye(4, dtype=int)
        for i, (before,_) in enumerate(padd):
            #transform[i, i] = pad_slice.step if pad_slice.step is not None else 1
            transform[i, 3] = -before  if before is not None else 0
        affine = self.affine.dot(transform)
        arr = np.pad(self.get_array(),padd,mode=mode,constant_values=self.get_c_val()) # type: ignore
        nii:_unpacked_nii = (arr,affine,self.header)
        if inplace:
            self.nii = nii
            return self
        return self.copy(nii)

<<<<<<< HEAD
    def rescale_and_reorient(self, axcodes_to=None, voxel_spacing=(-1, -1, -1), verbose:logging=True, inplace=False,c_val:float|None=None,mode:MODES='nearest'):
=======
    def rescale_and_reorient(self, axcodes_to=None, voxel_spacing=(-1, -1, -1), verbose:logging=True, inplace=False,c_val:float|None=None,mode='nearest'):
>>>>>>> b09bf227

        ## Resample and rotate and Save Tempfiles
        if axcodes_to is None:
            curr = self
            ornt_img = self.orientation
            axcodes_to = nio.ornt2axcodes(ornt_img)
        else:
            curr = self.reorient(axcodes_to=axcodes_to, verbose=verbose, inplace=inplace)
        return curr.rescale(voxel_spacing=voxel_spacing, verbose=verbose, inplace=inplace,c_val=c_val,mode=mode)

<<<<<<< HEAD
    def rescale_and_reorient_(self,axcodes_to=None, voxel_spacing=(-1, -1, -1),c_val:float|None=None,mode:MODES='nearest', verbose:logging=True):
=======
    def rescale_and_reorient_(self,axcodes_to=None, voxel_spacing=(-1, -1, -1),c_val:float|None=None,mode='nearest', verbose:logging=True):
>>>>>>> b09bf227
        return self.rescale_and_reorient(axcodes_to=axcodes_to,voxel_spacing=voxel_spacing,c_val=c_val,mode=mode,verbose=verbose,inplace=True)

    def reorient_same_as(self, img_as: Nifti1Image | Self, verbose:logging=False, inplace=False) -> Self:
        axcodes_to: AX_CODES = nio.ornt2axcodes(nio.io_orientation(img_as.affine)) # type: ignore
        return self.reorient(axcodes_to=axcodes_to, verbose=verbose, inplace=inplace)
    def reorient_same_as_(self, img_as: Nifti1Image | Self, verbose:logging=False) -> Self:
        return self.reorient_same_as(img_as=img_as,verbose=verbose,inplace=True)
<<<<<<< HEAD
    def rescale(self, voxel_spacing=(1, 1, 1), c_val:float|None=None, verbose:logging=False, inplace=False,mode:MODES='nearest',align_corners:bool=False):
=======
    def rescale(self, voxel_spacing=(1, 1, 1), c_val:float|None=None, verbose:logging=False, inplace=False,mode='nearest',align_corners:bool=False):
>>>>>>> b09bf227
        """
        Rescales the NIfTI image to a new voxel spacing.

        Args:
            voxel_spacing (tuple[float, float, float]): The desired voxel spacing in millimeters (x, y, z). -1 is keep the voxel spacing.
                Defaults to (1, 1, 1).
            c_val (float | None, optional): The padding value. Defaults to None, meaning that the padding value will be
                inferred from the image data.
            verbose (bool, optional): Whether to print a message indicating that the image has been resampled. Defaults to
                False.
            inplace (bool, optional): Whether to modify the current object or return a new one. Defaults to False.
            mode (str, optional): One of the supported modes by scipy.ndimage.interpolation (e.g., "constant", "nearest",
                "reflect", "wrap"). See the documentation for more details. Defaults to "constant".
            align_corners (bool|default): If True or not set and seg==True. Aline corners for scaling. This prevents segmentation mask to shift in a direction.
        Returns:
            NII: A new NII object with the resampled image data.
        """
        if voxel_spacing in ((-1, -1, -1), self.zoom):
            log.print(f"Image already resampled to voxel size {self.zoom}",verbose=verbose)
            return self.copy() if inplace else self

        c_val = self.get_c_val(c_val)
        # resample to new voxel spacing based on the current x-y-z-orientation
        aff = self.affine
        shp = self.shape
        zms = self.zoom
        order = 0 if self.seg else 3
        voxel_spacing = tuple([v if v != -1 else z for v,z in zip(voxel_spacing,zms,strict=True)])
        if voxel_spacing == self.zoom:
            return self.copy() if inplace else self

        # Calculate new shape
        new_shp = tuple(np.rint([shp[i] * zms[i] / voxel_spacing[i] for i in range(len(voxel_spacing))]).astype(int))
        new_aff = nib.affines.rescale_affine(aff, shp, voxel_spacing, new_shp)  # type: ignore
        new_aff[:3, 3] = nib.affines.apply_affine(aff, [0, 0, 0])# type: ignore
        new_img = _resample_from_to(self, (new_shp, new_aff,voxel_spacing), order=order, mode=mode,align_corners=align_corners)
        log.print(f"Image resampled from {zms} to voxel size {voxel_spacing}",verbose=verbose)
        if inplace:
            self.nii = new_img
            return self
        return NII(new_img, self.seg,self.c_val)

<<<<<<< HEAD
    def rescale_(self, voxel_spacing=(1, 1, 1), c_val:float|None=None, verbose:logging=False,mode:MODES='nearest'):
        return self.rescale( voxel_spacing=voxel_spacing, c_val=c_val, verbose=verbose,mode=mode, inplace=True)

    def resample_from_to(self, to_vox_map:Image_Reference|tuple[SHAPE,AFFINE,ZOOMS], mode:MODES='nearest', c_val=None, inplace = False,verbose:logging=True,align_corners:bool=False):
=======
    def rescale_(self, voxel_spacing=(1, 1, 1), c_val:float|None=None, verbose:logging=False,mode='nearest'):
        return self.rescale( voxel_spacing=voxel_spacing, c_val=c_val, verbose=verbose,mode=mode, inplace=True)

    def resample_from_to(self, to_vox_map:Image_Reference|tuple[SHAPE,AFFINE,ZOOMS], mode='nearest', c_val=None, inplace = False,verbose:logging=True,align_corners:bool=False):
>>>>>>> b09bf227
        """self will be resampled in coordinate of given other image. Adheres to global space not to local pixel space
        Args:
            to_vox_map (Image_Reference|Proxy): If object, has attributes shape giving input voxel shape, and affine giving mapping of input voxels to output space. If length 2 sequence, elements are (shape, affine) with same meaning as above. The affine is a (4, 4) array-like.\n
            mode (str, optional): Points outside the boundaries of the input are filled according to the given mode ('constant', 'nearest', 'reflect' or 'wrap').Defaults to 'constant'.\n
            cval (float, optional): Value used for points outside the boundaries of the input if mode='nearest'. Defaults to 0.0.\n
            aline_corners (bool|default): If True or not set and seg==True. Aline corners for scaling. This prevents segmentation mask to shift in a direction.
            inplace (bool, optional): Defaults to False.

        Returns:
            NII:
        """        ''''''
        c_val = self.get_c_val(c_val)
        mapping = to_vox_map if isinstance(to_vox_map, tuple) else to_nii_optional(to_vox_map, seg=self.seg, default=to_vox_map)
        assert mapping is not None
        log.print(f"resample_from_to: {self} to {mapping}",verbose=verbose)
        nii = _resample_from_to(self, mapping,order=0 if self.seg else 3, mode=mode,align_corners=align_corners)
        if inplace:
            self.nii = nii
            return self
        else:
            return NII(nii,self.seg,self.c_val)
<<<<<<< HEAD
    def resample_from_to_(self, to_vox_map:Image_Reference|tuple[SHAPE,AFFINE,ZOOMS], mode:MODES='nearest', c_val:float|None=None,verbose:logging=True,aline_corners=False):
=======
    def resample_from_to_(self, to_vox_map:Image_Reference|tuple[SHAPE,AFFINE,ZOOMS], mode='nearest', c_val:float|None=None,verbose:logging=True,aline_corners=False):
>>>>>>> b09bf227
        return self.resample_from_to(to_vox_map,mode=mode,c_val=c_val,inplace=True,verbose=verbose,align_corners=aline_corners)

    def n4_bias_field_correction(
        self,
        threshold = 60,
        mask=None,
        shrink_factor=4,
        convergence=None,
        spline_param=200,
        verbose=False,
        weight_mask=None,
        crop=False,
        inplace=False
    ):
        """Runs a n4 bias field correction over the nifty

        Args:
            threshold (int, optional): If != 0, will mask the input based on the threshold. Defaults to 60.
            mask (_type_, optional): If threshold==0, this can be set to input a individual mask. If none, lets the algorithm automatically determine the mask. Defaults to None.
            shrink_factor (int, optional): _description_. Defaults to 4.
            convergence (dict, optional): _description_. Defaults to {"iters": [50, 50, 50, 50], "tol": 1e-07}.
            spline_param (int, optional): _description_. Defaults to 200.
            verbose (bool, optional): _description_. Defaults to False.
            weight_mask (_type_, optional): _description_. Defaults to None.
            crop (bool, optional): _description_. Defaults to False.
            inplace (bool, optional): _description_. Defaults to False.

        Returns:
            NII: The NII with bias field corrected image
        """
        if convergence is None:
            convergence = {"iters": [50, 50, 50, 50], "tol": 1e-07}
        assert self.seg is False, "n4 bias field correction on a segmentation doesnt make any sense"
        # install antspyx not ants!
        import ants
        import ants.utils.bias_correction as bc  # install antspyx not ants!
        from ants.utils.convert_nibabel import from_nibabel
        from scipy.ndimage import binary_dilation, generate_binary_structure
        dtype = self.dtype
        input_ants:ants.ANTsImage = from_nibabel(nib.nifti1.Nifti1Image(self.get_array(),self.affine))
        if threshold != 0:
            mask_arr = self.get_array()
            mask_arr[mask_arr < threshold] = 0
            mask_arr[mask_arr != 0] = 1
            mask_arr = mask_arr.astype(np.uint8)
            struct = generate_binary_structure(3, 3)
            mask_arr = binary_dilation(mask_arr.copy(), structure=struct, iterations=3)
            mask_arr = mask_arr.astype(np.uint8)
            mask:ants.ANTsImage = from_nibabel(nib.nifti1.Nifti1Image(mask_arr,self.affine))#self.set_array(mask,verbose=False).nii
            mask = mask.set_spacing(input_ants.spacing)
        out = bc.n4_bias_field_correction(
            input_ants,
            mask=mask,
            shrink_factor=shrink_factor,
            convergence=convergence,
            spline_param=spline_param,
            verbose=verbose,
            weight_mask=weight_mask,

        )


        out_nib:Nifti1Image = out.to_nibabel()
        if crop:
            # Crop to regions that had a normalization applied. Removes a lot of dead space
            dif = NII((input_ants - out).to_nibabel())
            dif_arr = dif.get_array()
            dif_arr[dif_arr != 0] = 1
            dif.set_array_(dif_arr,verbose=verbose)
            ex_slice = dif.compute_crop()
            out_nib:Nifti1Image = out_nib.slicer[ex_slice]

        if inplace:
            self.nii = out_nib
            self.set_dtype_(dtype)
            return self
        return self.copy(out_nib).set_dtype_(dtype)

    def n4_bias_field_correction_(self,threshold = 60,mask=None,shrink_factor=4,convergence=None,spline_param=200,verbose=False,weight_mask=None,crop=False):
        if convergence is None:
            convergence = {"iters": [50, 50, 50, 50], "tol": 1e-07}
        return self.n4_bias_field_correction(mask_arr=mask,shrink_factor=shrink_factor,convergence=convergence,spline_param=spline_param,verbose=verbose,weight_mask=weight_mask,crop=crop,inplace=True,threshold = threshold)

    def normalize_to_range_(self, min_value: int = 0, max_value: int = 1500, verbose:logging=True):
        assert not self.seg
        mi, ma = self.min(), self.max()
        self += -mi + min_value  # min = 0
        self_dtype = self.dtype
        max_value2 = ma
        if max_value2 > max_value:
            self *= max_value / max_value2
            self.set_dtype_(self_dtype)
        log.print(f"Shifted from range {mi, ma} to range {self.min(), self.max()}", verbose=verbose)

    def match_histograms(self, reference:Image_Reference,c_val = 0,inplace=False):
        ref_nii = to_nii(reference)
        assert ref_nii.seg is False
        assert self.seg is False
        c_val = self.get_c_val(c_val)
        if c_val <= -999:
            raise ValueError('match_histograms only functions on MRI, which have a minimum 0.')

        from skimage.exposure import match_histograms as ski_match_histograms
        img_arr = self.get_array()
        matched = ski_match_histograms(img_arr, ref_nii.get_array())
        matched[matched <= c_val] = c_val
        return self.set_array(matched, inplace=inplace,verbose=False)

    def match_histograms_(self, reference:Image_Reference,c_val = 0):
        return self.match_histograms(reference,c_val = c_val,inplace=True)

    def smooth_gaussian(self, sigma:float|list[float]|tuple[float],truncate:float=4.0,nth_derivative=0,inplace=False):
        assert self.seg is False, "You really want to smooth a segmentation?"
        from scipy.ndimage import gaussian_filter
        arr = gaussian_filter(self.get_array(), sigma, order=nth_derivative,cval=self.get_c_val(), truncate=truncate)# radius=None, axes=None
        return self.set_array(arr,inplace,verbose=False)

    def smooth_gaussian_(self, sigma:float|list[float]|tuple[float],truncate=4.0,nth_derivative=0):
        return self.smooth_gaussian(sigma=sigma,truncate=truncate,nth_derivative=nth_derivative,inplace=True)

    def to_ants(self):
        try:
            import ants
        except Exception:
            log.print_error()
            log.on_fail("run 'pip install antspyx' to install deepali")
            raise
        return ants.from_nibabel(self.nii)

    def to_simpleITK(self):
        from TPTBox.core.sitk_utils import nii_to_sitk
        return nii_to_sitk(self)

    def to_deepali(self,align_corners: bool = True,dtype=None,device = "cuda"):
        import torch
        try:
            from deepali.data import Image as deepaliImage
        except Exception:
            log.print_error()
            log.on_fail("run 'pip install hf-deepali' to install deepali")
            raise
        dim = np.asarray(self.header["dim"])
        ndim = int(dim[0])
        # Image data array
        data = self.get_array()
        # Squeeze unused dimensions
        # https://github.com/InsightSoftwareConsortium/ITK/blob/3454d857dc46e4333ad1178be8c186547fba87ef/Modules/IO/NIFTI/src/itkNiftiImageIO.cxx#L1112-L1156
        intent_code = int(self.header["intent_code"]) # type: ignore
        if intent_code in (1005, 1006, 1007):
            # Vector or matrix valued image
            for realdim in range(4, 1, -1):
                if dim[realdim] > 1:
                    break
            else:
                realdim = 1
        elif intent_code == 1004:
            raise NotImplementedError("NII has an intent code of NIFTI_INTENT_GENMATRIX which is not yet implemented")
        else:
            # Scalar image
            realdim = ndim
            while realdim > 3 and dim[realdim] == 1:
                realdim -= 1
        data = np.reshape(data, data.shape[:realdim] + data.shape[5:])
        # Reverse order of axes
        data = np.transpose(data, axes=tuple(reversed(range(data.ndim))))
        grid = self.to_deepali_grid(align_corners=align_corners)
        # Add leading channel dimension
        if data.ndim == grid.ndim:
            data = np.expand_dims(data, 0)
        if data.dtype == np.uint16:
            data = data.astype(np.int32)
        elif data.dtype == np.uint32:
            data = data.astype(np.int64)
        grid = grid.align_corners_(align_corners)
        return deepaliImage(torch.Tensor(data), grid, dtype=dtype, device=device)  # type: ignore

    def erode_msk(self, n_pixel: int = 5, labels: LABEL_REFERENCE = None, connectivity: int = 3, inplace=False,verbose:logging=True,border_value=0, use_crop=True):
        """
        Erodes the binary segmentation mask by the specified number of voxels.

        Args:
            mm (int, optional): The number of voxels to erode the mask by. Defaults to 5.
            labels (LABEL_REFERENCE, optional): Labels that should be dilated. If None, will erode all labels (not including zero!)
            connectivity (int, optional): Elements up to a squared distance of connectivity from the center are considered neighbors. connectivity may range from 1 (no diagonal elements are neighbors) to rank (all elements are neighbors).
            inplace (bool, optional): Whether to modify the mask in place or return a new object. Defaults to False.
            verbose (bool, optional): Whether to print a message indicating that the mask was eroded. Defaults to True.
            use_crop: speed up computation by cropping and un-cropping the segmentation. Minor overhead if the segmentation fills most of the image
        Returns:
            NII: The eroded mask.

        Notes:
            The method uses binary erosion with a 3D structuring element to erode the mask by the specified number of voxels.

        """
        log.print("erode mask",end='\r',verbose=verbose)
        if use_crop:
            try:
                crop = (self if labels is None else self.extract_label(labels)).compute_crop(dist=1)
            except ValueError:
                return self if inplace else self.copy()

            msk_i_data_org = self.get_seg_array()
            msk_i_data = msk_i_data_org[crop]
        else:
            msk_i_data = self.get_seg_array()
        labels = self.unique() if labels is None else labels
        out = np_erode_msk(msk_i_data, label_ref=labels, mm=n_pixel, connectivity=connectivity,border_value=border_value)
        out = out.astype(self.dtype)
        log.print("Mask eroded by", n_pixel, "voxels",verbose=verbose)
<<<<<<< HEAD

        if use_crop:
            msk_i_data_org[crop] = out
            out = msk_i_data_org
        return self.set_array(out,inplace=inplace)

    def erode_msk_(self, n_pixel:int = 5, labels: LABEL_REFERENCE = None, connectivity: int=3, verbose:logging=True,border_value=0,use_crop=True):
        return self.erode_msk(n_pixel=n_pixel, labels=labels, connectivity=connectivity, inplace=True, verbose=verbose,border_value=border_value,use_crop=use_crop)

=======

        if use_crop:
            msk_i_data_org[crop] = out
            out = msk_i_data_org
        return self.set_array(out,inplace=inplace)

    def erode_msk_(self, n_pixel:int = 5, labels: LABEL_REFERENCE = None, connectivity: int=3, verbose:logging=True,border_value=0,use_crop=True):
        return self.erode_msk(n_pixel=n_pixel, labels=labels, connectivity=connectivity, inplace=True, verbose=verbose,border_value=border_value,use_crop=use_crop)

>>>>>>> b09bf227
    def dilate_msk(self, n_pixel: int = 5, labels: LABEL_REFERENCE = None, connectivity: int = 3, mask: Self | None = None, inplace=False, verbose:logging=True,use_crop=True):
        """
        Dilates the binary segmentation mask by the specified number of voxels.

        Args:
            n_pixel (int, optional): The number of voxels to dilate the mask by. Defaults to 5.
            labels (list[int], optional): Labels that should be dilated. If None, will dilate all labels (not including zero!)
            connectivity (int, optional): Elements up to a squared distance of connectivity from the center are considered neighbors. connectivity may range from 1 (no diagonal elements are neighbors) to rank (all elements are neighbors).
            mask (NII, optional): If set, after each iteration, will zero out everything based on this mask
            inplace (bool, optional): Whether to modify the mask in place or return a new object. Defaults to False.
            verbose (bool, optional): Whether to print a message indicating that the mask was dilated. Defaults to True.
            use_crop: speed up computation by cropping and un-cropping the segmentation. Minor overhead if the segmentation fills most of the image
        Returns:
            NII: The dilated mask.

        Notes:
            The method uses binary dilation with a 3D structuring element to dilate the mask by the specified number of voxels.

        """
        log.print("dilate mask",end='\r',verbose=verbose)
        if labels is None:
            labels = self.unique()
        if use_crop:
            try:
                crop = (self if labels is None else self.extract_label(labels)).compute_crop(dist=1+n_pixel)
            except ValueError:
                return self if inplace else self.copy()
            msk_i_data_org = self.get_seg_array()
            msk_i_data = msk_i_data_org[crop]
        else:
            msk_i_data = self.get_seg_array()
        mask_ = mask.get_seg_array() if mask is not None else None
        out = np_dilate_msk(arr=msk_i_data, label_ref=labels, mm=n_pixel, mask=mask_, connectivity=connectivity)
        out = out.astype(self.dtype)
        log.print("Mask dilated by", n_pixel, "voxels",verbose=verbose)
        if use_crop:
            msk_i_data_org[crop] = out
            out = msk_i_data_org
        return self.set_array(out,inplace=inplace)

    def dilate_msk_(self, n_pixel:int = 5, labels: LABEL_REFERENCE = None, connectivity: int=3, mask: Self | None = None, verbose:logging=True,use_crop=True):
        return self.dilate_msk(n_pixel=n_pixel, labels=labels, connectivity=connectivity, mask=mask, inplace=True, verbose=verbose,use_crop=use_crop)


    def fill_holes(self, labels: LABEL_REFERENCE = None, slice_wise_dim: int | None = None, verbose:logging=False, inplace=False,use_crop=True):  # noqa: ARG002
        """Fills holes in segmentation

        Args:
            labels (LABEL_REFERENCE, optional): Labels that the hole-filling should be applied to. If none, applies on all labels found in arr. Defaults to None.
            verbose: whether to print which labels have been filled
            inplace (bool): Whether to modify the current NIfTI image object in place or create a new object with the mapped labels.
                Default is False.
            slice_wise_dim (int | None, optional): If the input is 3D, the specified dimension here cna be used for 2D slice-wise filling. Defaults to None.
            use_crop: speed up computation by cropping and un-cropping the segmentation. Minor overhead if the segmentation fills most of the image
        Returns:
            NII: If inplace is True, returns the current NIfTI image object with filled holes. Otherwise, returns a new NIfTI image object with filled holes.
        """
        if labels is None:
            labels = list(self.unique())
        if isinstance(labels, int):
            labels = [labels]

        if use_crop:
            try:
                crop = (self if labels is None else self.extract_label(labels)).compute_crop(dist=1)
            except ValueError:
                return self if inplace else self.copy()

            msk_i_data_org = self.get_seg_array()
            seg_arr = msk_i_data_org[crop]
        else:
            seg_arr = self.get_seg_array()

        #seg_arr = self.get_seg_array()
        filled = np_fill_holes(seg_arr, label_ref=labels, slice_wise_dim=slice_wise_dim)
        if use_crop:
            msk_i_data_org[crop] = filled
            filled = msk_i_data_org
        return self.set_array(filled,inplace=inplace)

    def fill_holes_(self, labels: LABEL_REFERENCE = None, slice_wise_dim: int | None = None, verbose:logging=True,use_crop=True):
        return self.fill_holes(labels, slice_wise_dim, verbose, inplace=True,use_crop=use_crop)

    def calc_convex_hull(
        self,
        axis: DIRECTIONS|None = "S",
        inplace: bool = False,
        verbose: bool = False
    ):
        """Calculates the convex hull of this segmentation nifty

        Args:
            axis (int | None, optional): If given axis, will calculate convex hull along that axis (remaining dimension must be at least 2). Defaults to None.
        """
        assert self.seg, "To calculate the convex hull, this must be a segmentation"
        axis_int = self.get_axis(axis) if axis is not None else None
        convex_hull_arr = np_calc_convex_hull(self.get_seg_array(), axis=axis_int, verbose=verbose)
        if inplace:
            return self.set_array_(convex_hull_arr)
        return self.set_array(convex_hull_arr)

    def calc_convex_hull_(self, axis: DIRECTIONS="S", verbose: bool = False,):
        return self.calc_convex_hull(axis=axis, inplace=True, verbose=verbose)


    def boundary_mask(self, threshold: float,inplace = False):
        """
        Calculate a boundary mask based on the input image.

        Parameters:
        - img (NII): The image used to create the boundary mask.
        - threshold(float): threshold

        Returns:
        NII: A segmentation of the boundary.


        This function takes a NII and generates a boundary mask by marking specific regions.
        The intensity of the image can be adjusted for CT scans by adding 1000. The boundary mask is created by initializing
        corner points and using an "infect" process to mark neighboring points. The boundary mask is initiated with
        zeros, and specific boundary points are set to 1. The "infect" function iteratively marks neighboring points in the mask.
        The process starts from the initial points and corner points of the image. The infection process continues until the
        infect_list is empty. The resulting boundary mask is modified by subtracting 1 from all non-zero values and setting
        the remaining zeros to 2. The sum of the boundary mask values is printed before returning the modified NII object.

        """
        return self.set_array(np_calc_boundary_mask(self.get_array(),threshold),inplace=inplace,verbose=False)

    def get_segmentation_connected_components(self, labels: int |list[int], connectivity: int = 3, transform_back_to_nii: bool = False, verbose: bool=False):
        """Calculates and returns the connected components of this segmentation NII

        Args:
            label (int): the label(s) of the connected components
            connectivity (int, optional): Connectivity for the connected components. Defaults to 3.
            transform_back_to_nii (bool): If True, will map the labels to niftys, not numpy arrays. Defaults to False.

        Returns:
            cc: dict[label, cc_idx, arr], cc_n: dict[label, int]
        """
        arr = self.get_seg_array()
        cc, cc_n = np_connected_components(arr, connectivity=connectivity, label_ref=labels, verbose=verbose)
        if transform_back_to_nii:
            cc = {i: self.set_array(k) for i,k in cc.items()}
        return cc, cc_n

    def filter_connected_components(self, labels: int |list[int]|None,min_volume:int|None=None,max_volume:int|None=None, max_count_component = None, connectivity: int = 3,removed_to_label=0):
        """
        Filter connected components in a segmentation array based on specified volume constraints.

        Parameters:
        labels (int | list[int]): The labels of the components to filter.
        min_volume (int | None): Minimum volume for a component to be retained. Components smaller than this will be removed.
        max_volume (int | None): Maximum volume for a component to be retained. Components larger than this will be removed.
        max_count_component (int | None): Maximum number of components to retain. Once this limit is reached, remaining components will be removed.
        connectivity (int): Connectivity criterion for defining connected components (default is 3).
        removed_to_label (int): Label to assign to removed components (default is 0).

        Returns:
        None
        """
        arr = self.get_seg_array()
        nii = self.get_largest_k_segmentation_connected_components(None,labels,connectivity=connectivity,return_original_labels=False)
        for k, idx in enumerate(nii.unique(),start=1):
            msk = nii.extract_label(idx)
            nii *=(-msk+1)
            s = msk.sum()
            #print(idx,k,s)
            if min_volume is not None and s < min_volume:
                arr[msk.get_array()!=0] = removed_to_label
                arr[nii.get_array()!=0] = removed_to_label # set all future to 0
                break
            if max_volume is not None and s>max_volume:
                arr[msk.get_array()==1] = removed_to_label
            if max_count_component is not None and k == max_count_component:
                arr[nii.get_array()!=0] = removed_to_label # set all future to 0
                break
        #print("Finish")
        return self.set_array(arr)
    def get_segmentation_connected_components_center_of_mass(self, label: int, connectivity: int = 3, sort_by_axis: int | None = None):
        """Calculates the center of mass of the different connected components of a given label in an array

        Args:
            label (int): the label of the connected components
            connectivity (int, optional): Connectivity for the connected components. Defaults to 3.
            sort_by_axis (int | None, optional): If not none, will sort the center of mass list by this axis values. Defaults to None.

        Returns:
            _type_: _description_
        """
        arr = self.get_seg_array()
        return np_get_connected_components_center_of_mass(arr, label=label, connectivity=connectivity, sort_by_axis=sort_by_axis)


    def get_largest_k_segmentation_connected_components(self, k: int | None, labels: int | list[int] | None = None, connectivity: int = 1, return_original_labels: bool = True):
        """Finds the largest k connected components in a given array (does NOT work with zero as label!)

        Args:
            arr (np.ndarray): input array
            k (int | None): finds the k-largest components. If k is None, will find all connected components and still sort them by size
            labels (int | list[int] | None, optional): Labels that the algorithm should be applied to. If none, applies on all labels found in this NII. Defaults to None.
            return_original_labels (bool): If set to False, will label the components from 1 to k. Defaults to True
        """
        return self.set_array(np_get_largest_k_connected_components(self.get_seg_array(), k=k, label_ref=labels, connectivity=connectivity, return_original_labels=return_original_labels))

    def compute_surface_mask(self, connectivity: int, dilated_surface: bool = False):
        """ Removes everything but surface voxels

        Args:
            connectivity (int): Connectivity for surface calculation
            dilated_surface (bool): If False, will return msk - eroded mask. If true, will return dilated msk - msk
        """
        return self.set_array(np_compute_surface(self.get_seg_array(), connectivity=connectivity, dilated_surface=dilated_surface))


    def compute_surface_points(self, connectivity: int, dilated_surface: bool = False):
        surface = self.compute_surface_mask(connectivity, dilated_surface)
        return np_point_coordinates(surface)


    def get_segmentation_difference_to(self, mask_gt: Self, ignore_background_tp: bool = False) -> Self:
        """Calculates an NII that represents the segmentation difference between self and given groundtruth mask

        Args:
            mask_groundtruth (Self): The ground truth mask. Must match in orientation, zoom, and shape

        Returns:
            NII: Difference NII (1: FN, 2: TP, 3: FP, 4: Wrong label)
        """
        if self.orientation != mask_gt.orientation:
            mask_gt = mask_gt.reorient_same_as(self)

        self.assert_affine(zoom=mask_gt.zoom, shape=mask_gt.shape)
        arr = self.get_seg_array()
        gt = mask_gt.get_seg_array()
        diff_arr = arr.copy() * 0
        # TP
        diff_arr[gt == arr] = 2
        # FN
        diff_arr[(gt != 0) & (arr == 0)] = 1
        # FP
        diff_arr[(gt == 0) & (arr != 0)] = 3
        # Wrong label
        diff_arr[(diff_arr == 0) & (gt != arr)] = 4

        if ignore_background_tp:
            diff_arr[(gt == 0) & (arr == 0)] = 0

        return self.set_array(diff_arr)

    def get_overlapping_labels_to(
        self,
        mask_other: Self,
    ) -> list[tuple[int, int]]:
        """Calculates the pairs of labels that are overlapping in at least one voxel (fast)

        Args:
            mask_other (NII): The array to be compared with.

        Returns:
            list[tuple[int, int]]: List of tuples of labels that overlap in at least one voxel. First label in the tuple is Self NII, the second is of the mask_other
        """
        assert self.seg and mask_other.seg
        return np_calc_overlapping_labels(self.get_seg_array(), mask_other.get_seg_array())


    def map_labels(self, label_map:LABEL_MAP , verbose:logging=True, inplace=False):
        """
        Maps labels in the given NIfTI image according to the label_map dictionary.
        Args:
            label_map (dict): A dictionary that maps the original label values (str or int) to the new label values (int).
                For example, `{"T1": 1, 2: 3, 4: 5}` will map the original labels "T1", 2, and 4 to the new labels 1, 3, and 5, respectively.
            verbose (bool): Whether to print the label mapping and the number of labels reassigned. Default is True.
            inplace (bool): Whether to modify the current NIfTI image object in place or create a new object with the mapped labels.
                Default is False.

        Returns:
            If inplace is True, returns the current NIfTI image object with mapped labels. Otherwise, returns a new NIfTI image object with mapped labels.
        """
        data_orig = self.get_seg_array()
        labels_before = [v for v in np_unique(data_orig) if v > 0]
        # enforce keys to be str to support both str and int
        label_map_ = {
            (v_name2idx[k] if k in v_name2idx else int(k)): (
                v_name2idx[v] if v in v_name2idx else (0 if v is None else int(v))
            )
            for k, v in label_map.items()
        }
        log.print("label_map_ =", label_map_, verbose=verbose)
        data = np_map_labels(data_orig, label_map_)
        labels_after = [v for v in np_unique(data) if v > 0]
        log.print(
                "N =",
                len(label_map_),
                "labels reassigned, before labels: ",
                labels_before,
                " after: ",
                labels_after,verbose=verbose
            )
        nii = data.astype(np.uint16), self.affine, self.header
        if inplace:
            self.nii = nii
            return self
        return NII(nii, True)

    def map_labels_(self, label_map: LABEL_MAP, verbose:logging=True):
        return self.map_labels(label_map,verbose=verbose,inplace=True)
    def copy(self, nib:Nifti1Image|_unpacked_nii|None = None):
        if nib is None:
            return NII((self.get_array(), self.affine.copy(), self.header.copy()),seg=self.seg,c_val = self.c_val)
        else:
            return NII(nib,seg=self.seg,c_val = self.c_val)
    def clone(self):
        return self.copy()
    def save(self,file:str|Path|bids_files.BIDS_FILE,make_parents=True,verbose:logging=True, dtype = None):
        if isinstance(file, bids_files.BIDS_FILE):
            file = file.file['nii.gz']
        if make_parents:
            Path(file).parent.mkdir(exist_ok=True,parents=True)
        arr = self.get_array()
        out = Nifti1Image(arr, self.affine,self.header)#,dtype=arr.dtype)
        if dtype is not None:
            out.set_data_dtype(dtype)
        elif self.seg:
            if arr.max()<256:
                out.set_data_dtype(np.uint8)
            elif arr.max()<65536:
                out.set_data_dtype(np.uint16)
            else:
                out.set_data_dtype(np.int32)
<<<<<<< HEAD
        if out.header["qform_code"] == 0: #NIFTI_XFORM_UNKNOWN Will cause an error for some rounding of the affine in ITKSnap ...
            # 1 means Scanner coordinate system
            # 2 means align (to something) coordinate system
            out.header["qform_code"] = 2 if self.seg else 1

        log.print(f"Save {file} as {out.get_data_dtype()}",verbose=verbose,ltype=Log_Type.SAVE)
=======
>>>>>>> b09bf227
        nib.save(out, file) #type: ignore
        log.print(f"Save {file} as {out.get_data_dtype()}",verbose=verbose,ltype=Log_Type.SAVE)
    def __str__(self) -> str:
        return f"shp={self.shape}; ori={self.orientation}, zoom={tuple(np.around(self.zoom, decimals=2))}, seg={self.seg}" # type: ignore
    def __repr__(self)-> str:
        return self.__str__()
    def __array__(self,dtype=None):
            self._unpack()
            if dtype is None:
                return self._arr
            else:
                return self._arr.astype(dtype, copy=False)
    def __array_wrap__(self, array):
        if array.shape != self.shape:
            raise SyntaxError(f"Function call induce a shape change of nii image. Before {self.shape} after {array.shape}.")
        return self.set_array(array)
    def __getitem__(self, key)-> Any:
        if isinstance(key,Sequence):
            from types import EllipsisType

            if all(isinstance(k, (slice,EllipsisType)) for k in key):
                #if all(k.step is not None and k.step == 1 for k in key):
                #    raise NotImplementedError(f"Slicing is not implemented. Attemted {key}")
                if len(key)!= len(self.shape) or Ellipsis in key:
                    raise ValueError(f"Number slices must have exact number of slices like in dimension. Attemted: {key} - Shape {self.shape}")
                return self.apply_crop(key) # type: ignore
            elif  all(isinstance(k, int) for k in key):
                if len(key)!= len(self.shape):
                    raise ValueError(f"Number ints must have exact number of slices like in dimension. Attemted: {key} - Shape {self.shape}")
                self._unpack()
                return self._arr.__getitem__(key)
            else:
                self._unpack()
                return self._arr.__getitem__(key)
                #raise TypeError("Invalid argument type:", (key))
        elif isinstance(key,self.__class__):
            return self.get_array()[key.get_array()==1]
        elif isinstance(key,np.ndarray):
            return self.get_array()[key]
        else:
            raise TypeError("Invalid argument type:", type(key))
    def __setitem__(self, key,value):
        if isinstance(key,self.__class__):
            key = key.get_array()==1
        self._unpack()
        self._arr[key] = value
        #if isinstance(key,Sequence):
        #    if all(isinstance(k, slice) for k in key):
        #        #if all(k.step is not None and k.step == 1 for k in key):
        #        #    raise NotImplementedError(f"Slicing is not implemented. Attemted {key}")
        #        if len(key)!= len(self.shape):
        #            raise ValueError(f"Number slices must have exact number of slices like in dimension. Attemted: {key} - Shape {self.shape}")
        #        return self.apply_crop(key)
        #    elif  all(isinstance(k, int) for k in key):
        #        if len(key)!= len(self.shape):
        #            raise ValueError(f"Number ints must have exact number of slices like in dimension. Attemted: {key} - Shape {self.shape}")
        #        self._unpack()
        #        self._arr[key] = value
        #else:
        #    raise TypeError("Invalid argument type.")

    @classmethod
    def suppress_dtype_change_printout_in_set_array(cls, value=True):
        global suppress_dtype_change_printout_in_set_array  # noqa: PLW0603
        suppress_dtype_change_printout_in_set_array = value
    def is_intersecting_vertical(self, b: Self, min_overlap=40) -> bool:
        '''
        Test if the image intersect in global space.
        assumes same Rotation
        TODO: Testing
        '''

        #warnings.warn('is_intersecting is untested use get_intersecting_volume instead')
        x1 = self.affine.dot([0, 0, 0, 1])[:3] # type: ignore
        x2 = self.affine.dot((*self.shape, 1))[:3]# type: ignore
        y1 = b.affine.dot([0, 0, 0, 1])[:3]# type: ignore
        y2 = b.affine.dot((*b.shape, 1))[:3]# type: ignore
        max_v = max(x1[2],x2[2])- min_overlap
        min_v = min(x1[2],x2[2])+ min_overlap
        if min_v < y1[2] < max_v:
            return True
        if min_v < y2[2] < max_v:
            return True

        max_v = max(y1[2],y2[2])- min_overlap
        min_v = min(y1[2],y2[2])+ min_overlap
        if min_v < x1[2] < max_v:
            return True
        return min_v < x2[2] < max_v

    def get_intersecting_volume(self, b: Self) -> bool:
        '''
        computes intersecting volume
        '''
        b = b.copy()
        b.nii = Nifti1Image(b.get_array()*0+1,affine=b.affine)
        b.seg = True
        b.set_dtype_(np.uint8)
        b = b.resample_from_to(self,c_val=0,verbose=False)
        return b.get_array().sum()

    def extract_label(self,label:int|Location|Sequence[int]|Sequence[Location], keep_label=False,inplace=False):
        '''If this NII is a segmentation you can single out one label with [0,1].'''
        seg_arr = self.get_seg_array()

        if isinstance(label, Sequence):
            label = [l.value if isinstance(l,Enum) else l for l in label]
            if 1 not in label:
                seg_arr[seg_arr == 1] = 0
            for l in label:
                seg_arr[seg_arr == l] = 1
            seg_arr[seg_arr != 1] = 0
        else:
            if isinstance(label,Location):
                label = label.value
            if isinstance(label,str):
                label = int(label)

            assert label != 0, 'Zero label does not make sens. This is the background'
            seg_arr[seg_arr != label] = 0
            seg_arr[seg_arr == label] = 1
        if keep_label:
            seg_arr = seg_arr * self.get_seg_array()
        return self.set_array(seg_arr,inplace=inplace)
    def extract_label_(self,label:int|Location|Sequence[int]|Sequence[Location], keep_label=False):
        return self.extract_label(label,keep_label,inplace=True)
    def remove_labels(self,*label:int|Location|Sequence[int]|Sequence[Location], inplace=False, verbose:logging=True):
        '''If this NII is a segmentation you can single out one label.'''
        assert label != 0, 'Zero label does not make sens.  This is the background'
        seg_arr = self.get_seg_array()
        for l in label:
            if isinstance(l, list):
                for g in l:
                    seg_arr[seg_arr == g] = 0
            else:
                seg_arr[seg_arr == l] = 0
        return self.set_array(seg_arr,inplace=inplace, verbose=verbose)
    def remove_labels_(self,label:int|Location|Sequence[int]|Sequence[Location], verbose:logging=True):
        return self.remove_labels(label,inplace=True,verbose=verbose)
    def apply_mask(self,mask:Self, inplace=False):
        assert mask.shape == self.shape, f"[def apply_mask] Mask and Shape are not equal: \nMask - {mask},\nSelf - {self})"
        seg_arr = mask.get_seg_array()
        seg_arr[seg_arr != 0] = 1
        arr = self.get_array()
        return self.set_array(arr*seg_arr,inplace=inplace)

    def unique(self,verbose:logging=False):
        '''Returns all integer labels WITHOUT 0. Must be performed only on a segmentation nii'''
        out = np_unique_withoutzero(self.get_seg_array())
        log.print(out,verbose=verbose)
        return out

    def volumes(self, include_zero: bool = False) -> dict[int, int]:
        '''Returns a dict stating how many pixels are present for each label'''
        return np_volume(self.get_seg_array(), include_zero=include_zero)

    def center_of_masses(self) -> dict[int, COORDINATE]:
        '''Returns a dict stating the center of mass for each present label (not including zero!)'''
        return np_center_of_mass(self.get_seg_array())




def to_nii_optional(img_bids: Image_Reference|None, seg=False, default=None) -> NII | None:
    if img_bids is None:
        return default
    try:
        return to_nii(img_bids,seg=seg)
    except ValueError:
        return default
    except KeyError:
        return default


def to_nii(img_bids: Image_Reference, seg=False) -> NII:
    if isinstance(img_bids, Path):
        img_bids = str(img_bids)
    if isinstance(img_bids, NII):
        return img_bids.copy()
    elif isinstance(img_bids, bids_files.BIDS_FILE):
        return img_bids.open_nii()

    elif isinstance(img_bids, str):
        if img_bids.split(".")[-1] in ("mha",):
            import SimpleITK as sitk  # noqa: N813
            img = sitk.ReadImage(img_bids)
            from TPTBox.core.sitk_utils import sitk_to_nii
            return sitk_to_nii(img,seg)
        return NII(nib.load(img_bids), seg) #type: ignore
    elif isinstance(img_bids, Nifti1Image):
        return NII(img_bids, seg)
    else:
        raise TypeError(img_bids)

def to_nii_seg(img: Image_Reference) -> NII:
    return to_nii(img,seg=True)

def to_nii_interpolateable(i_img:Interpolateable_Image_Reference) -> NII:

    if isinstance(i_img,tuple):
        img, seg = i_img
        return to_nii(img,seg=seg)
    elif isinstance(i_img, NII):
        return i_img
    elif isinstance(i_img, bids_files.BIDS_FILE):
        return i_img.open_nii()
    else:
        raise TypeError("to_nii_interpolateable",i_img)


def _resample_from_to(
    from_img:NII,
    to_img:NII|tuple[SHAPE,AFFINE,ZOOMS],
    order=3,
<<<<<<< HEAD
    mode:MODES="nearest",
=======
    mode="nearest",
>>>>>>> b09bf227
    align_corners:bool|Sentinel=Sentinel()  # noqa: B008
):
    import numpy.linalg as npl
    import scipy.ndimage as scipy_img
    from nibabel.affines import AffineError, to_matvec
    from nibabel.imageclasses import spatial_axes_first

    # This check requires `shape` attribute of image
    if not spatial_axes_first(from_img.nii):
        raise ValueError(f"Cannot predict position of spatial axes for Image type {type(from_img)}")
    if isinstance(to_img,tuple):
        to_shape, to_affine, zoom_to = to_img
    else:
        assert to_img.affine is not None
        assert to_img.zoom is not None
        to_shape:SHAPE = to_img.shape
        to_affine:AFFINE = to_img.affine
        zoom_to = np.array(to_img.zoom)
    from_n_dim = len(from_img.shape)
    if from_n_dim < 3:
        raise AffineError("from_img must be at least 3D")
    if (isinstance(align_corners,Sentinel) and order == 0) or align_corners:
        # https://discuss.pytorch.org/t/what-we-should-use-align-corners-false/22663/6
        # https://discuss.pytorch.org/uploads/default/original/2X/6/6a242715685b8192f07c93a57a1d053b8add97bf.png
        # Simulate align_corner=True, by manipulating the affine
        # Updated to matrix:
        # make the output by one voxel larger
        # z_new = z * num_pixel/(num_pixel+1)
        to_affine_new = to_affine.copy()
        num_pixel = np.array(to_shape)
        zoom_new = zoom_to*num_pixel/(1+num_pixel)
        rotation_zoom = to_affine[:3, :3]
        to_affine_new[:3, :3] = rotation_zoom / np.array(zoom_to)*zoom_new
        ## Shift origin to corner
        corner = np.array([-0.5,-0.5,-0.5,0])
        to_affine_new[:,3] -=to_affine_new@corner
        # Update from matrix
        # z_new = z * num_pixel/(num_pixel+1)
        zoom_from = np.array(from_img.zoom)
        from_affine_new = from_img.affine.copy()
        num_pixel = np.array(from_img.shape)
        zoom_new = zoom_from*num_pixel/(1+num_pixel)
        rotation_zoom = from_img.affine[:3, :3]
        from_affine_new[:3, :3] = rotation_zoom / np.array(zoom_from)*zoom_new
        ## Shift origin to corner
        from_affine_new[:,3] -=from_affine_new@corner

        a_to_affine = nip.adapt_affine(to_affine_new, len(to_shape))
        a_from_affine = nip.adapt_affine(from_affine_new, from_n_dim)
    else:
        a_to_affine = nip.adapt_affine(to_affine, len(to_shape))
        a_from_affine = nip.adapt_affine(from_img.affine, from_n_dim)
    to_vox2from_vox = npl.inv(a_from_affine).dot(a_to_affine)
    rzs, trans = to_matvec(to_vox2from_vox)

    data = scipy_img.affine_transform(from_img.get_array(), rzs, trans, to_shape, order=order, mode=mode, cval=from_img.get_c_val()) # type: ignore
    return data, to_affine, from_img.header<|MERGE_RESOLUTION|>--- conflicted
+++ resolved
@@ -66,7 +66,7 @@
     return s
 
 
-_dtyp_max = {"int8": 128, "uint8": 256, "int16": 32768, "uint16": 65536}
+_dtype_max = {"int8": 128, "uint8": 256, "int16": 32768, "uint16": 65536}
 
 warnings.formatwarning = formatwarning_tb
 
@@ -188,17 +188,17 @@
                     dtype = np.uint16
                 else:
                     dtype = np.int32
-                self._arr = np.asanyarray(self.nii.dataobj, dtype=self.nii.dataobj.dtype).astype(dtype).copy()
+                self._arr = np.asanyarray(self.nii.dataobj, dtype=self.nii.dataobj.dtype).astype(dtype).copy() # type: ignore
                 self._checked_dtype = True
             elif not self._checked_dtype:
                 # if the maximum is lager than the dtype, we use float.
                 self._checked_dtype = True
                 dtype = str(self.dtype)
-                if dtype not in _dtyp_max:
+                if dtype not in _dtype_max:
                     self._arr = np.asanyarray(self.nii.dataobj, dtype=self.nii.dataobj.dtype).copy() #type: ignore
                 else:
                     m = np.max(self.nii.dataobj)
-                    if m > _dtyp_max[dtype]:
+                    if m > _dtype_max[dtype]:
                         self._arr = self.nii.get_fdata()
                     else:
                         self._arr = np.asanyarray(self.nii.dataobj, dtype=self.nii.dataobj.dtype).copy() #type: ignore
@@ -271,7 +271,7 @@
     @property
     def dtype(self)->type:
         if self.__unpacked:
-            return self._arr.dtype
+            return self._arr.dtype # type: ignore
         return self.nii.dataobj.dtype #type: ignore
     @property
     def header(self) -> Nifti1Header:
@@ -281,8 +281,8 @@
     @property
     def affine(self) -> np.ndarray:
         if self.__unpacked:
-            return self._aff
-        return self.nii.affine
+            return self._aff # type: ignore
+        return self.nii.affine # type: ignore
 
     @affine.setter
     def affine(self,affine:np.ndarray):
@@ -315,7 +315,7 @@
     def origin(self,x:tuple[float, float, float]):
         self._unpack()
         affine = self._aff
-        affine[:3,3] = np.array(x)
+        affine[:3,3] = np.array(x) # type: ignore
         self._aff = affine
     @property
     def rotation(self)->np.ndarray:
@@ -463,7 +463,7 @@
             log.print("Image is already rotated to", axcodes_to,verbose=verbose)
             if inplace:
                 return self
-            return self.copy()
+            return self.copy() # type: ignore
         arr = nio.apply_orientation(arr, ornt_trans)
         aff_trans = nio.inv_ornt_aff(ornt_trans, arr.shape)
         new_aff = np.matmul(aff, aff_trans)
@@ -586,7 +586,7 @@
 
         crop_slices = (slice(crop_rel_x, crop_rel_x + crop_x),slice(crop_rel_y, crop_rel_y + crop_y),slice(crop_rel_z, crop_rel_z + crop_z))
         arr_cropped = arr_padded[crop_slices]
-        log.print(f"Centercropped from {arr_padded.shape} to {arr_cropped.shape}", verbose=verbose)
+        log.print(f"Center cropped from {arr_padded.shape} to {arr_cropped.shape}", verbose=verbose)
         shp_x, shp_y, shp_z = arr_cropped.shape
         assert crop_x == shp_x and crop_y == shp_y and crop_z == shp_z
         return self.set_array(arr_cropped)
@@ -657,11 +657,7 @@
             return self
         return self.copy(nii)
 
-<<<<<<< HEAD
     def rescale_and_reorient(self, axcodes_to=None, voxel_spacing=(-1, -1, -1), verbose:logging=True, inplace=False,c_val:float|None=None,mode:MODES='nearest'):
-=======
-    def rescale_and_reorient(self, axcodes_to=None, voxel_spacing=(-1, -1, -1), verbose:logging=True, inplace=False,c_val:float|None=None,mode='nearest'):
->>>>>>> b09bf227
 
         ## Resample and rotate and Save Tempfiles
         if axcodes_to is None:
@@ -672,11 +668,7 @@
             curr = self.reorient(axcodes_to=axcodes_to, verbose=verbose, inplace=inplace)
         return curr.rescale(voxel_spacing=voxel_spacing, verbose=verbose, inplace=inplace,c_val=c_val,mode=mode)
 
-<<<<<<< HEAD
     def rescale_and_reorient_(self,axcodes_to=None, voxel_spacing=(-1, -1, -1),c_val:float|None=None,mode:MODES='nearest', verbose:logging=True):
-=======
-    def rescale_and_reorient_(self,axcodes_to=None, voxel_spacing=(-1, -1, -1),c_val:float|None=None,mode='nearest', verbose:logging=True):
->>>>>>> b09bf227
         return self.rescale_and_reorient(axcodes_to=axcodes_to,voxel_spacing=voxel_spacing,c_val=c_val,mode=mode,verbose=verbose,inplace=True)
 
     def reorient_same_as(self, img_as: Nifti1Image | Self, verbose:logging=False, inplace=False) -> Self:
@@ -684,11 +676,7 @@
         return self.reorient(axcodes_to=axcodes_to, verbose=verbose, inplace=inplace)
     def reorient_same_as_(self, img_as: Nifti1Image | Self, verbose:logging=False) -> Self:
         return self.reorient_same_as(img_as=img_as,verbose=verbose,inplace=True)
-<<<<<<< HEAD
     def rescale(self, voxel_spacing=(1, 1, 1), c_val:float|None=None, verbose:logging=False, inplace=False,mode:MODES='nearest',align_corners:bool=False):
-=======
-    def rescale(self, voxel_spacing=(1, 1, 1), c_val:float|None=None, verbose:logging=False, inplace=False,mode='nearest',align_corners:bool=False):
->>>>>>> b09bf227
         """
         Rescales the NIfTI image to a new voxel spacing.
 
@@ -731,17 +719,10 @@
             return self
         return NII(new_img, self.seg,self.c_val)
 
-<<<<<<< HEAD
     def rescale_(self, voxel_spacing=(1, 1, 1), c_val:float|None=None, verbose:logging=False,mode:MODES='nearest'):
         return self.rescale( voxel_spacing=voxel_spacing, c_val=c_val, verbose=verbose,mode=mode, inplace=True)
 
     def resample_from_to(self, to_vox_map:Image_Reference|tuple[SHAPE,AFFINE,ZOOMS], mode:MODES='nearest', c_val=None, inplace = False,verbose:logging=True,align_corners:bool=False):
-=======
-    def rescale_(self, voxel_spacing=(1, 1, 1), c_val:float|None=None, verbose:logging=False,mode='nearest'):
-        return self.rescale( voxel_spacing=voxel_spacing, c_val=c_val, verbose=verbose,mode=mode, inplace=True)
-
-    def resample_from_to(self, to_vox_map:Image_Reference|tuple[SHAPE,AFFINE,ZOOMS], mode='nearest', c_val=None, inplace = False,verbose:logging=True,align_corners:bool=False):
->>>>>>> b09bf227
         """self will be resampled in coordinate of given other image. Adheres to global space not to local pixel space
         Args:
             to_vox_map (Image_Reference|Proxy): If object, has attributes shape giving input voxel shape, and affine giving mapping of input voxels to output space. If length 2 sequence, elements are (shape, affine) with same meaning as above. The affine is a (4, 4) array-like.\n
@@ -763,17 +744,13 @@
             return self
         else:
             return NII(nii,self.seg,self.c_val)
-<<<<<<< HEAD
     def resample_from_to_(self, to_vox_map:Image_Reference|tuple[SHAPE,AFFINE,ZOOMS], mode:MODES='nearest', c_val:float|None=None,verbose:logging=True,aline_corners=False):
-=======
-    def resample_from_to_(self, to_vox_map:Image_Reference|tuple[SHAPE,AFFINE,ZOOMS], mode='nearest', c_val:float|None=None,verbose:logging=True,aline_corners=False):
->>>>>>> b09bf227
         return self.resample_from_to(to_vox_map,mode=mode,c_val=c_val,inplace=True,verbose=verbose,align_corners=aline_corners)
 
     def n4_bias_field_correction(
         self,
         threshold = 60,
-        mask=None,
+        mask=None, # type: ignore
         shrink_factor=4,
         convergence=None,
         spline_param=200,
@@ -800,7 +777,7 @@
         """
         if convergence is None:
             convergence = {"iters": [50, 50, 50, 50], "tol": 1e-07}
-        assert self.seg is False, "n4 bias field correction on a segmentation doesnt make any sense"
+        assert self.seg is False, "n4 bias field correction on a segmentation does not make any sense"
         # install antspyx not ants!
         import ants
         import ants.utils.bias_correction as bc  # install antspyx not ants!
@@ -817,7 +794,7 @@
             mask_arr = binary_dilation(mask_arr.copy(), structure=struct, iterations=3)
             mask_arr = mask_arr.astype(np.uint8)
             mask:ants.ANTsImage = from_nibabel(nib.nifti1.Nifti1Image(mask_arr,self.affine))#self.set_array(mask,verbose=False).nii
-            mask = mask.set_spacing(input_ants.spacing)
+            mask = mask.set_spacing(input_ants.spacing) # type: ignore
         out = bc.n4_bias_field_correction(
             input_ants,
             mask=mask,
@@ -849,7 +826,7 @@
     def n4_bias_field_correction_(self,threshold = 60,mask=None,shrink_factor=4,convergence=None,spline_param=200,verbose=False,weight_mask=None,crop=False):
         if convergence is None:
             convergence = {"iters": [50, 50, 50, 50], "tol": 1e-07}
-        return self.n4_bias_field_correction(mask_arr=mask,shrink_factor=shrink_factor,convergence=convergence,spline_param=spline_param,verbose=verbose,weight_mask=weight_mask,crop=crop,inplace=True,threshold = threshold)
+        return self.n4_bias_field_correction(mask=mask,shrink_factor=shrink_factor,convergence=convergence,spline_param=spline_param,verbose=verbose,weight_mask=weight_mask,crop=crop,inplace=True,threshold = threshold)
 
     def normalize_to_range_(self, min_value: int = 0, max_value: int = 1500, verbose:logging=True):
         assert not self.seg
@@ -904,7 +881,7 @@
     def to_deepali(self,align_corners: bool = True,dtype=None,device = "cuda"):
         import torch
         try:
-            from deepali.data import Image as deepaliImage
+            from deepali.data import Image as deepaliImage  # type: ignore
         except Exception:
             log.print_error()
             log.on_fail("run 'pip install hf-deepali' to install deepali")
@@ -977,7 +954,6 @@
         out = np_erode_msk(msk_i_data, label_ref=labels, mm=n_pixel, connectivity=connectivity,border_value=border_value)
         out = out.astype(self.dtype)
         log.print("Mask eroded by", n_pixel, "voxels",verbose=verbose)
-<<<<<<< HEAD
 
         if use_crop:
             msk_i_data_org[crop] = out
@@ -987,17 +963,6 @@
     def erode_msk_(self, n_pixel:int = 5, labels: LABEL_REFERENCE = None, connectivity: int=3, verbose:logging=True,border_value=0,use_crop=True):
         return self.erode_msk(n_pixel=n_pixel, labels=labels, connectivity=connectivity, inplace=True, verbose=verbose,border_value=border_value,use_crop=use_crop)
 
-=======
-
-        if use_crop:
-            msk_i_data_org[crop] = out
-            out = msk_i_data_org
-        return self.set_array(out,inplace=inplace)
-
-    def erode_msk_(self, n_pixel:int = 5, labels: LABEL_REFERENCE = None, connectivity: int=3, verbose:logging=True,border_value=0,use_crop=True):
-        return self.erode_msk(n_pixel=n_pixel, labels=labels, connectivity=connectivity, inplace=True, verbose=verbose,border_value=border_value,use_crop=use_crop)
-
->>>>>>> b09bf227
     def dilate_msk(self, n_pixel: int = 5, labels: LABEL_REFERENCE = None, connectivity: int = 3, mask: Self | None = None, inplace=False, verbose:logging=True,use_crop=True):
         """
         Dilates the binary segmentation mask by the specified number of voxels.
@@ -1132,7 +1097,7 @@
         Args:
             label (int): the label(s) of the connected components
             connectivity (int, optional): Connectivity for the connected components. Defaults to 3.
-            transform_back_to_nii (bool): If True, will map the labels to niftys, not numpy arrays. Defaults to False.
+            transform_back_to_nii (bool): If True, will map the labels to nifty, not numpy arrays. Defaults to False.
 
         Returns:
             cc: dict[label, cc_idx, arr], cc_n: dict[label, int]
@@ -1214,7 +1179,7 @@
 
     def compute_surface_points(self, connectivity: int, dilated_surface: bool = False):
         surface = self.compute_surface_mask(connectivity, dilated_surface)
-        return np_point_coordinates(surface)
+        return np_point_coordinates(surface) # type: ignore
 
 
     def get_segmentation_difference_to(self, mask_gt: Self, ignore_background_tp: bool = False) -> Self:
@@ -1249,7 +1214,7 @@
 
     def get_overlapping_labels_to(
         self,
-        mask_other: Self,
+        mask_other: Self
     ) -> list[tuple[int, int]]:
         """Calculates the pairs of labels that are overlapping in at least one voxel (fast)
 
@@ -1327,15 +1292,12 @@
                 out.set_data_dtype(np.uint16)
             else:
                 out.set_data_dtype(np.int32)
-<<<<<<< HEAD
         if out.header["qform_code"] == 0: #NIFTI_XFORM_UNKNOWN Will cause an error for some rounding of the affine in ITKSnap ...
             # 1 means Scanner coordinate system
             # 2 means align (to something) coordinate system
             out.header["qform_code"] = 2 if self.seg else 1
 
         log.print(f"Save {file} as {out.get_data_dtype()}",verbose=verbose,ltype=Log_Type.SAVE)
-=======
->>>>>>> b09bf227
         nib.save(out, file) #type: ignore
         log.print(f"Save {file} as {out.get_data_dtype()}",verbose=verbose,ltype=Log_Type.SAVE)
     def __str__(self) -> str:
@@ -1358,13 +1320,13 @@
 
             if all(isinstance(k, (slice,EllipsisType)) for k in key):
                 #if all(k.step is not None and k.step == 1 for k in key):
-                #    raise NotImplementedError(f"Slicing is not implemented. Attemted {key}")
+                #    raise NotImplementedError(f"Slicing is not implemented. Attempted {key}")
                 if len(key)!= len(self.shape) or Ellipsis in key:
-                    raise ValueError(f"Number slices must have exact number of slices like in dimension. Attemted: {key} - Shape {self.shape}")
+                    raise ValueError(f"Number slices must have exact number of slices like in dimension. Attempted: {key} - Shape {self.shape}")
                 return self.apply_crop(key) # type: ignore
             elif  all(isinstance(k, int) for k in key):
                 if len(key)!= len(self.shape):
-                    raise ValueError(f"Number ints must have exact number of slices like in dimension. Attemted: {key} - Shape {self.shape}")
+                    raise ValueError(f"Number ints must have exact number of slices like in dimension. Attempted: {key} - Shape {self.shape}")
                 self._unpack()
                 return self._arr.__getitem__(key)
             else:
@@ -1382,20 +1344,7 @@
             key = key.get_array()==1
         self._unpack()
         self._arr[key] = value
-        #if isinstance(key,Sequence):
-        #    if all(isinstance(k, slice) for k in key):
-        #        #if all(k.step is not None and k.step == 1 for k in key):
-        #        #    raise NotImplementedError(f"Slicing is not implemented. Attemted {key}")
-        #        if len(key)!= len(self.shape):
-        #            raise ValueError(f"Number slices must have exact number of slices like in dimension. Attemted: {key} - Shape {self.shape}")
-        #        return self.apply_crop(key)
-        #    elif  all(isinstance(k, int) for k in key):
-        #        if len(key)!= len(self.shape):
-        #            raise ValueError(f"Number ints must have exact number of slices like in dimension. Attemted: {key} - Shape {self.shape}")
-        #        self._unpack()
-        #        self._arr[key] = value
-        #else:
-        #    raise TypeError("Invalid argument type.")
+
 
     @classmethod
     def suppress_dtype_change_printout_in_set_array(cls, value=True):
@@ -1430,11 +1379,11 @@
         '''
         computes intersecting volume
         '''
-        b = b.copy()
+        b = b.copy() # type: ignore
         b.nii = Nifti1Image(b.get_array()*0+1,affine=b.affine)
         b.seg = True
         b.set_dtype_(np.uint8)
-        b = b.resample_from_to(self,c_val=0,verbose=False)
+        b = b.resample_from_to(self,c_val=0,verbose=False) # type: ignore
         return b.get_array().sum()
 
     def extract_label(self,label:int|Location|Sequence[int]|Sequence[Location], keep_label=False,inplace=False):
@@ -1550,11 +1499,7 @@
     from_img:NII,
     to_img:NII|tuple[SHAPE,AFFINE,ZOOMS],
     order=3,
-<<<<<<< HEAD
     mode:MODES="nearest",
-=======
-    mode="nearest",
->>>>>>> b09bf227
     align_corners:bool|Sentinel=Sentinel()  # noqa: B008
 ):
     import numpy.linalg as npl
