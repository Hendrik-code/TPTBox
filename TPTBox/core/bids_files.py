# https://bids-specification.readthedocs.io/en/stable/02-common-principles.html
from __future__ import annotations

import json
import os
import sys
import typing
from collections.abc import Sequence
from pathlib import Path
from warnings import warn

import numpy as np

import TPTBox
from TPTBox.core.bids_constants import (
    entities,
    entities_keys,
    entity_alphanumeric,
    entity_decimal,
    entity_format,
    entity_left_right,
    entity_on_off,
    entity_parts,
    file_types,
    formats,
    formats_relaxed,
    sequence_naming_keys,
)

_supported_nii_files = ["nii.gz", "nii", "mkd"]
# ,

file = Path(__file__).resolve()
sys.path.append(str(file.parents[1]))


### TODO Not implemented ###
# Subject/Session/Sequence LVL Meta data
# Recursive Meta data
# Smart rename/saving files
# Uniform Resource Indicator
# dataset_description.json (https://bids-specification.readthedocs.io/en/stable/03-modality-agnostic-files.html)
# Auto Metadata scanning (https://bids-specification.readthedocs.io/en/stable/04-modality-specific-files/01-magnetic-resonance-imaging-data.html)
# Typing by folder final folder
# If the session level is omitted in the folder structure, the filename MUST begin with the string sub-<label>, without ses-<label>


def validate_entities(key: str, value: str, name: str, verbose: bool):
    if not verbose:
        return True
    try:
        key = key.lower()
        if key not in entities_keys:
            print(
                f"[!] {key} is not in list of legal keys. This name '{name}' is invalid. Legal keys are: {list(entities_keys.keys())}. \nFor use see https://bids-specification.readthedocs.io/en/stable/99-appendices/09-entities.html"
            )
            entities_keys[key] = key
            return False
        if key in entity_alphanumeric and not value.isalnum():
            print(f"[!] value for {key} must be alphanumeric. This name '{name}' is invalid, with value {value}")
            return False
        if key in entity_decimal and not value.isdecimal():
            print(f"[!] value for {key} must be decimal. This name '{name}' is invalid, with value {value}")
            return False
        # if int(value) == 0:
        #    print(f"[!] value for {key} must be not 0. This name '{name}' is invalid, with value {value}")
        if key in entity_format and value not in formats_relaxed:
            print(f"[!] value for {key} must be a format. This name '{name}' is invalid, with value {value}")
            return False
        if key in entity_on_off and value not in ["on", "off"]:
            print(f"[!] value for {key} must be in {['on', 'off']}. This name '{name}' is invalid, with value {value}")
            return False
        if key in entity_left_right and value not in ["L", "R"]:
            print(f"[!] value for {key} must be in {['L', 'R']}. This name '{name}' is invalid, with value {value}")
<<<<<<< HEAD
            return False
        parts = [
            "mag",
            "phase",
            "real",
            "imag",
            "inphase",
            "outphase",
            "fat",
            "water",
            "eco0-opp1",
            "eco0-opp1",
            "eco1-pip1",
            "eco2-opp2",
            "eco3-in1",
            "eco4-pop1",
            "eco5-arb1",
            "fat-outphase",
            "water-outphase",
            "water-fraction",
            "fat-fraction",
            "r2s",
        ]
        if key in entity_parts and value not in parts:
            print(f'[!] value for {key} must be in {parts}. This name "{name}" is invalid, with value {value}')
=======
>>>>>>> b09bf227
            return False
        # parts = [
        #    "mag",
        #    "phase",
        #    "real",
        #    "imag",
        #    "inphase",
        #    "outphase",
        #    "fat",
        #    "water",
        #    "eco0-opp1",
        #    "eco0-opp1",
        #    "eco1-pip1",
        #    "eco2-opp2",
        #    "eco3-in1",
        #    "eco4-pop1",
        #    "eco5-arb1",
        #    "fat-outphase",
        #    "water-outphase",
        #    "water-fraction",
        #    "fat-fraction",
        #    "r2s",
        # ]
        # if key in entity_parts and value not in parts:
        #    print(f'[!] value for {key} must be in {parts}. This name "{name}" is invalid, with value {value}')
        #    return False
        else:
            return True
    except Exception as e:
        print(e)
        return False


def get_values_from_name(path: Path | str, verbose) -> tuple[str, dict[str, str], str, str]:
    name = Path(path).name
    bids_key, file_type = name.split(".", maxsplit=1)

    keys = bids_key.split("_")
    bids_format = keys[-1]
    if bids_format not in formats_relaxed and verbose:
        print(f"[!] Unknown format {bids_format} in file {name}", formats)
        formats_relaxed.append(bids_format)
    if file_type not in file_types and verbose:
        print(f"[!] Unknown file_type {file_type} in file {name}")

    dic = {}
    for idx, s in enumerate(keys[:-1]):
        try:
            key, value = s.split("-", maxsplit=1)
            if idx == 0 and key != "sub" and verbose:
                print(f"[!] First key must be sub not {key}. This name '{name}' is invalid")
            if idx != 1 and key == "ses" and verbose:
                print(f"[!] Session must be second key. This name '{name}' is invalid")

            if key in dic and verbose:
                print(f"[!] {bids_key} contains copies of the same key twice. This name '{name}' is invalid")

            validate_entities(key, value, name, verbose)
            dic[key] = value
        except Exception:
            if verbose:
                print(f'[!] "{s}" is not a valid key/value pair. Expected "KEY-VALUE" in {name}')
    return bids_format, dic, bids_key, file_type


def Buffered_BIDS_Global_info(
    datasets: Sequence[Path | str] | str | Path,
    parents: Sequence[str] | str = ["rawdata", "derivatives"],
    additional_key: Sequence[str] = ["sequ", "seg", "ovl"],
    verbose: bool = True,
    file_name_manipulation: typing.Callable[[str], str] | None = None,
    sequence_splitting_keys: list[str] | None = None,
    filter_file: typing.Callable[[Path], bool] | None = None,
    max_age_days=30,
    recompute_parents=None,
):
    import pickle

    if recompute_parents is None:
        recompute_parents = []
    buffer_name = ".filepaths"
    if isinstance(datasets, (str, Path)):
        datasets = [datasets]
    files = {ds: [] for ds in datasets}

    def save_buffer(f: Path, buffer_name):
        global _cont  # noqa: PLW0603
        new_buffer = [Path(f.path) for f in _scan_tree(f, verbose=True) if Path(f.path).is_file()]
        try:
            with open(str(f / buffer_name), "wb") as b:
                pickle.dump(new_buffer, b)
                print("\n[ ] Save Buffer:", f) if verbose else None
        except OSError:
            print("Saving not allowed")

        _cont = 0
        return new_buffer

    for dataset in datasets:
        for parent in parents:
            assert "/" not in parent, "only top parent folder allowed"
            folder = Path(dataset, parent)
            if not folder.exists():
                print("[ ] Dose not exist:", (folder), f"{' ':20}") if verbose else None
                continue
            if (folder / buffer_name).exists():
                import datetime

                file_mod_time = datetime.datetime.fromtimestamp(os.path.getmtime(folder / buffer_name))
                today = datetime.datetime.today()

                age = today - file_mod_time
                if age.days >= int(max_age_days):
                    print(
                        "[ ] Delete Buffer - to old:",
                        (folder / buffer_name),
                        f"{' ':20}",
                    ) if verbose else None
                    (folder / buffer_name).unlink()
            if (folder / buffer_name).exists() and parent not in recompute_parents:
                with open((folder / buffer_name), "rb") as b:
                    l = pickle.load(b)
                    print(
                        f"[{len(l):8}] Read Buffer:",
                        (folder / buffer_name),
                        f"{' ':20}",
                    ) if verbose else None
                    files[dataset] += l
            else:
                print(
                    f"[{_cont:8}] Create new Buffer:",
                    (folder / buffer_name),
                    f"{' ':20}",
                    end="\r",
                ) if verbose else None
                files[dataset] += save_buffer((folder), buffer_name)
    if filter_file is not None:
        files: dict[Path | str, list[Path]] = {d: [g for g in f if filter_file(g)] for d, f in files.items()}
    return BIDS_Global_info(
        datasets,
        parents,
        additional_key,
        verbose=verbose,
        file_name_manipulation=file_name_manipulation,
        sequence_splitting_keys=sequence_splitting_keys,
        filter_folder=lambda _x, _y: False,
        additional_file_list=files,
    )


_cont = 0


def _scan_tree(path, lvl=1, filter_folder=lambda _x, _y: True, verbose=False):
    global _cont  # noqa: PLW0603
    """Recursively yield DirEntry objects for given directory."""
    for entry in os.scandir(path):
        if entry.is_dir(follow_symlinks=False):
            if filter_folder is not None and not filter_folder(Path(entry.path), lvl):
                continue
            yield from _scan_tree(entry.path, lvl=lvl + 1, verbose=verbose)
        elif entry.name[0] != ".":
            if verbose:
                print(f"[{_cont:8}]", end="\r")
                _cont += 1

            yield entry


class BIDS_Global_info:
    def __init__(
        self,
        datasets: Sequence[Path | str] | Sequence[Path] | Sequence[str] | str | Path,
        parents: Sequence[str] | str = ["rawdata", "derivatives"],
        additional_key: Sequence[str] = ["sequ", "seg", "ovl"],
        verbose: bool = True,
        file_name_manipulation: typing.Callable[[str], str] | None = None,
        sequence_splitting_keys: list[str] | None = None,
        filter_folder: typing.Callable[[Path, int], bool] | None = None,
        additional_file_list: dict[str | Path, list[Path]] | None = None,
    ):
        """This Objects creates a datastructures reflecting BIDS-folders.

        Args:
            datasets (typing.List[str]): List of dataset paths
            parents (typing.List[str]): List of parents (like ["rawdata","sourcedata","derivatives"])
            additional_key (list, optional): Additional keys that are not in the default BIDS but should not raise a warning. Defaults to ["sequ", "seg", "ovl"].
            filter_folder: Filter function, input is the path of the folder and the level of the folder structure. Return True if we should continue searching
                        Example:
                        filter_folder = lambda p, lvl: True if (lvl != 2 or p.name in ["sub-123","sub-456"]) else False
        """
        self.count_file = 0
        if sequence_splitting_keys is None:
            from TPTBox.core.bids_constants import sequence_splitting_keys

            self.sequence_splitting_keys = sequence_splitting_keys

        self.sequence_splitting_keys = sequence_splitting_keys
        if isinstance(datasets, Path | str):
            datasets = [datasets]  # type: ignore
        if isinstance(parents, str):
            parents = [parents]
        assert isinstance(datasets, Sequence), "datasets is not a list"
        assert isinstance(parents, Sequence), "parents is not a list"
        self.__bids_list: dict = {}

        self.file_name_manipulation = file_name_manipulation
        # Validate
        for ds in datasets:
            ds_path = Path(ds) if isinstance(ds, str) else ds
            if not ds_path.name.startswith("dataset-"):
                print(f"[!] Dataset {ds_path.name} does not start with 'dataset-'")
        for ps in parents:
            if not any(ps.startswith(lp) for lp in parents):
                print(f"[!] Parentfolder {ps} is not a legal name")

        self.datasets = datasets
        self.parents = parents
        self.subjects: dict[str, Subject_Container] = {}
        self.verbose = verbose

        for k in additional_key:
            if k not in entities:
                entities[k] = k
            if k not in entities_keys:
                entities_keys[k] = k

        # Search and add files
        for ds in datasets:
            if not Path(ds).exists():
                raise FileNotFoundError(ds)
            for ps in parents:
                path = Path(ds, ps)
                if path.exists():
                    self.search_folder(path, ds, filter_folder)
        if additional_file_list is not None:
            for ds, file_list in additional_file_list.items():
                for f in file_list:
                    # if Path(f).is_file():
                    self.add_file_2_subject(f, ds)

        self.entities_keys = entities_keys

    def search_folder(self, path: Path, ds, filter_folder) -> None:
        for entry in _scan_tree(path, filter_folder=filter_folder):
            if entry.is_file():
                self.add_file_2_subject(Path(entry.path), ds)

    def add_file_2_subject(self, bids: BIDS_FILE | Path, ds=None) -> None:
        if isinstance(bids, Path) and "DS_Store" in bids.name:
            return
        if ds is None:
            if isinstance(bids, BIDS_FILE):
                ds = bids.dataset
            else:
                raise AssertionError("Dataset-path required")

        if isinstance(bids, (Path, str)):
            try:
                bids_key, file_type = str(bids).rsplit("/", maxsplit=1)[-1].split(".", maxsplit=1)
                # print(bids_key)
            except Exception:
                print("[!] skip file with out a type declaration:", bids.name)
                # raise e
                return

            if bids_key in self._global_bids_list:
                self._global_bids_list[bids_key].add_file(bids)
                return
            bids = BIDS_FILE(
                bids,
                ds,
                verbose=self.verbose,
                file_name_manipulation=self.file_name_manipulation,
            )

        subject = bids.info.get("sub", "unsorted")
        if subject not in self.subjects:
            self.subjects[subject] = Subject_Container(subject, self.sequence_splitting_keys)
        self.count_file += 1
        print(
            f"Found: {subject}, total file keys {(self.count_file)},  total subjects = {len(self.subjects)}    ",
            end="\r",
        ) if self.verbose else None
        self.subjects[subject].add(bids)

    def enumerate_subjects(self, sort=False) -> list[tuple[str, Subject_Container]]:
        # TODO Enumerate should put out numbers...
        if sort:
            return sorted(self.subjects.items())
        return self.subjects.items()  # type: ignore

    def iter_subjects(self, sort=False) -> list[tuple[str, Subject_Container]]:
        if sort:
            return sorted(self.subjects.items())
        return self.subjects.items()  # type: ignore

    def __len__(self):
        return len(self.subjects)

    def __str__(self):
        return "BIDS_Global_info: parents=" + str(self.parents) + f"\nDatasets = {self.datasets}"

    @property
    def _global_bids_list(self):
        return self.__bids_list


class Subject_Container:
    def __init__(self, name, sequence_splitting_keys: list[str]) -> None:
        self.name = name
        self.sequences: dict[str, list[BIDS_FILE]] = {}
        self.sequence_splitting_keys = sequence_splitting_keys.copy()

    def get_sequence_name(self, bids: BIDS_FILE):
        key_values = []
        for key in self.sequence_splitting_keys:
            key_values.append(bids.info[key]) if key in bids.info else None
        key = str.join("_", key_values)
        # sequence_names are only unique in the same session
        # ses = bids.info.get("ses", None)
        append_id = ""
        # idx = 1
        # This code fixes that in different sessions/same patient the filename can reuse splitting-keys
        # while True:
        #    if key + append_id in self.sequences:
        #        other_ses = self.sequences[key + append_id][0].info.get("ses", None)
        #        if ses == other_ses:
        #            break
        #        idx += 1
        #        append_id = f"_{idx}"
        #    else:
        #        break
        return key + append_id

    def add(self, bids: BIDS_FILE) -> None:
        sequ = self.get_sequence_name(bids)
        self.sequences.setdefault(sequ, [])
        if bids not in self.sequences[sequ]:
            self.sequences[sequ].append(bids)
        bids.set_subject(self)

    def new_query(self, flatten=False) -> Searchquery:
        """Make a new search_query

        Args:
            flatten (bool, optional): If you look for single file set flatten to True,
            If you want to find related files use flatten False and generate a dictionary with get_sequence_files after filtering. Defaults to False.

        Returns:
            Searchquery
        """
        return Searchquery(self, flatten)

    def get_sequence_files(
        self,
        sequ: str,
        key_transform: typing.Callable[[BIDS_FILE], str | None] | None = None,
        key_addendum: list[str] | None = None,
        alternative_sequ_list: list[BIDS_FILE] | None = None,
    ) -> BIDS_Family:
        """Returns a dictionary of all files the related sequence.
        Args:
                        sequ (str): key of the sequence
                        key_transform: function that maps BIDS_FILE to family key
                        key_addendum: list of keys that are used as sequence_naming_keys
                        alternative_sequ_list: when passed, is used instead of the self.sequences

        Returns:
            BIDS_Family that contains a data dictionary.
            dict: The key is the 'format' word (ct, dixon, snp,...), except special naming keys are passed.
            Default naming keys: ["seg", "label"] (see sequence_naming_keys for the up-to-date list)
            All default naming keys as well as those passed in key_addendum are appended as key-value to the family-key.
            Example:
            ses-123_msk.nii.gz will get key msk
            seg-subreg_msk.nii.gz will get the key msk_seg-subreg
            ses-123_T1c.nii.gz will get key T1c
        """
        out_dict: dict[str, list[BIDS_FILE]] = {}
        sequ_list: list[BIDS_FILE] = self.sequences[sequ]
        if alternative_sequ_list is not None:
            sequ_list = alternative_sequ_list
        for s in sequ_list:
            key = s.format

            seq_naming_keys = sequence_naming_keys.copy()
            if key_addendum is not None:
                seq_naming_keys += [k for k in key_addendum if k not in sequence_naming_keys]

            for k in seq_naming_keys:
                if k in s.info:
                    key = key + "_" + k + "-" + s.info[k]

            if key_transform is not None:
                out = key_transform(s)
                if isinstance(out, str):
                    key = out

            if key in out_dict:
                s1 = out_dict[key]
                s1.append(s)
            else:
                out_dict[key] = [s]
        return BIDS_Family(out_dict, self.sequence_splitting_keys)


class BIDS_FILE:
    def __init__(
        self,
        file: Path | str,
        dataset: Path | str,
        verbose=True,
        bids_ds: BIDS_Global_info | None = None,
        file_name_manipulation: typing.Callable[[str], str] | None = None,
    ):
        """A multi-file representation. It holds the path to Bids-files with the same identifier (filename excluding the file type).
        It can hold the reference to the nii.gz, json, etc at the same time.

        The following fields are imported and can be accessed.
        self.format (str): The last value determining its use/modalities like T1w, msk, dixon
        self.info (dict[str,str]): key,values of the bids file. Can be changed, but will be only reflected in get_changed_path/find_changed_path if the from_info is set True.
                                    Oder of insert matter (requires python >3.7). get/set/loop are for this dict
        self.BIDS_key(str): Hashing key.
        self.file (dict[str,Path]): keys are file extensions and values are paths to those files with given extension
                                    The first file is added by this init, second by add_file-function. This is usually done by the tree generation of BIDS_Global_info
                                    Self generated BIDS_FILE will not automatically have the json/nii.gz pair, except when their are in the same folder.
        self.dataset (Path): root-dataset name. All should paths will start from here.

        Args:
            file (Path): Path to the file in BIDS format.
            dataset (Path): Top Folder of the dataset
            verbose (bool, optional): You will be informed of non-conform Bids names/keys. Defaults to True.
        """
        file = Path(file) if not isinstance(file, Path) else file
        self.dataset = Path(dataset) if not isinstance(dataset, Path) else dataset
        self.verbose = verbose
        if file_name_manipulation is not None:
            if "WS_" in str(file):
                file.rename(file.parent / Path(file_name_manipulation(file.name)))
            name = file_name_manipulation(file.name)
        else:
            name = file.name
        self.format, self.info, self.BIDS_key, file_type = get_values_from_name(name, verbose)

        if bids_ds is not None:
            bids_ds.add_file_2_subject(bids=self, ds=self.dataset)
        self.file = {file_type: file}
        bids_key, _ = file.name.split(".", maxsplit=1)
        for file_type in ["nii.gz", "json", "png"]:
            if file_type in self.file:
                continue
            if os.path.exists(os.path.join(file.parent, bids_key + "." + file_type)):
                self.file[file_type] = Path(file.parent, bids_key + "." + file_type)
        self.file = dict(sorted(self.file.items()))

    def __str__(self) -> str:
        s = f"{self.BIDS_key}.{list(self.file.keys())}\t parent = {self.get_parent()}"
        return s

    def __repr__(self):
        return str(self)

    def __hash__(self) -> int:
        return self.BIDS_key.__hash__()

    def exists(self):
        if "nii.gz" in self.file:
            return self.file["nii.gz"].exists()
        else:
            return self.file[next(iter(self.file.keys()))].exists()

    def unlink(self, missing_ok=True):
        for f in self.file.values():
            f.unlink(missing_ok=missing_ok)

    def __lt__(self, other):
        return self.BIDS_key < other.BIDS_key

    def __len__(self):
        return 1

    def __getitem__(self, key):
        assert key == 0, key
        return self

    def __iter__(self):
        return iter((self,))

    def __eq__(self, key):
        if hasattr(key, "BIDS_key"):
            return self.BIDS_key == key.BIDS_key
        else:
            return False

    def set_subject(self, sub: Subject_Container):
        self.subject = sub

    def set(self, key, value):
        validate_entities(key, value, f"..._{key}-{value}_...", self.verbose)
        self.info[key] = value

    def get(self, key, default=None):
        if key in self.info:
            return self.info[key]
        return default

    def loop_keys(self):
        return self.info.items()

    def remove(self, key):
        assert key != "sub", "not allowed to remove subject name"
        return self.info.pop(key)

    def add_file(
        self,
        path: Path,
        bids_ds: BIDS_Global_info | None = None,
    ):
        bids_key, file_type = Path(path).name.split(".", maxsplit=1)

        assert bids_key == self.BIDS_key, f"only aligned data aka same name different file type: {bids_key} != {self.BIDS_key}"
        bids_dic_file = self.file
        if file_type not in self.file:
            bids_dic_file[file_type] = path
            if bids_ds is not None:
                bids_ds._global_bids_list[bids_key].file = dict(sorted(bids_dic_file.items()))
        self.file = dict(sorted(bids_dic_file.items()))

    def rename_files(self, path: Path | str, ending=".nii.gz"):
        path = str(path)
        assert path.endswith(ending), f"set 'ending' to the part after the '.'\n {path} does not end with {ending}"
        path = path.replace(ending, "")
        for key, value in self.file.items():
            p = Path(path + "." + key)
            value.rename(p)

    def get_path_decomposed(self, file_type=None) -> tuple[Path, str, str, str]:
        if file_type is None:
            file_type = next(iter(self.file.keys()))
        folder_list = str(self.file[file_type].relative_to(self.dataset)).replace("\\\\", "/").replace("\\", "/").split("/")
        parent = folder_list[0]
        subpath = folder_list[1:-1]
        filename = folder_list[-1]
        # print(parent, subpath, filename)
        return self.dataset, parent, str.join("/", subpath), filename

    @property
    def parent(self):
        return self.get_parent()

    @property
    def bids_format(self):
        return self.format

    def get_parent(self, file_type=None):
        return self.get_path_decomposed(file_type)[1]

    def get_changed_bids(
        self,
        file_type: str | None = "nii.gz",
        bids_format: str | None = None,
        parent: str = "derivatives",
        path: str | None = None,
        info: dict | None = None,
        from_info=False,
        auto_add_run_id=False,
        additional_folder: str | None = None,
        dataset_path: str | None = None,
        make_parent=True,
        non_strict_mode=False,
    ):
        ds = dataset_path if dataset_path is not None else self.get_path_decomposed()[0]
        return BIDS_FILE(
            self.get_changed_path(
                file_type=file_type,
                bids_format=bids_format,
                parent=parent,
                path=path,
                info=info,
                from_info=from_info,
                auto_add_run_id=auto_add_run_id,
                additional_folder=additional_folder,
                dataset_path=dataset_path,
                make_parent=make_parent,
                non_strict_mode=non_strict_mode,
            ),
            ds,
        )

    def get_changed_path(  # noqa: C901
        self,
        file_type: str | None = "nii.gz",
        bids_format: str | None = None,
        parent: str = "derivatives",
        path: str | None = None,
        info: dict | None = None,
        from_info=False,
        auto_add_run_id=False,
        additional_folder: str | None = None,
        dataset_path: str | None = None,
        make_parent=True,
        no_sorting_mode: bool = False,
        non_strict_mode: bool = False,
    ) -> Path:
        """
        Changes part of the path to generate new flies. The new parent will be derivatives as a default.
        Examples:
        subreg_path = ct_bids.get_changed_path(file_type="nii.gz",parent = "derivatives",info={"seg": "subreg"}, format="cdt")

        Args:
            file_type (str | None, optional): Override the file type, like nii.gz to json Defaults to "nii.gz".

            format (str | None, optional): Changes the "format key" like ct, msk, T1w. Defaults to None.

            parent (str, optional): derivatives or rawdata or any parent folder. Defaults to "derivatives".

            path (str | None, optional): If set: replaces the path from parent to file. Use {key} to get dynamic paths like {/sub-{sub}/ses-{ses}}. Defaults to None.

            info (dict | None, optional): Provide additional key,value pairs like {'seg':'subreg'}. Defaults to None.

            from_info (bool, optional): False: The key,value pair from the original file name are used. True: The key,value of the python object are used. Defaults to False.

            auto_add_run_id (bool, optional): Adds a run-{new id} tag, that is not occupied. Defaults to False.

            additional_folder (str | None, optional): add an additional folder towards path. Defaults to None.

            dataset_path (str | None, optional): Override the dataset_path. Defaults to None.

            no_sorting_mode (bool): If true, will keep the order of the origin nii. Defaults to False

        Returns:
            _type_: _description_
        """ """"""
        if info is None:
            info = {}
        if non_strict_mode and not self.BIDS_key.startswith("sub"):
            info["sub"] = self.BIDS_key.replace("_", "-")
        if isinstance(file_type, str) and file_type.startswith("."):
            file_type = file_type[1:]
        path = self.insert_info_into_path(path)
        additional_folder = self.insert_info_into_path(additional_folder) if additional_folder is not None else None
        ds_path, same_parent, same_path, old_filename = self.get_path_decomposed()
        if from_info:
            same_info = self.info
            same_format = self.format
            same_filetype = None
        else:
            same_format, same_info, _, same_filetype = get_values_from_name(
                old_filename, self.verbose
            )  # Oder of keys is deterministic for python >3.7
        while True:
            file_name = ""
            ## Info
            final_info = {}
            for key, value in same_info.items():
                if key in info:
                    value = info[key]  # noqa: PLW2901
                if value is not None:
                    # file_name += f"{key}-{value}_"
                    if non_strict_mode:
                        validate_entities(key, value, f"..._{key}-{value}_...", verbose=True)
                    else:
                        assert validate_entities(key, value, f"..._{key}-{value}_...", verbose=True)
<<<<<<< HEAD
                    final_info[key] = value.replace("_", "-")
=======
                    final_info[key] = value
>>>>>>> b09bf227
            for key, value in info.items():
                # New Keys are getting checked!
                if non_strict_mode:
                    (
                        print(
                            f"[!] {key} is not in list of legal keys. This name '{key}' is invalid. Legal keys are: {list(entities_keys.keys())}. \nFor use see https://bids-specification.readthedocs.io/en/stable/99-appendices/09-entities.html"
                        )
                        if key not in entities_keys
                        else None
                    )
                else:
                    assert (
                        key in entities_keys
                    ), f"[!] {key} is not in list of legal keys. This name '{key}' is invalid. Legal keys are: {list(entities_keys.keys())}. \nFor use see https://bids-specification.readthedocs.io/en/stable/99-appendices/09-entities.html"
                # validate_entities(key, value, f"..._{key}-{value}_...", self.verbose)
                if key in same_info:
                    continue
                if value is not None:
                    assert validate_entities(key, value, f"..._{key}-{value}_...", True)
                    final_info[key] = value
                # file_name += f"{key}-{value}_"
            # sort by order
            keys_order = final_info.keys()
            if not no_sorting_mode:
                entity_keys = list(entities_keys.keys())
                keys_order = sorted(
                    final_info.keys(),
                    key=lambda x: entity_keys.index(x) if x in entity_keys else list(final_info.keys()).index(x) + len(entity_keys),
                )
            for key in keys_order:
                file_name += f"{key}-{final_info[key]}_"
            # End Info
            bids_format = bids_format if bids_format is not None else same_format
            file_type = file_type if file_type is not None else same_filetype
            assert (
                file_type in file_types
            ), f"[!] {file_type} is not in list of file types. Legal file types are: {list(file_types)}. \nFor use see https://bids-specification.readthedocs.io/en/stable/99-appendices/09-entities.html"
            if bids_format not in formats and not non_strict_mode:
                raise ValueError(
                    f"[!] {bids_format} is not in list of formats. Legal formats are: {list(formats)}. \nFor use see https://bids-specification.readthedocs.io/en/stable/99-appendices/09-entities.html"
                )
            file_name += f"{bids_format}.{file_type}"

            out_path = Path(
                dataset_path if dataset_path is not None else ds_path,
                parent if parent is not None else same_parent,
                path if path is not None else same_path,
                additional_folder if additional_folder is not None else "",
                file_name,
            )
            if make_parent:
                out_path.parent.mkdir(exist_ok=True, parents=True)
            if not auto_add_run_id:
                return out_path
            if not out_path.exists():
                return out_path
            if "run" in info:
                info["run"] += 1
            else:
                info["run"] = 2

    def save_changed_path(
        self,
        bids_format: str | None = None,
        parent: str = "derivatives",
        path: str | None = None,
        info: dict | None = None,
        from_info=False,
        auto_add_run_id=False,
        additional_folder: str | None = None,
        dataset_path: str | None = None,
        non_strict_mode: bool = False,
    ) -> None:
        import shutil

        for key, value in self.file.items():
            out = self.get_changed_path(
                key,
                bids_format=bids_format,
                parent=parent,
                path=path,
                from_info=from_info,
                info=info,
                auto_add_run_id=auto_add_run_id,
                additional_folder=additional_folder,
                dataset_path=dataset_path,
                make_parent=True,
                non_strict_mode=non_strict_mode,
            )
            shutil.copy2(value, out)

    def find_changed_path(
        self,
        bids_ds: BIDS_Global_info,
        bids_format: str | None = None,
        info: dict | None = None,
        from_info=False,
    ) -> BIDS_FILE | None:
        if info is None:
            info = {}

        if from_info:
            same_info = self.info
            same_format = self.format
        else:
            _, _, _, old_filename = self.get_path_decomposed()
            same_format, same_info, _, _ = get_values_from_name(old_filename, self.verbose)  # Oder of keys is deterministic for python >3.7
        file_name = ""
        for key, value in same_info.items():
            if key in info:
                value = info[key]  # noqa: PLW2901
            file_name += f"{key}-{value}_"
        for key, value in info.items():
            validate_entities(key, value, f"..._{key}-{value}_...", self.verbose)
            if key in same_info:
                continue
            file_name += f"{key}-{value}_"

        file_name += f"{bids_format if bids_format is not None else same_format}"
        return bids_ds._global_bids_list.get(file_name)

    def insert_info_into_path(self, path):
        """Helper function. Automatically replaces {key} with  values from the self.info dict in a string. Like:
        f"sub-{sub}" --> "sub-patient001"
        f"{sub}/ses-{ses}/sub-{sub}_ses-{ses}_label-heart_msk.nii.gz" --> "sub-patient001"
        """
        if path is None:
            return None
        path = str(path)
        while "{" in path:
            left, right = path.split("{", maxsplit=1)
            middle, right = right.split("}", maxsplit=1)
            a = self.info.get(middle, None)
            if a is None:
                warn(f"{middle} not found in {self}", stacklevel=3)
                a = middle
            path = left + a + right
        return path

    def get_sequence_files(
        self,
        key_transform: typing.Callable[[BIDS_FILE], str | None] | None = None,
        key_addendum: list[str] | None = None,
    ):
        """
        See Sequence.get_sequence_files()
        The BIDS_file must be part of a Sequence-family. Usually automatically generated by tree generation of BIDS_Global_info

        Returns:
                dict:
        """

        assert hasattr(
            self, "subject"
        ), "The BIDS_file must be part of a Sequence-family. Usually automatically generated by tree generation of BIDS_Global_info"
        sequ = self.subject.get_sequence_name(self)
        return self.subject.get_sequence_files(sequ, key_transform=key_transform, key_addendum=key_addendum)

    def open_nii_reorient(self, axcodes_to=("P", "I", "R"), verbose=False):
        return self.open_nii().reorient_(axcodes_to, verbose=verbose)

    def has_json(self) -> bool:
        return "json" in self.file

    def open_json(self) -> dict:
        with open(self.file["json"]) as f:
            return json.load(f)

    def open_poi(self, nii: TPTBox.Image_Reference | None = None):
        from TPTBox import load_poi

        try:
            ctd = load_poi(self.file["json"])
            if ctd.zoom is None or ctd.shape is None or ctd.rotation is None or ctd.origin is None or ctd.orientation is None:
                if nii is None and "ctd.json" in str(self.file["json"]):
                    p = Path(str(self.file["json"]).replace("ctd.json", "msk.nii.gz"))
                    nii = p if p.exists() else nii
                assert (
                    nii is not None
                ), "This file has no zoom info. Use open_ctd(self, nii) with a image reference (BIDS_FILE/PATH) with the same nii"
                nii = TPTBox.to_nii(nii)
                assert isinstance(nii, TPTBox.NII)
                ctd.zoom = nii.zoom
                ctd.shape = nii.shape
                ctd.rotation = nii.rotation
                ctd.origin = nii.origin
                ctd.orientation = nii.orientation
        except KeyError as e:
            raise ValueError(f"json not present. Found only {self.file.keys()}\t{self.file}\n\n{self}") from e
        return ctd

    def open_ctd(self, nii: TPTBox.Image_Reference | None = None):
        return self.open_poi(nii)

    def has_nii(self) -> bool:
        return any(a in self.file for a in _supported_nii_files)

    def open_nii(self):
        try:
            from TPTBox import NII

            return NII.load_bids(self)
        except KeyError as e:
            raise ValueError(f"nii.gz not present. Found only {self.file.keys()}\t{self.file}\n\n{self}") from e

    def get_grid_info(self):
<<<<<<< HEAD
        from TPTBox.core.dicom.dicom_extract import add_grid_info_to_json
=======
        from TPTBox.core.dicom.dicom_extract import _add_grid_info_to_json
>>>>>>> b09bf227
        from TPTBox.core.nii_poi_abstract import Grid

        nii_file = self.get_nii_file()
        if nii_file is None:
            return None
        if not self.has_json():
            self.file["json"] = Path(str(nii_file).split(".")[0] + ".json")
<<<<<<< HEAD
        return Grid(**add_grid_info_to_json(nii_file, self.file["json"])["Grid"])
=======
        return Grid(**_add_grid_info_to_json(nii_file, self.file["json"])["grid"])
>>>>>>> b09bf227

    def get_nii_file(self):
        for key in _supported_nii_files:
            if key in self.file:
                return self.file[key]

    def has_npz(self) -> bool:
        return "npz" in self.file

    def open_npz(self) -> dict[str, np.ndarray]:
        return dict(np.load(self.file["npz"], allow_pickle=False))  # type: ignore

    def open(self, filetype, _internal=False) -> Path | TPTBox.NII | dict | None:
        if not _internal:
            warn("open is deprecated.", DeprecationWarning, stacklevel=2)
        if filetype not in self.file:
            return None
        if filetype == "json":
            return self.open_json()
        if filetype in _supported_nii_files:
            return self.open_nii()
        return self.file[filetype]

    def do_filter(
        self,
        key: str,
        constrain: list[str] | str | typing.Callable[[str | object], bool],
        required=False,
    ):
        """
        Returns True/False if the  key,constrain is matched
        If a key is not present the inverse of the "required" value is returned

        Args:
            key (str): The key for which we filter. Can be "format", a filetype, a key from the info-dict
                    In case of filetype + constrain is a callable you get a opened Nifti, opened json or Path
            constrain (str | typing.Callable[[str  |  object], bool]):
                    If a string is given: An exact string match is looked up
                    If a callable: The function is called with the value of the key.
            required (bool, optional): If True: A key must exist or the family/file is filtered.
                    If False: Only if the key exist the family/file will be considers for filtering. Defaults to True.
        """
        key = key.lower()
        if key == "":
            return False
        if key == "format":
            value = self.format
        elif key == "filetype":
            value = list(self.file.keys())
            if isinstance(constrain, str) and constrain.startswith("."):
                constrain = constrain[1:]
        elif key == "parent":
            value = self.get_parent()
        elif key == "self":
            value = self
        elif key in self.info:
            value = self.info[key]
        elif key in self.file:
            value = self.open(key, _internal=True)
        else:
            return not required

        if not isinstance(value, list):
            value = [value]
        for v in value:
            if isinstance(constrain, list):
                if v in constrain:
                    return True
            elif isinstance(constrain, str):
                if v == constrain:
                    return True
            elif constrain(v):
                return True
        return False

    def get_interpolation_order(self) -> int:
        """Returns 0 if the file is a mask or segmentation
        Returns 3 if the file is a image.

        Returns:
            int: interpolation_order
        """
        return 0 if self.format == "msk" or "label" in self.info else 3


class Searchquery:
    def __init__(self, subj: Subject_Container, flatten=False) -> None:
        """Filter for specific files.

        Args:
            subj (Subject_Container): The Subject class in with filter and action is applied
            flatten (bool, optional): If true, you are filtering for single files. If False you looking for sequences. Defaults to False.
        """
        self.candidates: list[BIDS_FILE] | dict[str, list[BIDS_FILE]] = []
        if flatten:
            for value_lists in subj.sequences.values():
                for value in value_lists:
                    self.candidates.append(value)
        else:
            self.candidates = subj.sequences.copy()

        self.subject = subj
        self._flatten = flatten

    @classmethod
    def from_BIDS_Family(cls, fam: BIDS_Family):
        dic = fam.data_dict
        any_file = dic[next(iter(dic.keys()))][0]
        sub = any_file.subject
        query = Searchquery(subj=sub, flatten=False)
        query._filter_fam_id(fam)
        # query.candidates = dic.copy()
        return query

    def _filter_fam_id(self, fam: BIDS_Family):
        self.unflatten()
        dic = fam.data_dict
        any_file = dic[next(iter(dic.keys()))][0]
        subject_id = any_file.subject.get_sequence_name(any_file)
        c = self.candidates
        self.candidates = {}
        self.candidates[subject_id] = c[subject_id]  # type: ignore

    def copy(self):
        copy = Searchquery(self.subject, self._flatten)
        copy.candidates = self.candidates.copy()
        return copy

    def flatten(self):
        """
        Transform from multi-file-mode to single file-mode
        """
        if self._flatten:
            return
        a: list[BIDS_FILE] = []
        assert isinstance(self.candidates, dict)
        for value_lists in self.candidates.values():
            for value in value_lists:
                a.append(value)  # noqa: PERF402
        self.candidates = a
        self._flatten = True

    def unflatten(self):
        """
        Transforms from single file-mode to multi-file-mode. Filtered Objects are still removed
        """
        if not self._flatten:
            return
        a = {}
        assert isinstance(self.candidates, list)
        for value in self.candidates:
            key = self.subject.get_sequence_name(value)
            a.setdefault(key, [])
            a[key].append(value)
        self.candidates = a
        self._flatten = False

    def filter_self(self, filter_fun: typing.Callable[[BIDS_FILE], bool], required=True) -> None:
        return self.filter("self", filter_fun, required=required)  # type: ignore

    def filter_json(self, filter_fun: typing.Callable[[dict], bool], required=True) -> None:
        return self.filter("json", filter_fun, required=required)  # type: ignore

    def filter(
        self,
        key: str,
        filter_fun: list[str] | str | typing.Callable[[str | object], bool],
        required=True,
    ):
        """Remove family/file from the Searchquery if:
                        (unflatten-mode) NO single file exist in the family returns True
                        (unflatten-mode) the filter_fun returns False

                        If a key is not present the inverse of the "required" value is returned

        Args:
                        key (str): The key for which we filter. Can be "format", a filetype, a key from the info-dict
                                    In case of filetype + filter_fun is a callable you get a opened Nifti, opened json or Path
                        filter_fun (str | typing.Callable[[str  |  object], bool]):
                                    If a string is given: An exact string match is looked up
                                    If a callable: The function is called with the value of the key.
                        required (bool, optional): If True: A key must exist or the family/file is filtered.
                                    If False: Only if the key exist the family/file will be considers for filtering. Defaults to True.
        """
        if self._flatten:
            assert isinstance(self.candidates, list)
            for bids_file in self.candidates.copy():
                if not bids_file.do_filter(key, filter_fun, required=required):
                    self.candidates.remove(bids_file)
        else:
            assert isinstance(self.candidates, dict)
            for sequences, bids_files in self.candidates.copy().items():
                # print(sequences, list(bids_file.do_filter(key, filter_fun, required=required) for bids_file in bids_files))
                if not any(bids_file.do_filter(key, filter_fun, required=required) for bids_file in bids_files):
                    self.candidates.pop(sequences)

    def filter_format(self, filter_fun: list[str] | str | typing.Callable[[str | object], bool]):
        if isinstance(filter_fun, list):
            return self.filter_format(lambda x: x in filter_fun)
        return self.filter("format", filter_fun=filter_fun, required=True)

    def filter_filetype(self, filter_fun: str | typing.Callable[[str | object], bool], required=True):
        return self.filter("filetype", filter_fun=filter_fun, required=required)

    def filter_non_existence(
        self,
        key: str,
        filter_fun: str | typing.Callable[[str | object], bool] = lambda x: True,  # noqa: ARG005
        required=True,
    ) -> None:
        """Remove family/file from the Searchquery if:

            (unflatten-mode) ANY single file exist in the family returns True

            (unflatten-mode) the filter_fun returns True

            If a key is not present the inverse of the "required" value is returned

        Args:
            key (str): The key for which we filter. Can be "format", a filetype, a key from the info-dict
                        In case of filetype + filter_fun is a callable you get a opened Nifti, opened json or Path
            filter_fun (str | typing.Callable[[str  |  object], bool]):
                If a string is given: An exact string match is looked up
                If a callable: The function is called with the value of the key.
            required (bool, optional): If True: A key must exist or the family/file is filtered.
                If False: Only if the key exist the family/file will be considers for filtering. Defaults to True.
        """
        if self._flatten:
            assert isinstance(self.candidates, list)
            for bids_file in self.candidates.copy():
                if bids_file.do_filter(key, filter_fun, required=required):
                    self.candidates.remove(bids_file)
        else:
            assert isinstance(self.candidates, dict)
            for sequences, bids_files in self.candidates.copy().items():
                # print(sequences, list(bids_file.do_filter(key, filter_fun, required=required) for bids_file in bids_files))
                if any(bids_file.do_filter(key, filter_fun, required=required) for bids_file in bids_files):
                    self.candidates.pop(sequences)

    def filter_dixon_only_inphase(self):
        def json_filter(x):
            return (
                "ImageType" not in x
                or "W" not in x["ImageType"]
                and "F" not in x["ImageType"]
                and "FAT" not in x["ImageType"]
                and "WATER" not in x["ImageType"]
                and "OP" not in x["ImageType"]
            )

        def lam_filter(x):
            return (
                x.upper() != "W"
                and x.upper() != "F"
                and x.upper() != "FAT"
                and x.upper() != "WATER"
                and x.upper() != "OP"
                and x.upper() != "OPP"
                and x.upper() != "OUTPHASE"
            )

        self.filter_json(json_filter, required=False)
        self.filter("rec", lam_filter, required=False)  # type: ignore DEPRECATED
        self.filter("part", lam_filter, required=False)  # type: ignore
        self.filter("acq", lam_filter, required=False)  # type: ignore DEPRECATED

    def filter_dixon_water(self, _keys=None):
        if _keys is None:
            _keys = ["W", "WATER"]
        assert self._flatten

        def json_filter(x):
            return "ImageType" not in x or all(k in x["ImageType"] for k in _keys)

        def lam_filter(x):
            return any(k == x.upper() for k in _keys)

        self.filter_json(json_filter, required=False)
        self.filter("rec", lam_filter, required=False)  # type: ignore
        self.filter("part", lam_filter, required=False)  # type: ignore

    def filter_dixon_fat(self):
        self.filter_dixon_water(_keys=["F", "FAT"])

    def filter_dixon_outphase(self):
        self.filter_dixon_water(_keys=["OP", "OPP", "OUTPHASE"])

    def action(
        self,
        action_fun: typing.Callable[[BIDS_FILE], None],
        filter_fun: str | typing.Callable[[str | object], bool] = lambda x: True,  # noqa: ARG005
        key: str = "",
        required: bool = True,
        all_in_sequence=False,
    ):
        """When the filter_function is True the action_fun is applied on the BIDS_File

        Args:
            action_fun (typing.Callable[[BIDS_FILE], None]): If the filter-function return True: The function is called with the BIDS_file as an argument
            key (str): The key for which we filter. Can be "format", a filetype, a key from the info-dict
                        In case of filetype + filter_fun is a callable you get a opened Nifti, opened json or Path
            filter_fun (str | typing.Callable[[str  |  object], bool]):
                        If a string is given: An exact string match is looked up
                        If a callable: The function is called with the value of the key.
            required (bool): _description_. Defaults to True.
                all_in_sequence (bool, optional): If True, the action_fun is called also on all family files. Defaults to False.
        """
        assert not (self._flatten and all_in_sequence)
        if self._flatten:
            assert isinstance(self.candidates, list)
            for bids_file in self.candidates.copy():
                if bids_file.do_filter(key, filter_fun, required=required):
                    action_fun(bids_file)
        else:
            assert isinstance(self.candidates, dict)
            for bids_files in self.candidates.copy().values():
                if all_in_sequence:  # noqa: SIM102
                    if any(bids_file.do_filter(key, filter_fun, required=required) for bids_file in bids_files):
                        for bids_file in bids_files:
                            action_fun(bids_file)

                for bids_file in bids_files:
                    if bids_file.do_filter(key, filter_fun, required=required):
                        action_fun(bids_file)

    def __str__(self) -> str:
        if self._flatten:
            s = f"Filter of {self.subject.name}\n"
            assert isinstance(self.candidates, list)
            for bids_file in self.candidates:
                s += "\t"
                s += str(bids_file)
                s += "\n"
            return s
        else:
            s = f"Filter of {self.subject.name}\n"
            assert isinstance(self.candidates, dict)
            for sequences, bids_files in self.candidates.items():
                s += f"\tsequences {sequences}\n"
                for bids_file in bids_files:
                    s += "\t\t"
                    s += str(bids_file)
                    s += "\n"
            return s

    def loop_list(self, sort=False) -> typing.Iterator[BIDS_FILE]:
        """Returns an iterator. Flatten must be True
        Args:
            sort (bool, optional): Sort alphabetically. Defaults to False.

        Returns:
            typing.Iterator[BIDS_FILE]: _description_
        """
        assert isinstance(self.candidates, list), "call flatten() before looping as a list"
        if sort:
            return sorted(self.candidates.__iter__())  # type: ignore
        return self.candidates.__iter__()

    def loop_dict(
        self,
        sort=False,
        key_transform: typing.Callable[[BIDS_FILE], str | None] | None = None,
        key_addendum: list[str] | None = None,  # type: ignore
    ) -> typing.Iterator[BIDS_Family]:
        """Returns an iterator. Flatten must be False: it iterates over all families, where the return is the dict from the get_sequence_files function

        Args:
            sort (bool, optional): Sort alphabetically. Defaults to False.
            key_transform (typing.Callable[[BIDS_FILE], str | None]): provide alternative dict name for certain fils, if default should be used return None
        Returns:
            typing.Iterator[typing.Dict[str, BIDS_FILE | list[BIDS_FILE]]]
        """
        assert not self._flatten, "call unflatten first"
        assert isinstance(self.candidates, dict)
        l: typing.Iterator[BIDS_Family] = (
            self.subject.get_sequence_files(
                sequ,
                key_transform=key_transform,
                key_addendum=key_addendum,
                alternative_sequ_list=values,
            )
            for sequ, values in self.candidates.items()
        )
        if sort:
            l = sorted(l)  # type: ignore
        return l


class BIDS_Family:
    def __init__(
        self,
        family_data: dict[str, list[BIDS_FILE]],
        sequence_splitting_keys: list[str],
    ):
        k = []
        for x in family_data.values():
            for y in x:
                assert y.BIDS_key not in k, family_data
                k.append(y.BIDS_key)
        self.sequence_splitting_keys = sequence_splitting_keys.copy()
        self.data_dict = family_data.copy()
        self.family_id = self.get_identifier()

    def __getitem__(self, item: str) -> list[BIDS_FILE]:
        try:
            return self.data_dict[item]
        except KeyError as e:
<<<<<<< HEAD
            raise KeyError(f"BIDS_Family does not contain key {item}, only {self.keys()}\n\n {self.data_dict}") from e
=======
            raise KeyError(f"BIDS_Family does not contain key {item}, only {self.keys()}") from e
>>>>>>> b09bf227

    def __setitem__(self, key, value):
        self.data_dict[key] = value

    def __str__(self) -> str:
        s = ""
        for k, v in self:
            s += f"{k:30} : {v}\n"
        return s[:-1]

    def __repr__(self) -> str:
        return str(self)

    def __contains__(self, key: str | list[str]):
        if isinstance(key, list):
            contains = True
            for k in key:
                contains = contains and k in self.data_dict
            return contains
        return key in self.data_dict

    def __len__(self) -> int:
        # number of underlying BIDS files
        return sum([v for k, v in self.get_key_len().items()])

    def __iter__(self):
        return iter(self.data_dict.items())

    def __hash__(self) -> int:
        return str(self).__hash__()

    def __lt__(self, other):
        return str(self) < str(other)

    def get_identifier(self):
        first_e = self.data_dict[next(iter(self.data_dict.keys()))][0]
        if "sub" not in first_e.info:
            print(f"family_id, no sub-key, got {first_e.info} and data_dict {list(self.data_dict.keys())}")
            identifier = "sub-404"
        else:
            identifier = "sub-" + first_e.info["sub"]
        for s in first_e.info.keys():
            if s in self.sequence_splitting_keys:
                identifier += "_" + s + "-" + first_e.info[s]
        return identifier

    def items(self):
        return self.data_dict.items()

    def keys(self):
        return self.data_dict.keys()

    def sort(self):
        self.data_dict = dict(sorted(self.data_dict.items()))

    def values(self):
        return list(self.data_dict.values())

    def new_query(self, flatten=False):
        q = Searchquery.from_BIDS_Family(self)
        if flatten:
            q.flatten()
        return q

    def get_key_len(self) -> dict[str, int]:
        return {k: len(v) for k, v in self}

    def get_format_len(self):
        format_len = {}
        for k, v in self:
            bids_format = k.split("_")[0]
            if bids_format not in format_len:
                format_len[bids_format] = (0, 0)
            format_len[bids_format] = (
                format_len[bids_format][0] + 1,
                format_len[bids_format][1] + len(v),
            )
        return format_len

    def get_files_with_multiples(self):
        return self.get_files(key=[k for k, v in self.get_key_len().items() if v > 1])

    def get_files(self, key: list[str] | str | None = None):
        if key is None:
            key = [k for k, v in self]
        if isinstance(key, str):
            key = [key]
        family_dict_files: dict[str, list[dict]] = {}
        for k in key:
            family_dict_files[k] = [b.file for b in self[k]]
        return family_dict_files

    def get(self, item: str | list[str], default=None) -> list[BIDS_FILE] | None:
        if not isinstance(item, list):
            item = [item]
        for i in item:
            if i in self:
                return self[i]
        return default

    def get_bids_files_as_dict(self, keys: list[str]) -> dict[str, BIDS_FILE]:
        """Checks each entry of the list, if everything is there, loads everything, one for each entry in keys

        Args:
            keys: list of (keys or list of keys)

        Returns:
            If all keys are present, returns dictionary[key, BIDS_File], else, returns first key that is not found (str)
        """
        loaded_files: dict[str, BIDS_FILE] = {}
        for k in keys:
            if k not in self:
                raise KeyError(f"{k} not in {self.get_key_len()}")
            bids_f = self.get(k)[0]  # type: ignore
            loaded_files[k] = bids_f
        return loaded_files


if __name__ == "__main__":
    global_info = BIDS_Global_info(
        ["/media/robert/Expansion/dataset-Testset"],
        ["sourcedata", "rawdata", "rawdata_ct", "rawdata_dixon", "derivatives"],
    )
    for _, subject in global_info.enumerate_subjects():
        query = subject.new_query()
        # It must exist a dixon and a msk
        query.filter("format", "dixon")
        # A nii.gz must exist
        query.filter("Filetype", "nii.gz")
        query.filter("format", "msk")
        # Example of lamda function filtering
        query.filter("sequ", lambda x: int(x) == 303, required=True)  # type: ignore
        print(query)
        for bids_file in query.loop_dict():
            # Do something with the files.
            dixon = bids_file["dixon"]
            assert isinstance(dixon, list)
            dixon[0].get_sequence_files()
            break
        query = subject.new_query(flatten=True)
        # A nii.gz must exist
        query.filter("Filetype", "json")
        # It must be a ct
        query.filter("format", "ct")
        # Example of lamda function filtering
        query.filter("sequ", lambda x: x != "None" and int(x) > 200, required=True)  # type: ignore
        # query.filter("self",)
        print(query)

# Example output
# Filter of spinegan0042
#        Format : dixon; Filetype : ['json', 'nii.gz']   Subject : spinegan0042; Session : 20220517;     Sequence : 301; e : 2;
#        Format : dixon; Filetype : ['json', 'nii.gz']   Subject : spinegan0042; Session : 20220517;     Sequence : 301; e : 3;
#        Format : dixon; Filetype : ['json', 'nii.gz']   Subject : spinegan0042; Session : 20220517;     Sequence : 302; e : 2;
#        Format : dixon; Filetype : ['json', 'nii.gz']   Subject : spinegan0042; Session : 20220517;     Sequence : 302; e : 3;
#        Format : dixon; Filetype : ['json', 'nii.gz']   Subject : spinegan0042; Session : 20220517;     Sequence : 303; e : 2;
#        Format : dixon; Filetype : ['json', 'nii.gz']   Subject : spinegan0042; Session : 20220517;     Sequence : 303; e : 3;
#
# Filter of spinegan0042
#        Format : ct;    Filetype : ['json', 'nii.gz']   Subject : spinegan0042; Session : 20220517;     Sequence : 406;
#        Format : ct;    Filetype : ['json', 'nii.gz']   Subject : spinegan0042; Session : 20220517;     Sequence : 206;
#
# Filter of spinegan0026
#        Format : dixon; Filetype : ['json', 'nii.gz']   Subject : spinegan0026; Session : 20210111;     Sequence : 301; e : 2;
#        Format : dixon; Filetype : ['json', 'nii.gz']   Subject : spinegan0026; Session : 20210111;     Sequence : 301; e : 3;
#        Format : dixon; Filetype : ['json', 'nii.gz']   Subject : spinegan0026; Session : 20210111;     Sequence : 302; e : 2;
#        Format : dixon; Filetype : ['json', 'nii.gz']   Subject : spinegan0026; Session : 20210111;     Sequence : 302; e : 3;
#        Format : dixon; Filetype : ['json', 'nii.gz']   Subject : spinegan0026; Session : 20210111;     Sequence : 303; e : 2;
#        Format : dixon; Filetype : ['json', 'nii.gz']   Subject : spinegan0026; Session : 20210111;     Sequence : 303; e : 3;
#
# Filter of spinegan0026
#        Format : ct;    Filetype : ['json', 'nii.gz']   Subject : spinegan0026; Session : 20210109;     Sequence : 203;
#        Format : ct;    Filetype : ['json', 'nii.gz']   Subject : spinegan0026; Session : 20210111;     Sequence : 305;
#        Format : ct;    Filetype : ['json', 'nii.gz']   Subject : spinegan0026; Session : 20210111;     Sequence : 204;
#        Format : ct;    Filetype : ['json', 'nii.gz']   Subject : spinegan0026; Session : 20210109;     Sequence : 205;
#        Format : ct;    Filetype : ['json', 'nii.gz']   Subject : spinegan0026; Session : 20210111;     Sequence : 205;<|MERGE_RESOLUTION|>--- conflicted
+++ resolved
@@ -72,34 +72,6 @@
             return False
         if key in entity_left_right and value not in ["L", "R"]:
             print(f"[!] value for {key} must be in {['L', 'R']}. This name '{name}' is invalid, with value {value}")
-<<<<<<< HEAD
-            return False
-        parts = [
-            "mag",
-            "phase",
-            "real",
-            "imag",
-            "inphase",
-            "outphase",
-            "fat",
-            "water",
-            "eco0-opp1",
-            "eco0-opp1",
-            "eco1-pip1",
-            "eco2-opp2",
-            "eco3-in1",
-            "eco4-pop1",
-            "eco5-arb1",
-            "fat-outphase",
-            "water-outphase",
-            "water-fraction",
-            "fat-fraction",
-            "r2s",
-        ]
-        if key in entity_parts and value not in parts:
-            print(f'[!] value for {key} must be in {parts}. This name "{name}" is invalid, with value {value}')
-=======
->>>>>>> b09bf227
             return False
         # parts = [
         #    "mag",
@@ -763,11 +735,7 @@
                         validate_entities(key, value, f"..._{key}-{value}_...", verbose=True)
                     else:
                         assert validate_entities(key, value, f"..._{key}-{value}_...", verbose=True)
-<<<<<<< HEAD
                     final_info[key] = value.replace("_", "-")
-=======
-                    final_info[key] = value
->>>>>>> b09bf227
             for key, value in info.items():
                 # New Keys are getting checked!
                 if non_strict_mode:
@@ -974,11 +942,7 @@
             raise ValueError(f"nii.gz not present. Found only {self.file.keys()}\t{self.file}\n\n{self}") from e
 
     def get_grid_info(self):
-<<<<<<< HEAD
-        from TPTBox.core.dicom.dicom_extract import add_grid_info_to_json
-=======
         from TPTBox.core.dicom.dicom_extract import _add_grid_info_to_json
->>>>>>> b09bf227
         from TPTBox.core.nii_poi_abstract import Grid
 
         nii_file = self.get_nii_file()
@@ -986,11 +950,7 @@
             return None
         if not self.has_json():
             self.file["json"] = Path(str(nii_file).split(".")[0] + ".json")
-<<<<<<< HEAD
-        return Grid(**add_grid_info_to_json(nii_file, self.file["json"])["Grid"])
-=======
         return Grid(**_add_grid_info_to_json(nii_file, self.file["json"])["grid"])
->>>>>>> b09bf227
 
     def get_nii_file(self):
         for key in _supported_nii_files:
@@ -1398,11 +1358,7 @@
         try:
             return self.data_dict[item]
         except KeyError as e:
-<<<<<<< HEAD
-            raise KeyError(f"BIDS_Family does not contain key {item}, only {self.keys()}\n\n {self.data_dict}") from e
-=======
             raise KeyError(f"BIDS_Family does not contain key {item}, only {self.keys()}") from e
->>>>>>> b09bf227
 
     def __setitem__(self, key, value):
         self.data_dict[key] = value
