import os
import shutil
import sys
import tempfile
import zipfile
from concurrent.futures import ThreadPoolExecutor, as_completed
from pathlib import Path

import dicom2nifti
import dicom2nifti.exceptions
import numpy as np
import pydicom
from dicom2nifti import convert_dicom
from func_timeout import func_timeout  # pip install func_timeout
from func_timeout.exceptions import FunctionTimedOut
from joblib import Parallel, delayed
from pydicom.dataset import FileDataset

from TPTBox import BIDS_FILE, Log_Type, Print_Logger
from TPTBox.core.dicom.dicom_header_to_keys import extract_keys_from_json
from TPTBox.core.nii_wrapper import NII

sys.path.append(str(Path(__file__).parent))

from TPTBox.core.dicom.dicom2nii_utils import get_json_from_dicom, load_json, save_json, test_name_conflict

logger = Print_Logger()


def _inc_key(keys, inc=1):
    k = "sequ"
    if k not in keys:
        keys[k] = 0
    try:
        v = int(keys[k])
        keys[k] = str(v + int(inc))
    except Exception:
        try:
            a, b = str(keys[k]).rsplit("-", maxsplit=2)
        except Exception:
            a = keys[k]
            b = 0
        keys[k] = a + "-" + str(int(b) + int(inc))


def _generate_bids_path(
    nifti_dir, keys: dict, mri_format, simp_json, make_subject_chunks: int, parent="rawdata", _subject_folder_prefix="sub-"
):
    """
    Generate a BIDS-compatible file path for NIfTI outputs based on extracted keys from DICOM headers.

    Args:
        nifti_dir (str | Path): Directory where the NIfTI file will be stored.
        keys (dict): Dictionary containing metadata keys extracted from DICOM headers.
        mri_format (str): The format or sequence type of the MRI (e.g., T1, T2).
        simp_json (dict): JSON dictionary with extracted DICOM information to avoid file naming conflicts.
        make_subject_chunks (int): Number of subject ID characters used for creating subdirectories.
        parent (str, optional): Parent folder in the BIDS structure. Defaults to "rawdata".
        _subject_folder_prefix (str, optional): Prefix for subject folders (e.g., "sub-"). Defaults to "sub-".

    Returns:
        Path: Path object for the BIDS-compliant file name.
    """

    assert "sub" in keys, keys
    ses = keys.get("ses")
    ses = f"ses-{ses}" if ses is not None else ""
    p = Path(
        nifti_dir,  # dataset path
        parent,  # rawdata
        str(keys["sub"][:make_subject_chunks]) if make_subject_chunks != 0 else "",  # additional folder Optional
        _subject_folder_prefix + keys["sub"],  # Subject folder
        ses,  # Session, if exist
    )
    args = {"file_type": "json", "parent": parent, "make_parent": True, "additional_folder": mri_format, "bids_format": mri_format}
    fname = BIDS_FILE(Path(p, "sub-000_ct.nii.gz"), nifti_dir).get_changed_path(**args, info=keys, non_strict_mode=True)
    while test_name_conflict(simp_json, fname):
        _inc_key(keys)
        fname = BIDS_FILE(Path(p, "sub-000_ct.nii.gz"), nifti_dir).get_changed_path(**args, info=keys, non_strict_mode=True)
    return fname


def _convert_to_nifti(dicom_out_path, nii_path):
    """
    Convert DICOM files to NIfTI format and handle common conversion errors.

    Args:
        dicom_out_path (list | str | Path): List of DICOM `FileDataset` objects or path to a DICOM directory.
        nii_path (str | Path): Path where the output NIfTI file should be saved.

    Returns:
        bool: True if conversion is successful, False if an error occurs.

    Raises:
        dicom2nifti.exceptions.ConversionValidationError: Raised for non-imaging or localizer DICOMs.
        FunctionTimedOut: Raised if the DICOM-to-NIfTI conversion times out.
        ValueError: Raised for generic validation failures.
    """
    try:
        if isinstance(dicom_out_path, list):
            convert_dicom.dicom_array_to_nifti(dicom_out_path, nii_path, True)
        else:
            func_timeout(10, dicom2nifti.dicom_series_to_nifti, (dicom_out_path, nii_path, True))
        logger.print("Save ", nii_path, Log_Type.SAVE)
    except dicom2nifti.exceptions.ConversionValidationError as e:
        if e.args[0] in ["NON_IMAGING_DICOM_FILES"]:
            Path(str(nii_path).replace(".nii.gz", ".json")).unlink(missing_ok=True)
            logger.on_debug(f"Not exportable '{Path(nii_path).name}':", e.args[0])
            return False
        for key, reason in [
            ("validate_orthogonal", "NON_CUBICAL_IMAGE/GANTRY_TILT"),
            ("validate_orientation", "IMAGE_ORIENTATION_INCONSISTENT"),
            ("validate_slicecount", "TOO_FEW_SLICES/LOCALIZER"),
        ]:
            if e.args[0] == reason:
                logger.on_debug(f"Not exported cause of {reason}, if you want try to export it anyway, set {key} = False")
                return False
        logger.print_error()
        logger.on_fail(Path(nii_path).name)

    except (FunctionTimedOut, ValueError):
        logger.print_error()

        return False
    return True


def _get_paths(
    simp_json: dict,
    dcm_data_l: list[pydicom.FileDataset] | NII,
    nifti_dir: str | Path,
    make_subject_chunks=0,
    use_session=False,
    parts: list | None = None,
    map_series_description_to_file_format=None,
):
    (mri_format, keys) = extract_keys_from_json(simp_json, dcm_data_l, use_session, parts, map_series_description_to_file_format)
    json_file_name = _generate_bids_path(nifti_dir, keys, mri_format, simp_json, make_subject_chunks=make_subject_chunks)
    nii_path = str(json_file_name).replace(".json", "") + ".nii.gz"
    return json_file_name, nii_path


def _filter_dicom(dcm_data_l: list[pydicom.FileDataset]):
    dcm_data_l = [d for d in dcm_data_l if hasattr(d, "ImageOrientationPatient")]
    return dcm_data_l


def _from_dicom_to_nii(
    dcm_data_l: list[pydicom.FileDataset],
    nifti_dir: str | Path,
    make_subject_chunks: int = 0,
    use_session=False,
    verbose=True,
    parts: list | None = None,
    map_series_description_to_file_format=None,
):
    dcm_data_l = _filter_dicom(dcm_data_l)
    if len(dcm_data_l) == 0:
        logger.on_neutral(Path(nifti_dir).name, " - not an image. Will be skipped")
        return None

    simp_json = get_json_from_dicom(dcm_data_l)
<<<<<<< HEAD
    json_file_name, nii_path = get_paths(simp_json, dcm_data_l, nifti_dir, make_subject_chunks, use_session)
=======
    json_file_name, nii_path = _get_paths(
        simp_json, dcm_data_l, nifti_dir, make_subject_chunks, use_session, parts, map_series_description_to_file_format
    )
>>>>>>> b09bf227
    logger.print(json_file_name, Log_Type.NEUTRAL, verbose=verbose)
    exist = save_json(simp_json, json_file_name)
    if exist and Path(nii_path).exists():
        logger.print("already exists:", json_file_name, ltype=Log_Type.STRANGE, verbose=verbose)
        return nii_path
<<<<<<< HEAD
    suc = convert_to_nifti(dcm_data_l, nii_path)
    if suc:
        add_grid_info_to_json(nii_path, json_file_name)
    return nii_path if suc else None


def add_grid_info_to_json(nii_path: Path | str, simp_json: Path | str, force_update=False):
=======
    suc = _convert_to_nifti(dcm_data_l, nii_path)

    if suc:
        _add_grid_info_to_json(nii_path, json_file_name)
    return nii_path if suc else None


def _add_grid_info_to_json(nii_path: Path | str, simp_json: Path | str, force_update=False):
>>>>>>> b09bf227
    nii = NII.load(nii_path, False)
    json_dict = load_json(simp_json) if Path(simp_json).exists() else {}
    if "grid" in json_dict and not force_update:
        return json_dict
    gird = {
        "shape": nii.shape,
        "spacing": nii.spacing,
        "orientation": nii.orientation,
        "rotation": nii.rotation.reshape(-1).tolist(),
        "origin": nii.origin,
        "dims": nii.get_num_dims(),
    }
    json_dict["grid"] = gird
    save_json(json_dict, simp_json)
    return json_dict


<<<<<<< HEAD
def find_all_files(dcm_dirs: Path | list[Path]):
=======
def _find_all_files(dcm_dirs: Path | list[Path]):
    """
    Recursively find all DICOM directories or files in the given paths.

    Args:
        dcm_dirs (Path | list[Path]): A directory or list of directories to search for DICOM files.

    Yields:
        Path: Paths to directories or individual DICOM files found during the search.
    """
>>>>>>> b09bf227
    dcm_dirs = dcm_dirs if isinstance(dcm_dirs, list) else [dcm_dirs]
    for dcm_dir in dcm_dirs:
        if dcm_dir.is_dir():
            for root, _, files in os.walk(dcm_dir):
                file = ""
                for file in files:
                    if str(file).endswith(".dcm"):
                        yield Path(root, file).absolute().parent
                        break
                    else:
                        yield Path(root, file)
                if "." not in str(file):
                    yield Path(root, file).absolute().parent

        elif dcm_dir.name.endswith(".dcm"):
            yield Path(root, file).absolute().parent
        else:
            yield dcm_dir.absolute()


def _unzip_files(dicom_zip_path: Path, out_dir: str | Path) -> Path:
    with zipfile.ZipFile(dicom_zip_path, "r") as zip_ref:
        dicom_out_path = Path(out_dir, dicom_zip_path.stem)
        zip_ref.extractall(dicom_out_path)
    return dicom_out_path


def _read_dicom_files(dicom_out_path: Path) -> tuple[dict[str, list[FileDataset]], dict[str, list[str]]]:
    """
    Read DICOM files from a directory and categorize them based on SeriesInstanceUID and type.

    Args:
        dicom_out_path (Path): Path to the directory containing DICOM files.

    Returns:
        tuple:
            - dict[str, list[FileDataset]]: Dictionary where keys are series identifiers and values are lists of `FileDataset` objects.
            - dict[str, list[str]]: Dictionary mapping SeriesInstanceUIDs to a list of DICOM types found.
    """
    dicom_files = {}
    dicom_types: dict[str, list[str]] = {}
    for _paths in dicom_out_path.rglob("*"):
        path = Path(_paths)
        if path.is_file():
            try:
                dcm_data = pydicom.dcmread(path, defer_size="1 KB", force=True)
                if not hasattr(dcm_data, "ImageOrientationPatient"):
                    continue
                try:
                    typ = (
                        str(dcm_data.get_item((0x0008, 0x0008)).value)
                        .replace("[", "")
                        .replace("]", "")
                        .replace("'", "")
                        .replace(" ", "")
                        .replace("\\\\", ",")[1:]
                    )
                except Exception:
                    typ = ""
                key1 = str(dcm_data.SeriesInstanceUID)
                # key2 = str(dcm_data.SeriesNumber)
                key = f"{key1}_{typ}"
                if key1 not in dicom_types:
                    dicom_types[key1] = []
                if typ not in dicom_types[key1]:
                    dicom_types[key1].append(typ)
                if key not in dicom_files:
                    dicom_files[key] = []
                dicom_files[key].append(dcm_data)
            except AttributeError:
                pass

    return dicom_files, _filter_file_type(dicom_types)


def _filter_file_type(dicom_types: dict[str, list[str]]):
    dicom_parts: dict[str, list[str]] = {}
    for k, v in dicom_types.items():
        if len(v) == 1:
            continue
        # Split the strings and extract the third part
        split_lists = [set(i.split(",")) for i in v]
        # Flatten the lists and count the occurrences
        all_strings = [item for sublist in split_lists for item in sublist]
        string_counts = {string: all_strings.count(string) for string in set(all_strings)}
        # Collect strings that only appear in one of the lists
        unique_strings = {string for string, count in string_counts.items() if count == 1}
        # Filter out non-unique strings in each sublist
        filtered_set = []
        for sublist in split_lists:
            filtered_set.append([item for item in sublist if item in unique_strings])  # noqa: PERF401
        # Add to dicom_parts if there are unique strings
        for l, i in zip(filtered_set, v, strict=True):
            dicom_parts[f"{k}_{i}"] = l
    return dicom_parts


parts_mapping = {
    "f": "fat",
    "w": "water",
    "opp": "outphase",
    "op": "outphase",
    "ip": "inphase",
    "inp": "inphase",
}


def extract_dicom_folder(
    dicom_folder: Path | list[Path],
    dataset_path_out: Path,
    make_subject_chunks: int = 0,
    use_session=False,
    verbose=True,
    parts_mapping: dict = parts_mapping,
    map_series_description_to_file_format=None,
    validate_slicecount=True,
    validate_orientation=True,  # False, Not recommended
    validate_orthogonal=False,
    n_cpu: int | None = 1,
):
    """
    Extract DICOM files from a directory or list of directories, convert them to NIfTI format, and store the output.

    Args:
        dicom_folder (Union[Path, list[Path]]): Path to a directory or list of directories containing DICOM files or compressed DICOM archives.
        dataset_path_out (Path): Path to the directory where the converted NIfTI files will be stored.
        make_subject_chunks (int, optional): Parameter to control chunking of subject data into subdirectories. Defaults to 0 (no chunking).
        use_session (bool, optional): Flag to determine if session information should be included in the output path. Defaults to False.
        verbose (bool, optional): Whether to print detailed log information. Defaults to True.
        parts_mapping (dict, optional): A dictionary mapping DICOM part identifiers to specific descriptions (e.g., "f" -> "fat").
                                        Used for categorizing DICOM series. Defaults to a predefined mapping. The parts tag is only generated if the ImageType causes an image split.
        n_cpu (int, optional): Number of CPU cores to use for parallel processing. Defaults to 1 (sequential).

    Returns:
        dict: A dictionary with keys representing DICOM series and values as paths to the generated NIfTI files.
    """
    convert_dicom.settings.validate_slicecount = validate_slicecount
    convert_dicom.settings.validate_orientation = validate_orientation
    convert_dicom.settings.validate_orthogonal = validate_orthogonal
    outs = {}

    for p in _find_all_files(dicom_folder):
        dicom_path = p
        if str(dicom_path).endswith(".pkl"):
            continue
        temp_dir = None
        try:
<<<<<<< HEAD
            logger.print("Start", p)
=======
>>>>>>> b09bf227
            if str(dicom_path).endswith(".zip"):
                temp_dir = tempfile.mkdtemp(prefix="dicom_export_from_zip_")
                dicom_path = _unzip_files(dicom_path, temp_dir)
            dicom_files_dict, parts = _read_dicom_files(dicom_path)

            def process_series(key, files, parts):
                """Helper function for processing a single DICOM series."""
                logger.print("Start", key, verbose=verbose)
                part = parts.get(key, None)
                if part is not None:
                    part = [parts_mapping.get(p.lower(), p.lower()) for p in part]
                return key, _from_dicom_to_nii(
                    files,
                    dataset_path_out,
                    make_subject_chunks,
                    use_session,
                    verbose=verbose,
                    parts=part,
                    map_series_description_to_file_format=map_series_description_to_file_format,
                )

            # Process in parallel or sequentially based on n_cpu
            if n_cpu is None or n_cpu > 1:
                with ThreadPoolExecutor(max_workers=n_cpu) as executor:
                    futures = {executor.submit(process_series, key, files, parts): key for key, files in dicom_files_dict.items()}
                    for future in as_completed(futures):
                        try:
                            key, out = future.result()
                            outs[key] = out
                        except Exception:
                            logger.print_error()
            else:
                for key, files in dicom_files_dict.items():
                    try:
                        key2, out = process_series(key, files, parts)
                        outs[key2] = out
                    except Exception:
                        logger.print_error()

        finally:
            if temp_dir is not None:
                shutil.rmtree(temp_dir)

    return outs


if __name__ == "__main__":
    import argparse

    arg_parser = argparse.ArgumentParser()
    arg_parser.add_argument("-i", "--inputfolder", help="your name", required=True)
    arg_parser.add_argument("-o", "--outfolder", help="your name", required=True)
    arg_parser.add_argument("-n", "--name", default="nako", help="of the dataset")
    arg_parser.add_argument("-c", "--cpus", default=1, type=int, help="number of parallel process")
    # parser.add_argument('--feature', action='store_true')
    arg_parser.add_argument(
        "-nn", "--nonako", help="use this export script for something else or export all nako folder", action="store_true", default=False
    )
    arg_parser.add_argument("-sc", "--subjectchunks", default=3, type=int)
    args = arg_parser.parse_args()
    print(f"args={args}")
    print(f"args.inputfolder={args.inputfolder}")
    print(f"args.outfolder={args.outfolder}")
    print(f"args.name={args.name}")
    p = args.inputfolder
    assert p is not None, "use -i for a existing input folder"
    assert args.inputfolder is not None, "use -i for a existing input folder"
    assert Path(p).exists(), f"{p} does not exist."
    print(args.__dict__.keys())
    if not args.nonako:
        dcm_dir2 = [
            Path(args.inputfolder, i)
            for i in [
                "III_T2_TSE_SAG_LWS",
                "II_T2_TSE_SAG_BWS",
                "I_T2_TSE_SAG_HWS",
                "T2_HASTE_TRA_COMPOSED",
                "PD_FS_SPC_COR",
                "3D_GRE_TRA_F",
                "3D_GRE_TRA_in",
                "3D_GRE_TRA_opp",
                "3D_GRE_TRA_W",
                "ME_vibe_fatquant_pre_Eco1_PIP1",
                "ME_vibe_fatquant_pre_Eco4_POP1",
                "ME_vibe_fatquant_pre_Output_FP",
                "ME_vibe_fatquant_pre_Output_WP",
                "ME_vibe_fatquant_pre_Eco3_IN1",
                "ME_vibe_fatquant_pre_Output_F",
                "ME_vibe_fatquant_pre_Output_W",
                "ME_vibe_fatquant_pre_Eco2_OPP2",
                "ME_vibe_fatquant_pre_Eco5_ARB1",
                "ME_vibe_fatquant_pre_Output_R2s_Eff",
                "ME_vibe_fatquant_pre_Eco0_OPP1",
            ]
        ]
        for i in dcm_dir2:
            logger.override_prefix = "exist" if i.exists() else "missing"
            logger.print(i, ltype=Log_Type.OK if i.exists() else Log_Type.FAIL)
        dcm_dir = [c for c in dcm_dir2 if c.exists()]

        if len(dcm_dir2) != len(dcm_dir) and input("some folders are missing! Continue anyway? (y/n)") != "y":
            sys.exit()
    else:
        dcm_dir = list(Path(args.inputfolder).iterdir())
        for i in dcm_dir:
            logger.override_prefix = "exist" if i.exists() else "missing"
            logger.print(i, ltype=Log_Type.OK if i.exists() else Log_Type.FAIL)
    logger.override_prefix = "exp"
    # extract_folder(Path("/media/data/robert/test/dicom2nii/"), "/media/data/robert/test/dataset-out/")
    logger.print("START", ltype=Log_Type.OK)
    import os

    Parallel(n_jobs=min(os.cpu_count(), args.cpus))(
        delayed(extract_dicom_folder)(Path(path), Path(args.outfolder, f"dataset-{args.name}"), False, args.subjectchunks)
        for path in dcm_dir
    )<|MERGE_RESOLUTION|>--- conflicted
+++ resolved
@@ -160,27 +160,14 @@
         return None
 
     simp_json = get_json_from_dicom(dcm_data_l)
-<<<<<<< HEAD
-    json_file_name, nii_path = get_paths(simp_json, dcm_data_l, nifti_dir, make_subject_chunks, use_session)
-=======
     json_file_name, nii_path = _get_paths(
         simp_json, dcm_data_l, nifti_dir, make_subject_chunks, use_session, parts, map_series_description_to_file_format
     )
->>>>>>> b09bf227
     logger.print(json_file_name, Log_Type.NEUTRAL, verbose=verbose)
     exist = save_json(simp_json, json_file_name)
     if exist and Path(nii_path).exists():
         logger.print("already exists:", json_file_name, ltype=Log_Type.STRANGE, verbose=verbose)
         return nii_path
-<<<<<<< HEAD
-    suc = convert_to_nifti(dcm_data_l, nii_path)
-    if suc:
-        add_grid_info_to_json(nii_path, json_file_name)
-    return nii_path if suc else None
-
-
-def add_grid_info_to_json(nii_path: Path | str, simp_json: Path | str, force_update=False):
-=======
     suc = _convert_to_nifti(dcm_data_l, nii_path)
 
     if suc:
@@ -189,7 +176,6 @@
 
 
 def _add_grid_info_to_json(nii_path: Path | str, simp_json: Path | str, force_update=False):
->>>>>>> b09bf227
     nii = NII.load(nii_path, False)
     json_dict = load_json(simp_json) if Path(simp_json).exists() else {}
     if "grid" in json_dict and not force_update:
@@ -207,9 +193,6 @@
     return json_dict
 
 
-<<<<<<< HEAD
-def find_all_files(dcm_dirs: Path | list[Path]):
-=======
 def _find_all_files(dcm_dirs: Path | list[Path]):
     """
     Recursively find all DICOM directories or files in the given paths.
@@ -220,7 +203,6 @@
     Yields:
         Path: Paths to directories or individual DICOM files found during the search.
     """
->>>>>>> b09bf227
     dcm_dirs = dcm_dirs if isinstance(dcm_dirs, list) else [dcm_dirs]
     for dcm_dir in dcm_dirs:
         if dcm_dir.is_dir():
@@ -368,10 +350,6 @@
             continue
         temp_dir = None
         try:
-<<<<<<< HEAD
-            logger.print("Start", p)
-=======
->>>>>>> b09bf227
             if str(dicom_path).endswith(".zip"):
                 temp_dir = tempfile.mkdtemp(prefix="dicom_export_from_zip_")
                 dicom_path = _unzip_files(dicom_path, temp_dir)
@@ -468,7 +446,7 @@
             ]
         ]
         for i in dcm_dir2:
-            logger.override_prefix = "exist" if i.exists() else "missing"
+            logger.prefix = "exist" if i.exists() else "missing"
             logger.print(i, ltype=Log_Type.OK if i.exists() else Log_Type.FAIL)
         dcm_dir = [c for c in dcm_dir2 if c.exists()]
 
@@ -477,9 +455,9 @@
     else:
         dcm_dir = list(Path(args.inputfolder).iterdir())
         for i in dcm_dir:
-            logger.override_prefix = "exist" if i.exists() else "missing"
+            logger.prefix = "exist" if i.exists() else "missing"
             logger.print(i, ltype=Log_Type.OK if i.exists() else Log_Type.FAIL)
-    logger.override_prefix = "exp"
+    logger.prefix = "exp"
     # extract_folder(Path("/media/data/robert/test/dicom2nii/"), "/media/data/robert/test/dataset-out/")
     logger.print("START", ltype=Log_Type.OK)
     import os
