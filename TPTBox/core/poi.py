from __future__ import annotations

import functools
import json
import warnings
from collections.abc import Sequence
from copy import deepcopy
from dataclasses import dataclass, field
from pathlib import Path
from typing import TypedDict, TypeVar, Union

import nibabel as nib
import nibabel.orientations as nio
import numpy as np
from scipy.ndimage import center_of_mass
from typing_extensions import Self, TypeGuard  # noqa: UP035

from TPTBox.core import bids_files
from TPTBox.core.compat import zip_strict
from TPTBox.core.nii_poi_abstract import Has_Grid
from TPTBox.core.nii_wrapper import NII, Image_Reference, to_nii, to_nii_optional
from TPTBox.core.poi_fun.poi_abstract import Abstract_POI, POI_Descriptor
from TPTBox.core.vert_constants import (
    AFFINE,
    AX_CODES,
    COORDINATE,
    LABEL_MAX,
    ORIGIN,
    POI_DICT,
    ROTATION,
    ROUNDING_LVL,
    SHAPE,
    TRIPLE,
    ZOOMS,
    Abstract_lvl,
    Location,
    Sentinel,
    Vertebra_Instance,
    _register_lvl,
    conversion_poi,
    conversion_poi2text,
    log,
    logging,
    v_idx2name,
    v_name2idx,
)
from TPTBox.logger import Log_Type


### LEGACY DEFINITIONS ###
class _Point3D(TypedDict):
    X: float
    Y: float
    Z: float
    label: int


class _Orientation(TypedDict):
    direction: tuple[str, str, str]


_Centroid_DictList = Sequence[Union[_Orientation, _Point3D]]


### CURRENT TYPE DEFINITIONS
C = TypeVar("C", bound="POI")
POI_Reference = Union[bids_files.BIDS_FILE, Path, str, tuple[Image_Reference, Image_Reference, Sequence[int]], C]
ctd_info_blacklist = [
    "zoom",
    "shape",
    "direction",
    "format",
    "rotation",
    "origin",
    "level_one_info",
    "level_two_info",
]  # "location"


@dataclass
class POI(Abstract_POI):
    """
    This class represents a collection of POIs used to define points of interest in medical imaging data.

    Attributes:
        orientation (Ax_Codes): A tuple of three string values representing the orientation of the image.
        centroids (dict): A dictionary of POI points, where the keys are the labels for the POI
            points, and values are tuples of three float values representing the x, y, and z coordinates
            of the POI.
        zoom (Zooms | None): A tuple of three float values representing the zoom level of the image.
            Defaults to None if not provided.
        shape (tuple[float, float, float] | None): A tuple of three integer values representing the shape of the image.
            Defaults to None if not provided.
        format (int | None): An integer value representing the format of the image. Defaults to None if not provided.
        info (dict): Additional information stored as key-value pairs. Defaults to an empty dictionary.
        rotation (Rotation | None): A 3x3 numpy array representing the rotation matrix for the image orientation.
            Defaults to None if not provided.
        origin (Coordinate | None): A tuple of three float values representing the origin of the image in millimeters
            along the x, y, and z axes. Defaults to None if not provided.

    Properties:
        is_global (bool): Property indicating whether the POI is a global POI. Always returns False.
        zoom (Zooms | None): Property getter for the zoom level.
        affine: Property representing the affine transformation for the image.

    Examples:
        >>> # Create a POI object with 2D dictionary input
        >>> from BIDS.core.poi import POI
        >>> poi_data = {
        ...     (1, 0): (10.0, 20.0, 30.0),
        ...     (2, 1): (15.0, 25.0, 35.0),
        ... }
        >>> poi_obj = POI(centroids=poi_data, orientation=("R", "A", "S"), zoom=(1.0, 1.0, 1.0), shape=(256, 256, 100))

        >>> # Access attributes
        >>> print(poi_obj.orientation)
        ('R', 'A', 'S')
        >>> print(poi_obj.centroids)
        {1: {0: (10.0, 20.0, 30.0)}, 2: {1: (15.0, 25.0, 35.0)}}
        >>> print(poi_obj.zoom)
        (1.0, 1.0, 1.0)
        >>> print(poi_obj.shape)
        (256, 256, 100)

        >>> # Update attributes
        >>> poi_obj.rescale_((2.0, 2.0, 2.0))
        >>> poi_obj.centroids[(3, 0)] = (5.0, 15.0, 25.0)
        >>> print(poi_obj)
        POI(centroids={1: {0: (5.0, 10.0, 15.0)}, 2: {1: (7.5, 12.5, 17.5)}, 3: {0: (5.0, 15.0, 25.0)}}, orientation=('R', 'A', 'S'), zoom=(2.0, 2.0, 2.0), info={}, origin=None)

        >>> # Create a copy of the object
        >>> poi_copy = poi_obj.copy()

        >>> # Perform operations
        >>> poi_obj = poi_obj.map_labels({(1): (4), (2): (4)})
        >>> poi_obj.round_(0)
        >>> print(poi_obj)
        POI(centroids={4: {0: (5.0, 10.0, 15.0), 1: (8.0, 12.0, 18.0)}, 3: {0: (5.0, 15.0, 25.0)}}, orientation=('R', 'A', 'S'), zoom=(2.0, 2.0, 2.0), info={}, origin=None)
    """

    orientation: AX_CODES = ("R", "A", "S")
    zoom: ZOOMS = field(init=True, default=None)  # type: ignore
    shape: TRIPLE = field(default=None, repr=True, compare=False)  # type: ignore
    rotation: ROTATION = field(default=None, repr=False, compare=False)  # type: ignore
    origin: COORDINATE = None  # type: ignore
    # internal
    _rotation: ROTATION = field(init=False, default=None, repr=False, compare=False)  # type: ignore
    _zoom: ZOOMS = field(init=False, default=(1, 1, 1), repr=False, compare=False)
    _vert_orientation_pir = {}  # Elusive; will not be saved; will not be copied. For Buffering results  # noqa: RUF012

    @property
    def is_global(self):
        return False

    @property
    def rotation(self):
        return self._rotation

    @property
    def zoom(self):
        return self._zoom

    @property
    def spacing(self):
        return self._zoom

    @rotation.setter
    def rotation(self, value):
        if isinstance(value, property):
            pass
        elif value is None:
            self._rotation = None  # type: ignore
        else:
            self._rotation = np.array(value)

    @zoom.setter
    def zoom(self, value):
        if isinstance(value, property):
            pass
        elif value is None:
            self._zoom = None  # type: ignore
        else:
            self._zoom = tuple(round(float(v), ROUNDING_LVL) for v in value)  # type: ignore

    @spacing.setter
    def spacing(self, value):
        self.zoom = value

    def clone(self, **qargs):
        return self.copy(**qargs)

    def copy(
        self,
        centroids: POI_DICT | POI_Descriptor | None = None,
        orientation: AX_CODES | None = None,
        zoom: ZOOMS | Sentinel = Sentinel(),  # noqa: B008
        shape: TRIPLE | tuple[float, ...] | Sentinel = Sentinel(),  # noqa: B008
        rotation: ROTATION | Sentinel = Sentinel(),  # noqa: B008
        origin: COORDINATE | Sentinel = Sentinel(),  # noqa: B008
    ) -> Self:
        """Create a copy of the POI object with optional attribute overrides.

        Args:
            centroids (POI_Dict | POI_Descriptor | None, optional): The POIs to use in the copied object.
                Defaults to None, in which case the original POIs will be used.
            orientation (Ax_Codes | None, optional): The orientation code to use in the copied object.
                Defaults to None, in which case the original orientation will be used.
            zoom (Zooms | None | Sentinel, optional): The zoom values to use in the copied object.
                Defaults to Sentinel(), in which case the original zoom values will be used.
            shape (tuple[float, float, float] | None | Sentinel, optional): The shape values to use in the copied object.
                Defaults to Sentinel(), in which case the original shape values will be used.
            rotation (Rotation | None | Sentinel, optional): The rotation matrix to use in the copied object.
                Defaults to Sentinel(), in which case the original rotation matrix will be used.
            origin (Coordinate | None | Sentinel, optional): The origin coordinates to use in the copied object.
                Defaults to Sentinel(), in which case the original origin coordinates will be used.
        Returns:
            POI: A new POI object with the specified attribute overrides.

        Examples:
            >>> POI_obj = POI(...)
            >>> POI_obj_copy = POI_obj.copy(zoom=(2.0, 2.0, 2.0), rotation=rotation_matrix)
        """
        if isinstance(shape, tuple):
            shape = tuple(round(float(v), 7) for v in shape)  # type: ignore

        return POI(
            centroids=centroids.copy() if centroids is not None else self.centroids.copy(),
            orientation=orientation if orientation is not None else self.orientation,
            zoom=zoom if not isinstance(zoom, Sentinel) else self.zoom,
            shape=shape if not isinstance(shape, Sentinel) else self.shape,  # type: ignore
            rotation=rotation if not isinstance(rotation, Sentinel) else self.rotation,
            origin=origin if not isinstance(origin, Sentinel) else self.origin,
            info=deepcopy(self.info),
            format=self.format,
        )

    def local_to_global(self, x: COORDINATE, itk_coords=False) -> COORDINATE:
        """Converts local coordinates to global coordinates using zoom, rotation, and origin.

        Args:
            x (Coordinate | list[float]): The local coordinate(s) to convert.

        Returns:
            Coordinate: The converted global coordinate(s).

        Raises:
            AssertionError: If the attributes 'zoom', 'rotation', or 'origin' are missing.

        Notes:
            The 'zoom' and 'rotation' attributes should be set before calling this method.

        Examples:
            >>> POI_obj = Centroids(...)
            >>> POI_obj.zoom = (2.0, 2.0, 2.0)
            >>> POI_obj.rotation = np.array([[1, 0, 0], [0, 1, 0], [0, 0, 1]])
            >>> POI_obj.origin = (10.0, 20.0, 30.0)
            >>> local_coordinate = (1.0, 2.0, 3.0)
            >>> global_coordinate = POI_obj.local_to_global(local_coordinate)
        """
        assert self.zoom is not None, "Attribute 'zoom' must be set before calling local_to_global."
        assert self.rotation is not None, "Attribute 'rotation' must be set before calling local_to_global."
        assert self.origin is not None, "Attribute 'origin' must be set before calling local_to_global."

        a = self.rotation @ (np.array(x) * np.array(self.zoom)) + self.origin
        if itk_coords:
            a = (-a[0], -a[1], a[2])
        # return tuple(a.tolist())
        return tuple(round(float(v), ROUNDING_LVL) for v in a)

    def global_to_local(self, x: COORDINATE) -> COORDINATE:
        """Converts global coordinates to local coordinates using zoom, rotation, and origin.

        Args:
            x (Coordinate | list[float]): The global coordinate(s) to convert.

        Returns:
            Coordinate: The converted local coordinate(s).

        Raises:
            AssertionError: If the attributes 'zoom', 'rotation', or 'origin' are missing.

        Notes:
            The 'zoom' and 'rotation' attributes should be set before calling this method.

        Examples:
            >>> POI_obj = Centroids(...)
            >>> POI_obj.zoom = (2.0, 2.0, 2.0)
            >>> POI_obj.rotation = np.array([[1, 0, 0], [0, 1, 0], [0, 0, 1]])
            >>> POI_obj.origin = (10.0, 20.0, 30.0)
            >>> global_coordinate = (20.0, 30.0, 40.0)
            >>> local_coordinate = POI_obj.global_to_local(global_coordinate)
        """
        assert self.zoom is not None, "Attribute 'zoom' must be set before calling global_to_local."
        assert self.rotation is not None, "Attribute 'rotation' must be set before calling global_to_local."
        assert self.origin is not None, "Attribute 'origin' must be set before calling global_to_local."

        a = self.rotation.T @ (np.array(x) - self.origin) / np.array(self.zoom)
        # return tuple(a.tolist())
        return tuple(round(float(v), ROUNDING_LVL) for v in a)  # type: ignore

    def apply_crop_reverse(
        self: Self,
        o_shift: tuple[slice, slice, slice] | Sequence[slice],
        shape: tuple[int, int, int] | Sequence[int],
        inplace=False,
    ):
        """A Poi crop can be trivially reversed with out any loss. See apply_crop for more information"""
        return self.apply_crop(
            tuple(slice(-shift.start, sh - shift.start) for shift, sh in zip_strict(o_shift, shape)),
            inplace=inplace,
        )

    def apply_crop(self: Self, o_shift: tuple[slice, slice, slice] | Sequence[slice], inplace=False):
        """When you crop an image, you have to also crop the POIs.
        There are actually no boundary to be moved, but the origin must be moved to the new 0,0,0
        Points outside the frame are NOT removed. See NII.compute_crop_slice()

        Args:
            o_shift (tuple[slice, slice, slice]): translation of the origin, cause by the crop
            inplace (bool, optional): inplace. Defaults to True.

        Returns:
            Self
        """
        """Crop the POIs based on the given origin shift due to the image crop.

        When you crop an image, you have to also crop the POIs.
        There are actually no boundaries to be moved, but the origin must be moved to the new 0, 0, 0.
        Points outside the frame are NOT removed. See NII.compute_crop_slice().

        Args:
            o_shift (tuple[slice, slice, slice]): Translation of the origin caused by the crop.
            inplace (bool, optional): If True, perform the operation in-place. Defaults to False.

        Returns:
            Centroids: If inplace is True, returns the modified self. Otherwise, returns a new Centroids object.

        Notes:
            The input 'o_shift' should be a tuple of slices for each dimension, specifying the crop range.
            The 'shape' and 'origin' attributes are updated based on the crop information.
        Raises:
            AttributeError: If the old deprecated format for 'o_shift' (a tuple of floats) is used.

        Examples:
            >>> POI_obj = Centroids(...)
            >>> crop_slice = (slice(10, 20), slice(5, 15), slice(0, 8))
            >>> new_POIs = POI_obj.crop(crop_slice)
        """
        origin: COORDINATE = None  # type: ignore
        shape = None  # type: ignore
        try:

            def shift(x, y, z):
                return (
                    float(x - o_shift[0].start),
                    float(y - o_shift[1].start),
                    float(z - o_shift[2].start),
                )

            poi_out = self.apply_all(shift, inplace=inplace)
            if self.shape is not None:
                in_shape = self.shape

                def map_v(sli: slice, i):
                    end = sli.stop
                    if end is None:
                        return in_shape[i]
                    if end >= 0:
                        return end
                    else:
                        return end + in_shape[i]

                shape: TRIPLE = tuple(int(map_v(o_shift[i], i) - o_shift[i].start) for i in range(3))  # type: ignore
            if self.origin is not None:
                origin = self.local_to_global(tuple(float(y.start) for y in o_shift))  # type: ignore
                # origin = tuple(float(x + y.start) for x, y in zip(self.origin, o_shift))

        except AttributeError:
            warnings.warn(
                "using o_shift with only a tuple of floats is deprecated. Use tuple(slice(start,end),...) instead. end can be None for no change. Input: "
                + str(o_shift),
                DeprecationWarning,
                stacklevel=4,
            )
            o: tuple[float, float, float] = o_shift  # type: ignore

            def shift2(x, y, z):
                return x - o[0], y - o[1], z - o[2]

            poi_out = self.apply_all(shift2, inplace=inplace)
            shape = None  # type: ignore

        if inplace:
            self.shape = shape
            self.origin = origin
            return self
        out = self.copy(centroids=poi_out.centroids, shape=shape, rotation=self.rotation, origin=origin)
        return out

    def apply_crop_(self, o_shift: tuple[slice, slice, slice] | Sequence[slice]):
        return self.apply_crop(o_shift, inplace=True)

    def shift_all_coordinates(self, translation_vector: tuple[slice, slice, slice] | Sequence[slice] | None, inplace=True, **kwargs):
        if translation_vector is None:
            return self
        return self.apply_crop(translation_vector, inplace=inplace, **kwargs)

    def reorient(self, axcodes_to: AX_CODES = ("P", "I", "R"), decimals=ROUNDING_LVL, verbose: logging = False, inplace=False, _shape=None):
        """Reorients the POIs of an image from the current orientation to the specified orientation.

        This method updates the position of the POIs, zoom level, and shape of the image accordingly.

        Args:
            axcodes_to (Ax_Codes, optional): An Ax_Codes object representing the desired orientation of the POIs.
                Defaults to ("P", "I", "R").
            decimals (int, optional): Number of decimal places to round the coordinates of the POIs after reorientation.
                Defaults to ROUNDING_LVL.
            verbose (bool, optional): If True, print a message indicating the current and new orientation of the POIs.
                Defaults to False.
            inplace (bool, optional): If True, update the current POIs object with the reoriented values.
                If False, return a new POI object with reoriented values. Defaults to False.
            _shape (tuple[int] | None, optional): The shape of the image. Required if the shape is not already present in the POI object.

        Returns:
            POI: If inplace is True, returns the updated POI object.
                If inplace is False, returns a new POI object with reoriented values.

        Raises:
            ValueError: If the given _shape is not compatible with the shape already present in the POI object.
            AssertionError: If shape is not provided (either in the POI object or as _shape argument).

        Examples:
            >>> poi_obj = POI(...)
            >>> new_orientation = ("A", "P", "L")  # Desired orientation for reorientation
            >>> new_poi_obj = poi_obj.reorient(axcodes_to=new_orientation, decimals=4, inplace=False)
        """
        ctd_arr = np.transpose(np.asarray(list(self.centroids.values())))
        v_list = list(self.centroids.keys())
        if ctd_arr.shape[0] == 0:
            log.print(
                "No pois present",
                verbose=verbose if not isinstance(verbose, bool) else True,
                ltype=Log_Type.WARNING,
            )
            return self if inplace else self.copy()

        ornt_fr = nio.axcodes2ornt(self.orientation)  # original poi orientation
        ornt_to = nio.axcodes2ornt(axcodes_to)

        if (ornt_fr == ornt_to).all():
            log.print("ctd is already rotated to image with ", axcodes_to, verbose=verbose)
            return self if inplace else self.copy()
        trans = nio.ornt_transform(ornt_fr, ornt_to).astype(int)
        perm: list[int] = trans[:, 0].tolist()

        if self.shape is not None:
            shape = tuple([self.shape[perm.index(i)] for i in range(len(perm))])

            if _shape != shape and _shape is not None:
                raise ValueError(f"Different shapes {shape} <-> {_shape}, types {type(shape)} <-> {type(_shape)}")
        else:
            shape = _shape
        assert shape is not None, "Require shape information for flipping dimensions. Set self.shape or use reorient_to"
        shp = np.asarray(shape)
        ctd_arr[perm] = ctd_arr.copy()
        for ax in trans:
            if ax[1] == -1:
                size = shp[ax[0]]
                ctd_arr[ax[0]] = np.around(size - ctd_arr[ax[0]], decimals) - 1
        points = POI_Descriptor()
        ctd_arr = np.transpose(ctd_arr).tolist()
        for v, point in zip_strict(v_list, ctd_arr):
            points[v] = tuple(point)

        log.print("[*] Centroids reoriented from", nio.ornt2axcodes(ornt_fr), "to", axcodes_to, verbose=verbose)
        if self.zoom is not None:
            zoom_i = np.array(self.zoom)
            zoom_i[perm] = zoom_i.copy()
            zoom: ZOOMS = tuple(zoom_i)
        else:
            zoom = None  # type: ignore
        perm2 = trans[:, 0]
        flip = trans[:, 1]
        if self.origin is not None and self.shape is not None:
            # When the axis is flipped the origin is changing by that side.
            # flip is -1 when when a side (of shape) is moved from the origin
            # if flip = -1 new local point is affine_matmul_(shape[1]-1) else 0
            change = ((-flip) + 1) / 2  # 1 if flip else 0
            change = tuple(a * (s - 1) for a, s in zip_strict(change, self.shape))
            origin: COORDINATE = self.local_to_global(change)
        else:
            origin = None  # type: ignore
        if self.rotation is not None:
            rotation_change = np.zeros((3, 3))
            rotation_change[0, perm2[0]] = flip[0]
            rotation_change[1, perm2[1]] = flip[1]
            rotation_change[2, perm2[2]] = flip[2]
            rotation = self.rotation
            rotation: ROTATION = rotation.copy() @ rotation_change
        else:
            rotation = None  # type: ignore
        if inplace:
            self.orientation = axcodes_to
            self.centroids = points
            self.zoom = zoom
            self.shape = shape
            self.origin = origin
            self.rotation = rotation
            return self
        return self.copy(orientation=axcodes_to, centroids=points, zoom=zoom, shape=shape, origin=origin, rotation=rotation)

    def reorient_(self, axcodes_to: AX_CODES = ("P", "I", "R"), decimals=3, verbose: logging = False, _shape=None):
        return self.reorient(axcodes_to, decimals=decimals, verbose=verbose, inplace=True, _shape=_shape)

    def rescale(self, voxel_spacing: ZOOMS = (1, 1, 1), decimals=ROUNDING_LVL, verbose: logging = True, inplace=False) -> Self:
        """Rescale the POI coordinates to a new voxel spacing in the current x-y-z-orientation.

        Args:
            voxel_spacing (tuple[float, float, float], optional): New voxel spacing in millimeters. Defaults to (1, 1, 1).
            decimals (int, optional): Number of decimal places to round the rescaled coordinates to. Defaults to ROUNDING_LVL.
            verbose (bool, optional): Whether to print a message indicating that the POI coordinates have been rescaled. Defaults to True.
            inplace (bool, optional): Whether to modify the current instance or return a new instance. Defaults to False.

        Returns:
            POI: If inplace=True, returns the modified POI instance. Otherwise, returns a new POI instance with rescaled POI coordinates.

        Raises:
            AssertionError: If the 'zoom' attribute is not set in the Centroids instance.

        Examples:
            >>> POI_obj = POI(...)
            >>> new_voxel_spacing = (2.0, 2.0, 2.0)  # Desired voxel spacing for rescaling
            >>> rescaled_POI_obj = POI_obj.rescale(voxel_spacing=new_voxel_spacing, decimals=4, inplace=False)
        """
        assert self.zoom is not None, "This Centroids instance doesn't have a zoom set. Use POI.zoom = nii.zoom"

        zms = self.zoom
        shp: list[float] = list(self.shape) if self.shape is not None else None  # type: ignore
        ctd_arr = np.transpose(np.asarray(list(self.centroids.values())))
        v_list = list(self.centroids.keys())
        voxel_spacing = tuple([v if v != -1 else z for v, z in zip_strict(voxel_spacing, zms)])
        for i in range(3):
            fkt = zms[i] / voxel_spacing[i]
            if len(v_list) != 0:
                ctd_arr[i] = np.around(ctd_arr[i] * fkt, decimals=decimals)
            if shp is not None:
                shp[i] *= fkt
        points = POI_Descriptor()
        ctd_arr = np.transpose(ctd_arr).tolist()
        for v, point in zip_strict(v_list, ctd_arr):
            points[v] = tuple(point)
        log.print(
            "Rescaled centroid coordinates to spacing (x, y, z) =",
            voxel_spacing,
            "mm",
            verbose=verbose,
        )
        if shp is not None:
            shp = tuple(float(v) for v in shp)  # type: ignore

        if inplace:
            self.centroids = points
            self.zoom = voxel_spacing
            self.shape = shp
            return self
        return self.copy(centroids=points, zoom=voxel_spacing, shape=shp)

    def rescale_(self, voxel_spacing: ZOOMS = (1, 1, 1), decimals=3, verbose: logging = False) -> Self:
        return self.rescale(voxel_spacing=voxel_spacing, decimals=decimals, verbose=verbose, inplace=True)

    def to_global(self, itk_coords=False):
        """Converts the Centroids object to a global POI_Global object.

        This method converts the local POI coordinates to global coordinates using the Centroids' zoom,
        rotation, and origin attributes and returns a new POI_Global object.

        Returns:
            POI_Global: A new POI_Global object with the converted global POI coordinates.

        Examples:
            >>> POI_obj = Centroids(...)
            >>> global_obj = POI_obj.to_global()
        """
        import TPTBox.core.poi_fun.poi_global as pg

        return pg.POI_Global(self, itk_coords=itk_coords)

    def resample_from_to(self, ref: Has_Grid):
        return self.to_global().to_other(ref)

    def save(
        self, out_path: Path | str, make_parents=False, additional_info: dict | None = None, verbose: logging = True, save_hint=2
    ) -> None:
        """
        Saves the POIs to a JSON file.

        Args:
            out_path (Path | str): The path where the JSON file will be saved.
            make_parents (bool, optional): If True, create any necessary parent directories for the output file.
                Defaults to False.
            verbose (bool, optional): If True, print status messages to the console. Defaults to True.
            save_hint: 0 Default, 1 Gruber, 2 POI (readable), 10 ISO-POI (outdated)
        Returns:
            None

        Raises:
            TypeError: If any of the POIs have an invalid type.

        Example:
            >>> POIs = Centroids(...)
            >>> POIs.save("output/POIs.json")
        """
        _file_types = ["json"]
        file_ending = Path(out_path).name.split(".")[-1]
        if file_ending not in _file_types:
            raise ValueError(f"Not supported file ending for POI: {file_ending} not in {_file_types}")
        if make_parents:
            Path(out_path).parent.mkdir(exist_ok=True, parents=True)

        self.sort()
        out_path = str(out_path)
        if len(self.centroids) == 0:
            log.print("POIs empty, not saved:", out_path, ltype=Log_Type.FAIL, verbose=verbose)
            return
        json_object, print_add = _poi_to_dict_list(self, additional_info, save_hint, verbose)

        # Problem with python 3 and int64 serialization.
        def convert(o):
            if isinstance(o, np.integer):
                return int(o)
            if isinstance(o, np.floating):
                return float(o)
            if isinstance(o, np.ndarray):
                return o.tolist()
            raise TypeError(type(o))

        with open(out_path, "w") as f:
            json.dump(json_object, f, default=convert, indent=4)
        log.print("POIs saved:", out_path, print_add, ltype=Log_Type.SAVE, verbose=verbose)

    def make_point_cloud_nii(self, affine=None, s=8, sphere=False):
        """Create point cloud NIfTI images from the POI coordinates.

        This method generates two NIfTI images, one for the regions and another for the subregions,
        representing the point cloud with a specified neighborhood size.

        Args:
            affine (np.ndarray, optional): The affine transformation matrix for the NIfTI image.
                Defaults to None. If None, the POI object's affine will be used.
            s (int, optional): The neighborhood size. Defaults to 8.

        Returns:
            tuple[NII, NII]: A tuple containing two NII objects representing the point cloud for regions and subregions.

        Raises:
            AssertionError: If the 'shape' or 'zoom' attributes are not set in the Centroids instance.

        Examples:
            >>> POI_obj = Centroids(...)
            >>> neighborhood_size = 10
            >>> region_cloud, subregion_cloud = POI_obj.make_point_cloud_nii(s=neighborhood_size)
        """

        assert self.shape is not None, "need shape information"
        assert self.zoom is not None, "need shape information"
        if affine is None:
            affine = self.affine
        arr = np.zeros(self.shape_int)
        arr2 = np.zeros(self.shape_int)
        s1 = max(s // 2, 1)
        s2 = max(s - s1, 1)
        from math import ceil, floor

        if sphere:
            from tqdm import tqdm

            for region, subregion, (x, y, z) in tqdm(self.items(), total=len(self)):
                coords = np.ogrid[: self.shape[0], : self.shape[1], : self.shape[2]]
                zoom = self.zoom
                distance = np.sqrt(
                    ((coords[0] - int(x)) * zoom[0]) ** 2 + ((coords[1] - int(y)) * zoom[1]) ** 2 + ((coords[2] - int(z)) * zoom[2]) ** 2
                )
                arr += np.asarray(region * (distance <= s / 2), dtype=np.uint16)
                arr2 += np.asarray(subregion * (distance <= s / 2), dtype=np.uint16)
        else:
            for region, subregion, (x, y, z) in self.items():
                arr[
                    max(int(floor(x - s1 / self.zoom[0])) + 1, 0) : min(int(ceil(x + s2 / self.zoom[0] + 1)), self.shape[0]),
                    max(int(floor(y - s1 / self.zoom[1])) + 1, 0) : min(int(ceil(y + s2 / self.zoom[1] + 1)), self.shape[1]),
                    max(int(floor(z - s1 / self.zoom[2])) + 1, 0) : min(int(ceil(z + s2 / self.zoom[2] + 1)), self.shape[2]),
                ] = region
                arr2[
                    max(int(floor(x - s1 / self.zoom[0])) + 1, 0) : min(int(ceil(x + s2 / self.zoom[0] + 1)), self.shape[0]),
                    max(int(floor(y - s1 / self.zoom[1])) + 1, 0) : min(int(ceil(y + s2 / self.zoom[1] + 1)), self.shape[1]),
                    max(int(floor(z - s1 / self.zoom[2])) + 1, 0) : min(int(ceil(z + s2 / self.zoom[2] + 1)), self.shape[2]),
                ] = subregion
        nii = nib.Nifti1Image(arr, affine=affine)
        nii2 = nib.Nifti1Image(arr2, affine=affine)
        return NII(nii, seg=True), NII(nii2, seg=True)

    def filter_points_inside_shape(self, inplace=False) -> Self:
        """Filter out POI points that are outside the defined shape.

        This method checks each POI point and removes any point whose coordinates
        are outside the defined shape.

        Returns:
            POI: A new POI object containing POI points that are inside the defined shape.

        Examples:
            >>> POI_obj = POI(...)
            >>> filtered_POIs = POI_obj.filter_points_inside_shape()
        """
        if self.shape is None:
            raise ValueError("Cannot filter points outside shape as the shape attribute is not defined.")

        filtered_centroids = POI_Descriptor()
        for region, subregion, (x, y, z) in self.centroids.items():
            if 0 <= x < self.shape[0] and 0 <= y < self.shape[1] and 0 <= z < self.shape[2]:
                filtered_centroids[(region, subregion)] = (x, y, z)
        if inplace:
            self.centroids = filtered_centroids
            return self
        return self.copy(filtered_centroids)

    @classmethod
    def load(cls, poi: POI_Reference, reference: Has_Grid | None = None):
        """Load a Centroids object from various input sources.

        This method provides a convenient way to load a Centroids object from different sources,
        including BIDS files, file paths, image references, or existing POI objects.

        Args:
            poi (Centroid_Reference): The input source from which to load the Centroids object.
                It can be one of the following types:
                - BIDS_FILE: A BIDS file representing the Centroids object.
                - Path: The path to the file containing the Centroids object.
                - str: The string representation of the Centroids object file path.
                - Tuple[Image_Reference, Image_Reference, list[int]]: A tuple containing two Image_Reference objects
                and a list of integers representing the POI data.
                - POI: An existing POI object to be loaded.

        Returns:
            POI: The loaded Centroids object.

        Examples:
            >>> # Load from a BIDS file
            >>> bids_file_path = BIDS_FILE("/path/to/POIs.json", "/path/to/dataset/")
            >>> loaded_poi = POI.load(bids_file_path)

            >>> # Load from a file path
            >>> file_path = "/path/to/POIs.json"
            >>> loaded_poi = POI.load(file_path)

            >>> # Load from an image reference tuple and POI data
            >>> image_ref1 = Image_Reference(...)
            >>> image_ref2 = Image_Reference(...)
            >>> POI_data = [1, 2, 3]
            >>> loaded_poi = POI.load((image_ref1, image_ref2, POI_data))

            >>> # Load from an existing POI object
            >>> existing_poi = POI(...)
            >>> loaded_poi = POI.load(existing_poi)
        """
        poi_obj = load_poi(poi)
        if reference is not None:
            if poi_obj.spacing is None:
                poi_obj.spacing = reference.spacing
            if poi_obj.rotation is None:
                poi_obj.rotation = reference.rotation
            if poi_obj.shape is None:
                poi_obj.shape = reference.shape
            if poi_obj.origin is None:
                poi_obj.origin = reference.origin
            reference.assert_affine(poi_obj)
        return poi_obj
<<<<<<< HEAD
=======

    def assert_affine(
        self,
        other: Self | NII | None = None,
        ignore_missing_values: bool = False,
        affine: AFFINE | None = None,
        zoom: ZOOMS | None = None,
        orientation: AX_CODES | None = None,
        rotation: ROTATION | None = None,
        origin: ORIGIN | None = None,
        shape: SHAPE | None = None,
        shape_tolerance: float = 0.0,
        origin_tolerance: float = 0.0,
        error_tolerance: float = 1e-4,
        raise_error: bool = True,
        verbose: logging = False,
        text="",
    ):
        """Checks if the different metadata is equal to some comparison entries

        Args:
            other (Self | POI | None, optional): If set, will assert each entry of that object instead. Defaults to None.
            affine (AFFINE | None, optional): Affine matrix to compare against. If none, will not assert affine. Defaults to None.
            zms (Zooms | None, optional): Zoom to compare against. If none, will not assert zoom. Defaults to None.
            orientation (Ax_Codes | None, optional): Orientation to compare against. If none, will not assert orientation. Defaults to None.
            origin (ORIGIN | None, optional): Origin to compare against. If none, will not assert origin. Defaults to None.
            shape (SHAPE | None, optional): Shape to compare against. If none, will not assert shape. Defaults to None.
            shape_tolerance (float, optional): error tolerance in shape as float, as POIs can have float shapes. Defaults to 0.0.
            error_tolerance (float, optional): Accepted error tolerance in all assertions except shape. Defaults to 1e-4.
            raise_error (bool, optional): If true, will raise AssertionError if anything is found. Defaults to True.
            verbose (logging, optional): If true, will print out each assertion mismatch. Defaults to False.

        Raises:
            AssertionError: If any of the assertions failed and raise_error is True

        Returns:
            bool: True if there are no assertion errors
        """
        found_errors: list[str] = []

        # Make Checks
        if other is not None:
            other_data = other._extract_affine()
            other_match = self.assert_affine(
                other=None,
                **other_data,
                raise_error=raise_error,
                shape_tolerance=shape_tolerance,
                error_tolerance=error_tolerance,
                origin_tolerance=origin_tolerance,
            )
            if not other_match:
                found_errors.append(f"object mismatch {self!s}, {other!s}")
        if affine is not None and (not ignore_missing_values or self.affine is not None):
            if self.affine is None:
                found_errors.append(f"affine mismatch {self.affine}, {affine}")
            else:
                affine_diff = self.affine - affine
                affine_match = np.all([abs(a) <= error_tolerance for a in affine_diff.flatten()])
                found_errors.append(f"affine mismatch {self.affine}, {affine}") if not affine_match else None
        if rotation is not None and (not ignore_missing_values or self.rotation is not None):
            if self.rotation is None:
                found_errors.append(f"rotation mismatch {self.rotation}, {rotation}")
            else:
                rotation_diff = self.rotation - rotation
                rotation_match = np.all([abs(a) <= error_tolerance for a in rotation_diff.flatten()])
                found_errors.append(f"rotation mismatch {self.rotation}, {rotation}") if not rotation_match else None
        if zoom is not None and (not ignore_missing_values or self.zoom is not None):
            if self.zoom is None:
                found_errors.append(f"zoom mismatch {self.zoom}, {zoom}")
            else:
                zms_diff = (self.zoom[i] - zoom[i] for i in range(3))
                zms_match = np.all([abs(a) <= error_tolerance for a in zms_diff])
                found_errors.append(f"zoom mismatch {self.zoom}, {zoom}") if not zms_match else None
        if orientation is not None and (not ignore_missing_values or self.affine is not None):
            if self.orientation is None:
                found_errors.append(f"orientation mismatch {self.orientation}, {orientation}")
            else:
                orientation_match = np.all([i == orientation[idx] for idx, i in enumerate(self.orientation)])
                found_errors.append(f"orientation mismatch {self.orientation}, {orientation}") if not orientation_match else None
        if origin is not None and (not ignore_missing_values or self.origin is not None):
            if self.origin is None:
                found_errors.append(f"origin mismatch {self.origin}, {origin}")
            else:
                origin_diff = (self.origin[i] - origin[i] for i in range(3))
                origin_match = np.all([abs(a) <= origin_tolerance for a in origin_diff])
                found_errors.append(f"origin mismatch {self.origin}, {origin}") if not origin_match else None
        if shape is not None and (not ignore_missing_values or self.shape is not None):
            if self.shape is None:
                found_errors.append(f"shape mismatch {self.shape}, {shape}")
            else:
                shape_diff = (float(self.shape[i]) - float(shape[i]) for i in range(3))
                shape_match = np.all([abs(a) <= shape_tolerance for a in shape_diff])
                found_errors.append(f"shape mismatch {self.shape}, {shape}") if not shape_match else None

        # Print errors
        for err in found_errors:
            log.print(err, Log_Type.FAIL, verbose=verbose)

        # Final conclusion and possible raising of AssertionError
        has_errors = len(found_errors) > 0
        if raise_error and has_errors:
            raise AssertionError(f"assert_affine failed with {text} {found_errors}")

        return not has_errors
>>>>>>> 88c4c1ad

    def __eq__(self, value: object) -> bool:
        if not isinstance(value, POI):
            return False
        else:
            value2: Self = value  # type: ignore
        if not self.assert_affine(value2, raise_error=False):
            return False
        return self.centroids == value2.centroids


######## Saving #######
def _is_Point3D(obj) -> TypeGuard[_Point3D]:
    return "label" in obj and "X" in obj and "Y" in obj and "Z" in obj


FORMAT_DOCKER = 0
FORMAT_GRUBER = 1
FORMAT_POI = 2
FORMAT_OLD_POI = 10
format_key = {FORMAT_DOCKER: "docker", FORMAT_GRUBER: "guber", FORMAT_POI: "POI"}
format_key2value = {value: key for key, value in format_key.items()}


def _poi_to_dict_list(ctd: POI, additional_info: dict | None, save_hint=0, verbose: logging = False):  # noqa: C901
    ori: dict[str, str | COORDINATE | AX_CODES] = {"direction": ctd.orientation}
    print_out = ""
    if ctd.zoom is not None:
        ori["zoom"] = ctd.zoom
    if ctd.origin is not None:
        ori["origin"] = ctd.origin  # type: ignore
    if ctd.rotation is not None:
        ori["rotation"] = ctd.rotation  # type: ignore
    if ctd.shape is not None:
        ori["shape"] = ctd.shape  # type: ignore
    if save_hint in format_key:
        ori["format"] = format_key[save_hint]  # type: ignore
        print_out = "in format " + format_key[save_hint]

    ori["level_one_info"] = str(ctd.level_one_info.__name__)
    ori["level_two_info"] = str(ctd.level_two_info.__name__)
    if additional_info is not None:
        for k, v in additional_info.items():
            if k not in ori:
                ori[k] = v

    for k, v in ctd.info.items():
        if k not in ori:
            ori[k] = v

    dict_list: list[_Orientation | (_Point3D | dict)] = [ori]

    if save_hint == FORMAT_OLD_POI:
        ctd = ctd.rescale((1, 1, 1), verbose=verbose).reorient_(("R", "P", "I"), verbose=verbose)
        dict_list = []

    temp_dict = {}
    ctd.sort()
    for vert_id, subreg_id, (x, y, z) in ctd.items():
        if save_hint == FORMAT_DOCKER:
            dict_list.append({"label": subreg_id * LABEL_MAX + vert_id, "X": x, "Y": y, "Z": z})
        elif save_hint == FORMAT_GRUBER:
            v = v_idx2name[vert_id].replace("T", "TH") + "_" + conversion_poi2text[subreg_id]
            dict_list.append({"label": v, "X": x, "Y": y, "Z": z})
        elif save_hint == FORMAT_POI:
            v_name = ctd.level_one_info._get_name(vert_id, no_raise=True)
            subreg_id = ctd.level_two_info._get_name(subreg_id, no_raise=True)  # noqa: PLW2901
            # sub_name = v_idx2name[subreg_id]
            if v_name not in temp_dict:
                temp_dict[v_name] = {}
            temp_dict[v_name][subreg_id] = (x, y, z)
        elif save_hint == FORMAT_OLD_POI:
            if vert_id not in temp_dict:
                temp_dict[vert_id] = {}
            temp_dict[vert_id][str(subreg_id)] = str((float(x), float(y), float(z)))
        else:
            raise NotImplementedError(save_hint)
    if len(temp_dict) != 0:
        if save_hint == FORMAT_OLD_POI:
            for k, v in temp_dict.items():
                out_dict = {"vert_label": str(k), **v}
                dict_list.append(out_dict)
        else:
            dict_list.append(temp_dict)
    return dict_list, print_out


######### Load #############
# Handling POIs #


def load_poi(ctd_path: POI_Reference, verbose=True) -> POI:  # noqa: ARG001
    """
    Load POIs from a file or a BIDS file object.

    Args:
        ctd_path (Centroid_Reference): Path to a file or BIDS file object from which to load POIs.
            Alternatively, it can be a tuple containing the following items:
            - vert: str, the name of the vertebra.
            - subreg: str, the name of the subregion.
            - ids: list[int | Location], a list of integers and/or Location objects used to filter the POIs.

    Returns:
        A Centroids object containing the loaded POIs.

    Raises:
        AssertionError: If `ctd_path` is not a recognized type.

    """
    ### Check Datatype ###
    if isinstance(ctd_path, POI):
        return ctd_path
    elif isinstance(ctd_path, bids_files.BIDS_FILE):
        dict_list: _Centroid_DictList = ctd_path.open_json()  # type: ignore
    elif isinstance(ctd_path, (Path, str)):
        with open(ctd_path) as json_data:
            dict_list: _Centroid_DictList = json.load(json_data)
            json_data.close()
    elif isinstance(ctd_path, tuple):
        vert = ctd_path[0]
        subreg = ctd_path[1]
        ids: list[int | Location] = ctd_path[2]  # type: ignore
        return calc_poi_from_subreg_vert(vert, subreg, subreg_id=ids)
    else:
        raise TypeError(f"{type(ctd_path)}\n{ctd_path}")
    ### New Spine_r has a dict instead of a dict list. ###
    if isinstance(dict_list, dict):
        return _load_form_POI_spine_r2(dict_list)
    ### format_POI_old has no META header ###
    if "direction" not in dict_list[0] and "vert_label" in dict_list[0]:
        return _load_format_POI_old(dict_list)  # This file if used in the old POI-pipeline and is deprecated
    ### Ours ###
    assert "direction" in dict_list[0], f'File format error: first index must be a "Direction" but got {dict_list[0]}'
    axcode: AX_CODES = tuple(dict_list[0]["direction"])  # type: ignore
    zoom: ZOOMS = dict_list[0].get("zoom", None)  # type: ignore
    shape = dict_list[0].get("shape", None)  # type: ignore
    shape = tuple(shape) if shape is not None else None
    format_ = dict_list[0].get("format", None)
    origin = dict_list[0].get("origin", None)
    origin = tuple(origin) if origin is not None else None
    rotation: ROTATION = dict_list[0].get("rotation", None)
    level_one_info = _register_lvl[dict_list[0].get("level_one_info", Vertebra_Instance.__name__)]
    level_two_info = _register_lvl[dict_list[0].get("level_two_info", Location.__name__)]

    info = {k: v for k, v in dict_list[0].items() if k not in ctd_info_blacklist}

    format_ = format_key2value[format_] if format_ is not None else None
    centroids = POI_Descriptor()
    if format_ in (FORMAT_DOCKER, FORMAT_GRUBER) or format_ is None:
        _load_docker_centroids(dict_list, centroids, format_)
    elif format_ == FORMAT_POI:
        _load_POI_centroids(dict_list, centroids, level_one_info, level_two_info)
    else:
        raise NotImplementedError(format_)
    return POI(
        centroids=centroids,
        orientation=axcode,
        zoom=zoom,
        shape=shape,  # type: ignore
        format=format_,
        info=info,
        origin=origin,  # type: ignore
        rotation=rotation,  # type: ignore
        level_one_info=level_one_info,
        level_two_info=level_two_info,
    )  # type: ignore


def _load_docker_centroids(dict_list, centroids: POI_Descriptor, format_):  # noqa: ARG001
    for d in dict_list[1:]:
        assert "direction" not in d, f'File format error: only first index can be a "direction" but got {dict_list[0]}'
        if "nan" in str(d):  # skipping NaN POIs
            continue
        elif _is_Point3D(d):
            try:
                a = int(d["label"])
                subreg = a // LABEL_MAX
                if subreg == 0:
                    subreg = 50
                centroids[a % LABEL_MAX, subreg] = (d["X"], d["Y"], d["Z"])
            except Exception:
                try:
                    number, subreg = str(d["label"]).split("_", maxsplit=1)
                    number = number.replace("TH", "T").replace("SA", "S1")
                    vert_id = v_name2idx[number]
                    subreg_id = conversion_poi[subreg]
                    centroids[vert_id, subreg_id] = (d["X"], d["Y"], d["Z"])
                except Exception:
                    print(f"Label {d['label']} is not an integer and cannot be converted to an int")
                    centroids[0, d["label"]] = (d["X"], d["Y"], d["Z"])
        else:
            raise ValueError(d)


def _load_format_POI_old(dict_list):
    # [
    # {
    #    "vert_label": "8",
    #    "85": "(281, 185, 274)",
    #    ...
    # }{...}
    # ...
    # ]
    centroids = POI_Descriptor()
    for d in dict_list:
        d: dict[str, str]
        vert_id = int(d["vert_label"])
        for k, v in d.items():
            if k == "vert_label":
                continue
            sub_id = int(k)
            t = v.replace("(", "").replace(")", "").replace(" ", "").split(",")
            t = tuple(float(x) for x in t)
            centroids[vert_id, sub_id] = t
    return POI(centroids, orientation=("R", "P", "I"), zoom=(1, 1, 1), shape=None, format=FORMAT_OLD_POI, rotation=None)  # type: ignore


def _load_form_POI_spine_r2(data: dict):
    orientation = None
    centroids = POI_Descriptor()
    for d in data["centroids"]["centroids"]:
        if "direction" in d:
            orientation = d["direction"]
            continue
        centroids[d["label"], 50] = (d["X"], d["Y"], d["Z"])
    zoom = data.get("Spacing")
    shape = data.get("Shape")
    rotation = data.get("Rotation")  # Does not exist
    origin = data.get("Origin")  # Does not exist
    return POI(
        centroids,
        orientation=orientation,  # type: ignore
        zoom=zoom,  # type: ignore
        shape=shape,  # type: ignore
        info=data,
        rotation=rotation,  # type: ignore
        origin=origin,  # type: ignore
    )


def _load_POI_centroids(
    dict_list,
    centroids: POI_Descriptor,
    level_one_info: Abstract_lvl,
    level_two_info: Abstract_lvl,
):
    assert len(dict_list) == 2
    d: dict[int | str, dict[int | str, tuple[float, float, float]]] = dict_list[1]
    for vert_id, v in d.items():
        vert_id = level_one_info._get_id(vert_id, no_raise=True)  # noqa: PLW2901
        for sub_id, t in v.items():
            sub_id = level_two_info._get_id(sub_id)  # noqa: PLW2901
            centroids[vert_id, sub_id] = tuple(t)


def _loc2int(i: int | Location):
    if isinstance(i, int):
        return i
    return i.value


def _loc2int_list(i: int | Location | Sequence[int | Location]):
    if isinstance(i, Sequence):
        return [_loc2int(j) for j in i]
    if isinstance(i, int):
        return [i]
    return [i.value]


def _int2loc(
    i: int | Location | Sequence[int | Location] | Sequence[Location] | Sequence[int],
) -> Location | Sequence[Location]:
    if isinstance(i, Sequence):
        return [_int2loc(j) for j in i]  # type: ignore
    elif isinstance(i, int):
        # try:
        return Location(i)
        # except Exception:
        #    return i
    return i


def calc_poi_from_two_segs(
    msk_reference: Image_Reference,
    subreg_reference: Image_Reference | None,
    out_path: Path | str,
    subreg_id: int | Location | Sequence[int | Location] | None = None,
    verbose=True,
    override=False,
    decimals=3,
    # additional_folder=False,
    check_every_point=True,
    # use_vertebra_special_action=True,
) -> POI:
    """
    Computes the centroids of the given mask `msk_reference` with respect to the given subregion `subreg_reference`,
    and saves them to a file at `out_path` (if `override=False` and the file already exists, the function loads and returns
    the existing centroids from the file).

    If `out_path` is None and `msk_reference` is a `BIDS.bids_files.BIDS_FILE` object, the function generates a path to
    save the centroids file based on the `label` attribute of the file and the given `subreg_id`.

    If `subreg_reference` is None, the function computes the centroids using only `msk_reference`.

    If `subreg_reference` is not None, the function computes the centroids with respect to the given `subreg_id` in the
    subregion defined by `subreg_reference`.

    Args:
        msk_reference (Image_Reference): The mask to compute the centroids from.
        subreg_reference (Image_Reference | None, optional): The subregion mask to compute the centroids relative to.
        out_path (Path | None, optional): The path to save the computed centroids to.
        subreg_id (int | Location | list[int | Location], optional): The ID of the subregion to compute centroids in.
        verbose (bool, optional): Whether to print verbose output during the computation.
        override (bool, optional): Whether to overwrite any existing centroids file at `out_path`.
        decimals (int, optional): The number of decimal places to round the computed centroid coordinates to.
        additional_folder (bool, optional): Whether to add a `/ctd/` folder to the path generated for the output file.

    Returns:
        Centroids: The computed centroids, as a `Centroids` object.
    """
    assert out_path is not None, "Automatic path generation is deprecated"
    out_path = Path(out_path)
    # assert out_path is not None or isinstance(
    #    msk_reference, BIDS.bids_files.BIDS_FILE
    # ), "Automatic path generation is only possible with a BIDS_FILE"
    # if out_path is None and isinstance(msk_reference, BIDS.bids_files.BIDS_FILE):
    #    if not isinstance(subreg_id, list) and subreg_id != -1:
    #        name = subreg_idx2name[loc2int(subreg_id)]
    #    elif subreg_reference is None:
    #        name = msk_reference.get("label", default="full")
    #    else:
    #        name = "multi"
    #    assert name is not None
    #    out_path = msk_reference.get_changed_path(
    #        file_type="json",
    #        format="ctd",
    #        info={"label": name.replace("_", "-")},
    #        parent="derivatives" if msk_reference.get_parent() == "rawdata" else msk_reference.get_parent(),
    #        additional_folder="ctd" if additional_folder else None,
    #    )
    assert out_path is not None
    if override:
        out_path.unlink()
    log.print(f"[*] Generate ctd json towards {out_path}", verbose=verbose)

    msk_nii = to_nii(msk_reference, True)
    sub_nii = to_nii_optional(subreg_reference, True)
    if (sub_nii is None or not check_every_point) and out_path.exists():
        return POI.load(out_path)
    if subreg_id is None:
        subreg_id = sub_nii.unique()
    if sub_nii is not None:
        ctd = calc_poi_from_subreg_vert(
            msk_nii,
            sub_nii,
            buffer_file=out_path,
            decimals=decimals,
            subreg_id=subreg_id,
            verbose=verbose,
        )
    else:
        assert not isinstance(subreg_id, Sequence), "Missing instance+semantic map for multiple Values"
        ctd = calc_centroids(msk_nii, second_stage=_loc2int(subreg_id), decimals=decimals)

    ctd.save(out_path, verbose=verbose)
    return ctd


def _buffer_it(func):
    """Decorator that reports the execution time."""

    @functools.wraps(func)
    def wrap(*args, **kwargs):
        buffer_file = kwargs.get("buffer_file")
        extend_to = kwargs.get("extend_to")
        save_buffer_file = kwargs.get("save_buffer_file", False)
        len_pref = 0
        if buffer_file is not None and Path(buffer_file).exists():
            assert extend_to is None
            print("load")
            extend_to = POI.load(buffer_file)
            len_pref = len(extend_to)
        kwargs["extend_to"] = extend_to
        # FUN
        poi: POI = func(*args, **kwargs)
        if save_buffer_file and len_pref < len(poi):
            assert buffer_file is not None
            poi.save(buffer_file)

        return poi

    return wrap


@_buffer_it
def calc_poi_from_subreg_vert(
    vert: Image_Reference,
    subreg: Image_Reference,
    *,
    buffer_file: str | Path | None = None,  # used by wrapper  # noqa: ARG001
    save_buffer_file=False,  # used by wrapper  # noqa: ARG001
    decimals=2,
    subreg_id: int | Location | Sequence[int | Location] | Sequence[Location] | Sequence[int] = 50,
    verbose: logging = True,
    extend_to: POI | None = None,
    # use_vertebra_special_action=True,
    _vert_ids=None,
    _print_phases=False,
) -> POI:
    """
    Calculates the POIs of a subregion within a vertebral mask. This function is spine opinionated, the general implementation is "calc_poi_from_two_masks".
    Args:
        vert_msk (Image_Reference): A vertebral mask image reference.
        subreg (Image_Reference): An image reference for the subregion of interest.
        decimals (int, optional): Number of decimal places to round the output coordinates to. Defaults to 1.
        subreg_id (int | Location | list[int | Location], optional): The ID(s) of the subregion(s) to calculate POIs for. Defaults to 50.
        axcodes_to (Ax_Codes | None, optional): A tuple of axis codes indicating the target orientation of the images. Defaults to None.
        verbose (bool, optional): Whether to print progress messages. Defaults to False.
        fixed_offset (int, optional): A fixed offset value to add to the calculated POI coordinates. Defaults to 0.
        extend_to (POI | None, optional): An existing POI object to extend with the new POI values. Defaults to None.
    Returns:
        POI: A POI object containing the calculated POI coordinates.
    """
    vert_msk = to_nii(vert, seg=True)
    subreg_msk = to_nii(subreg, seg=True)
    org_shape = subreg_msk.shape
    try:
        crop = vert_msk.compute_crop()
        crop = subreg_msk.compute_crop(maximum_size=crop)
    # crop = (slice(0, subreg_msk.shape[0]), slice(0, subreg_msk.shape[1]), slice(0, subreg_msk.shape[2]))
    except ValueError:
        return POI({}, **vert_msk._extract_affine(), format=FORMAT_POI) if extend_to is None else extend_to.copy()
    vert_msk.assert_affine(subreg_msk)
    vert_msk = vert_msk.apply_crop(crop)
    subreg_msk = subreg_msk.apply_crop(crop)
    extend_to = (
        POI(
            {},
            **vert_msk._extract_affine(),
            format=FORMAT_POI,
            level_one_info=Vertebra_Instance,
            level_two_info=Location,
        )
        if extend_to is None
        else extend_to.apply_crop(crop, inplace=True)
    )

    if _vert_ids is None:
        _vert_ids = vert_msk.unique()

    from TPTBox.core.poi_fun.vertebra_pois_non_centroids import add_prerequisites, compute_non_centroid_pois

    subreg_id = add_prerequisites(_int2loc(subreg_id if isinstance(subreg_id, Sequence) else [subreg_id]))  # type: ignore

    log.print("Calc centroids from subregion id", subreg_id, vert_msk.shape, verbose=verbose)
    subreg_id_int = set(_loc2int_list(subreg_id))
    subreg_id_int_phase_1 = tuple(
        filter(
            lambda i: i < 53 and i not in [Location.Vertebra_Full.value, Location.Dens_axis.value],
            subreg_id_int,
        )
    )
    # Step 1 get all required locations, crop vert/subreg
    # Step 2 calc centroids

    print("step 2", subreg_id_int) if _print_phases else None
    if len(subreg_id_int_phase_1) != 0:
        arr = vert_msk.get_array()
        arr[arr >= 100] = 0
        vert_only_bone = vert_msk.set_array(arr)
        arr = subreg_msk.get_array()
        # if use_vertebra_special_action:
        arr[arr == 49] = Location.Vertebra_Corpus.value
        subreg_msk = subreg_msk.set_array(arr)
        extend_to = calc_centroids_from_two_masks(
            vert_only_bone,
            subreg_msk,
            decimals=decimals,
            limit_ids_of_lvl_2=subreg_id_int_phase_1,
            verbose=verbose if isinstance(verbose, bool) else True,
            extend_to=extend_to,
        )
        [subreg_id_int.remove(i) for i in subreg_id_int_phase_1]
    # Step 3 Vertebra_Full
    print("step 3", subreg_id_int) if _print_phases else None
    if Location.Vertebra_Full.value in subreg_id_int:
        log.print("Calc centroid from subregion id", "Vertebra_Full", verbose=verbose)
        full = Location.Vertebra_Full.value
        vert_arr = vert_msk.get_seg_array()
        if _is_not_yet_computed((full,), extend_to, full):
            arr = vert_arr.copy()
            arr[arr >= v_name2idx["Cocc"]] = 0
            # arr[arr >= Location.Vertebra_Corpus.value] = 0
            # arr[arr != 0] = full
            extend_to = calc_centroids(vert_msk.set_array(arr), decimals=decimals, second_stage=full, extend_to=extend_to, inplace=True)
        subreg_id_int.remove(full)
    # Step 4 IVD / Endplates Superior / Endplate Inferior
    print("step 4", subreg_id_int) if _print_phases else None
    mapping_vert = {
        Location.Vertebra_Disc.value: 100,
        Location.Vertebral_Body_Endplate_Superior.value: 200,
        Location.Vertebral_Body_Endplate_Inferior.value: 300,
    }
    for loc, v in mapping_vert.items():
        if loc in subreg_id_int:
            log.print("Calc centroid from subregion id", Location(loc).name, verbose=verbose)
            vert_arr = vert_msk.get_seg_array()
            subreg_arr = subreg_msk.get_seg_array()
            # IVD / Endplates Superior / Endplate Inferior
            vert_arr[subreg_arr != loc] = 0
            # remove a off set of 100/200/300 and remove other that are not of interest
            vert_arr[vert_arr >= v + 100] = 0
            vert_arr[vert_arr < v] = 0
            vert_arr[vert_arr != 0] -= v
            extend_to = calc_centroids(
                vert_msk.set_array(vert_arr),
                decimals=decimals,
                second_stage=v,
                extend_to=extend_to,
                inplace=True,
            )
            subreg_id_int.remove(loc)
    # Step 5 call non_centroid_pois
    # Prepare mask to binary mask
    print("step 5", subreg_id_int) if _print_phases else None
    vert_arr = vert_msk.get_seg_array()
    subreg_arr = subreg_msk.get_seg_array()
    assert subreg_msk.shape == vert_arr.shape, "Shape miss-match" + str(subreg_msk.shape) + str(vert_arr.shape)
    vert_arr[subreg_arr >= 100] = 0
    subreg_arr[subreg_arr >= 100] = 0

    if extend_to is None:
        extend_to = POI({}, **vert_msk._extract_affine(), format=FORMAT_POI)
    if len(subreg_id_int) != 0:
        # print("step 6", subreg_id_int)
        compute_non_centroid_pois(
            extend_to,
            _int2loc(list(subreg_id_int)),
            vert_msk,
            subreg_msk,
            _vert_ids=_vert_ids,
            log=log,
        )
    extend_to.apply_crop_reverse(crop, org_shape, inplace=True)
    return extend_to


def calc_centroids_from_two_masks(
    lvl_1_msk: Image_Reference,
    lvl_2_msk: Image_Reference,
    decimals: int = 3,
    limit_ids_of_lvl_2: int | Sequence[int] | None = None,
    verbose: bool = True,
    extend_to: POI | None = None,
):
    """
    Calculates the centroids of two masks, representing a hierarchical relationship.

    Args:
        lvl_1_msk (Image_Reference): An image reference representing the higher-level mask (instance).
        lvl_2_msk (Image_Reference): An image reference representing the lower-level mask (subregion).
        decimals (int, optional): Number of decimal places to round the output coordinates to. Defaults to 3.
        limit_ids_of_lvl_2 (int | Sequence[int] | None, optional): The ID(s) of the lower-level mask to calculate centroids for. Defaults to None.
        verbose (bool, optional): Whether to print progress messages. Defaults to True.
        extend_to (POI | None, optional): An existing POI object to extend with the new centroid values. Defaults to None.

    Returns:
        POI: A POI object containing the calculated centroid coordinates.
    """
    vert_msk = to_nii(lvl_1_msk, seg=True)
    subreg_msk = to_nii(lvl_2_msk, seg=True)
    org_shape = subreg_msk.shape
    # crop to mask to speed up the segmentation
    crop = vert_msk.compute_crop()
    crop = subreg_msk.compute_crop(maximum_size=crop)
    # crop = (slice(0, subreg_msk.shape[0]), slice(0, subreg_msk.shape[1]), slice(0, subreg_msk.shape[2]))

    vert_msk = vert_msk.apply_crop(crop)
    subreg_msk = subreg_msk.apply_crop(crop)
    _vert_ids = vert_msk.unique()
    vert_msk.assert_affine(subreg_msk)
    if isinstance(limit_ids_of_lvl_2, int):
        limit_ids_of_lvl_2 = [limit_ids_of_lvl_2]
    elif limit_ids_of_lvl_2 is None:
        limit_ids_of_lvl_2 = subreg_msk.unique()
    # Recursive call for multiple subregion ids
    if extend_to is None:
        poi = POI({}, **vert_msk._extract_affine(), format=FORMAT_POI)
    else:
        poi = extend_to.apply_crop(crop)
        vert_msk.assert_affine(poi)
    loop = limit_ids_of_lvl_2
    if verbose:
        from tqdm import tqdm

        loop = tqdm(loop, total=len(loop), desc="calc centroids from two masks")
    for subreg_id in loop:
        subreg_id = _loc2int(subreg_id)  # noqa: PLW2901
        if not all((v, subreg_id) in poi for v in _vert_ids):
            exclusive_mask = vert_msk.get_seg_array()
            exclusive_mask[subreg_msk.get_seg_array() != subreg_id] = 0
            # check if the point exists if extend_to is used
            is_not_yet_computed = _is_not_yet_computed(np.unique(exclusive_mask), extend_to, subreg_id)  # type: ignore
            if is_not_yet_computed:
                # calc poi for individual subreg
                nii = NII((exclusive_mask, vert_msk.affine, vert_msk.header), True)
                poi = calc_centroids(nii, decimals=decimals, second_stage=subreg_id, extend_to=poi)
            else:
                continue
    # reverse crop
    poi.apply_crop_reverse(crop, org_shape, inplace=True)
    return poi


def _is_not_yet_computed(ids_in_arr: Sequence[int], extend_to: POI | None, subreg_id: int):
    is_not_yet_computed = True
    if extend_to is not None and subreg_id in extend_to.centroids.keys_subregion():
        is_not_yet_computed = False
        for reg in ids_in_arr:  # type: ignore
            if reg == 0:
                continue
            if (reg, subreg_id) in extend_to:
                continue
            is_not_yet_computed = True
            break
    return is_not_yet_computed


def calc_centroids(
    msk: Image_Reference, decimals=3, first_stage=-1, second_stage: int | Location = 50, extend_to: POI | None = None, inplace: bool = False
) -> POI:
    """
    Calculates the centroid coordinates of each region in the given mask image.

    Args:
        msk (Image_Reference): An `Image_Reference` object representing the input mask image.
        decimals (int, optional): An optional integer specifying the number of decimal places to round the centroid coordinates to (default is 3).
        vert_id (int, optional): An optional integer specifying the fixed vertical dimension for the centroids (default is -1).
        subreg_id (int, optional): An optional integer specifying the fixed subregion dimension for the centroids (default is 50).
        extend_to (POI, optional): An optional `POI` object to add the calculated centroids to (default is None).

    Returns:
        POI: A `POI` object containing the calculated centroid coordinates.

    Raises:
        AssertionError: If the `extend_to` object has a different orientation, location, or zoom than the input mask.

    Notes:
        - The function calculates the centroid coordinates of each region in the mask image.
        - The centroid coordinates are rounded to the specified number of decimal places.
        - The fixed dimensions for the centroids can be specified using `vert_id` and `subreg_id`.
        - If `extend_to` is provided, the calculated centroids will be added to the existing object and the updated object will be returned.
        - The region label is assumed to be an integer.
        - NaN values in the binary mask are ignored.
    """
    if isinstance(second_stage, Location):
        second_stage = second_stage.value
    assert first_stage == -1 or second_stage == -1, "first or second dimension must be fixed."
    msk_nii = to_nii(msk, seg=True)
    msk_data = msk_nii.get_seg_array()
    axc: AX_CODES = nio.aff2axcodes(msk_nii.affine)  # type: ignore
    if extend_to is None:
        ctd_list = POI_Descriptor()
    else:
        if not inplace:
            extend_to = extend_to.copy()
        ctd_list = extend_to.centroids
        extend_to.assert_affine(
            msk_nii,
            shape_tolerance=0.5,
            origin_tolerance=0.5,
        )
        # assert extend_to.orientation == axc, (extend_to.orientation, axc)
    for i in msk_nii.unique():
        msk_temp = np.zeros(msk_data.shape, dtype=bool)
        msk_temp[msk_data == i] = True
        ctr_mass: Sequence[float] = center_of_mass(msk_temp)  # type: ignore
        if second_stage == -1:
            ctd_list[first_stage, int(i)] = tuple(round(x, decimals) for x in ctr_mass)
        else:
            ctd_list[int(i), second_stage] = tuple(round(x, decimals) for x in ctr_mass)
    return POI(ctd_list, orientation=axc, **msk_nii._extract_affine(rm_key=["orientation"]))


######## Utility #######


def calc_poi_average(pois: list[POI], keep_points_not_present_in_all_pois: bool = False) -> POI:
    """Calculates average of POI across list of POIs and removes all points that are not fully present in all given POIs

    Args:
        pois (list[POI]): _description_

    Returns:
        POI: _description_
    """
    # Get the keys that are present in all POIs
    keys = set(pois[0].keys())
    for ctd in pois:
        keys = keys.union(set(ctd.keys())) if keep_points_not_present_in_all_pois else keys.intersection(set(ctd.keys()))
    keys = list(keys)

    # Make average array
    ctd = {}
    for key in keys:
        ctd[key] = tuple(np.array([reg_ctd[key] for reg_ctd in pois if key in reg_ctd]).mean(axis=0))

    # Sort the new ctd by keys
    ctd = dict(sorted(ctd.items()))
    return POI(centroids=ctd, orientation=pois[0].orientation, zoom=pois[0].zoom, shape=pois[0].shape, rotation=pois[0].rotation)<|MERGE_RESOLUTION|>--- conflicted
+++ resolved
@@ -774,114 +774,6 @@
                 poi_obj.origin = reference.origin
             reference.assert_affine(poi_obj)
         return poi_obj
-<<<<<<< HEAD
-=======
-
-    def assert_affine(
-        self,
-        other: Self | NII | None = None,
-        ignore_missing_values: bool = False,
-        affine: AFFINE | None = None,
-        zoom: ZOOMS | None = None,
-        orientation: AX_CODES | None = None,
-        rotation: ROTATION | None = None,
-        origin: ORIGIN | None = None,
-        shape: SHAPE | None = None,
-        shape_tolerance: float = 0.0,
-        origin_tolerance: float = 0.0,
-        error_tolerance: float = 1e-4,
-        raise_error: bool = True,
-        verbose: logging = False,
-        text="",
-    ):
-        """Checks if the different metadata is equal to some comparison entries
-
-        Args:
-            other (Self | POI | None, optional): If set, will assert each entry of that object instead. Defaults to None.
-            affine (AFFINE | None, optional): Affine matrix to compare against. If none, will not assert affine. Defaults to None.
-            zms (Zooms | None, optional): Zoom to compare against. If none, will not assert zoom. Defaults to None.
-            orientation (Ax_Codes | None, optional): Orientation to compare against. If none, will not assert orientation. Defaults to None.
-            origin (ORIGIN | None, optional): Origin to compare against. If none, will not assert origin. Defaults to None.
-            shape (SHAPE | None, optional): Shape to compare against. If none, will not assert shape. Defaults to None.
-            shape_tolerance (float, optional): error tolerance in shape as float, as POIs can have float shapes. Defaults to 0.0.
-            error_tolerance (float, optional): Accepted error tolerance in all assertions except shape. Defaults to 1e-4.
-            raise_error (bool, optional): If true, will raise AssertionError if anything is found. Defaults to True.
-            verbose (logging, optional): If true, will print out each assertion mismatch. Defaults to False.
-
-        Raises:
-            AssertionError: If any of the assertions failed and raise_error is True
-
-        Returns:
-            bool: True if there are no assertion errors
-        """
-        found_errors: list[str] = []
-
-        # Make Checks
-        if other is not None:
-            other_data = other._extract_affine()
-            other_match = self.assert_affine(
-                other=None,
-                **other_data,
-                raise_error=raise_error,
-                shape_tolerance=shape_tolerance,
-                error_tolerance=error_tolerance,
-                origin_tolerance=origin_tolerance,
-            )
-            if not other_match:
-                found_errors.append(f"object mismatch {self!s}, {other!s}")
-        if affine is not None and (not ignore_missing_values or self.affine is not None):
-            if self.affine is None:
-                found_errors.append(f"affine mismatch {self.affine}, {affine}")
-            else:
-                affine_diff = self.affine - affine
-                affine_match = np.all([abs(a) <= error_tolerance for a in affine_diff.flatten()])
-                found_errors.append(f"affine mismatch {self.affine}, {affine}") if not affine_match else None
-        if rotation is not None and (not ignore_missing_values or self.rotation is not None):
-            if self.rotation is None:
-                found_errors.append(f"rotation mismatch {self.rotation}, {rotation}")
-            else:
-                rotation_diff = self.rotation - rotation
-                rotation_match = np.all([abs(a) <= error_tolerance for a in rotation_diff.flatten()])
-                found_errors.append(f"rotation mismatch {self.rotation}, {rotation}") if not rotation_match else None
-        if zoom is not None and (not ignore_missing_values or self.zoom is not None):
-            if self.zoom is None:
-                found_errors.append(f"zoom mismatch {self.zoom}, {zoom}")
-            else:
-                zms_diff = (self.zoom[i] - zoom[i] for i in range(3))
-                zms_match = np.all([abs(a) <= error_tolerance for a in zms_diff])
-                found_errors.append(f"zoom mismatch {self.zoom}, {zoom}") if not zms_match else None
-        if orientation is not None and (not ignore_missing_values or self.affine is not None):
-            if self.orientation is None:
-                found_errors.append(f"orientation mismatch {self.orientation}, {orientation}")
-            else:
-                orientation_match = np.all([i == orientation[idx] for idx, i in enumerate(self.orientation)])
-                found_errors.append(f"orientation mismatch {self.orientation}, {orientation}") if not orientation_match else None
-        if origin is not None and (not ignore_missing_values or self.origin is not None):
-            if self.origin is None:
-                found_errors.append(f"origin mismatch {self.origin}, {origin}")
-            else:
-                origin_diff = (self.origin[i] - origin[i] for i in range(3))
-                origin_match = np.all([abs(a) <= origin_tolerance for a in origin_diff])
-                found_errors.append(f"origin mismatch {self.origin}, {origin}") if not origin_match else None
-        if shape is not None and (not ignore_missing_values or self.shape is not None):
-            if self.shape is None:
-                found_errors.append(f"shape mismatch {self.shape}, {shape}")
-            else:
-                shape_diff = (float(self.shape[i]) - float(shape[i]) for i in range(3))
-                shape_match = np.all([abs(a) <= shape_tolerance for a in shape_diff])
-                found_errors.append(f"shape mismatch {self.shape}, {shape}") if not shape_match else None
-
-        # Print errors
-        for err in found_errors:
-            log.print(err, Log_Type.FAIL, verbose=verbose)
-
-        # Final conclusion and possible raising of AssertionError
-        has_errors = len(found_errors) > 0
-        if raise_error and has_errors:
-            raise AssertionError(f"assert_affine failed with {text} {found_errors}")
-
-        return not has_errors
->>>>>>> 88c4c1ad
 
     def __eq__(self, value: object) -> bool:
         if not isinstance(value, POI):
