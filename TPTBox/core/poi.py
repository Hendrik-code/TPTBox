import functools
import json
import warnings
from collections.abc import Sequence
from copy import deepcopy
from dataclasses import dataclass, field
from pathlib import Path
from typing import TypedDict, TypeGuard, TypeVar

import nibabel as nib
import nibabel.orientations as nio
import numpy as np
from scipy.ndimage import center_of_mass
from typing_extensions import Self

from TPTBox.core import bids_files
from TPTBox.core.nii_wrapper import NII, Image_Reference, to_nii, to_nii_optional
from TPTBox.core.poi_fun.poi_abstract import ROUNDING_LVL, Abstract_POI, POI_Descriptor
from TPTBox.core.vert_constants import (
    AFFINE,
    AX_CODES,
    COORDINATE,
    LABEL_MAX,
    ORIGIN,
    POI_DICT,
    ROTATION,
    SHAPE,
    TRIPLE,
    ZOOMS,
    Abstract_lvl,
    Location,
    Sentinel,
    Vertebra_Instance,
    _register_lvl,
    conversion_poi,
    conversion_poi2text,
    log,
    logging,
    v_idx2name,
    v_name2idx,
)
from TPTBox.logger import Log_Type


### LEGACY DEFINITIONS ###
class _Point3D(TypedDict):
    X: float
    Y: float
    Z: float
    label: int


class _Orientation(TypedDict):
    direction: tuple[str, str, str]


_Centroid_DictList = Sequence[_Orientation | _Point3D]


### CURRENT TYPE DEFFINITONS
C = TypeVar("C", bound="POI")
POI_Reference = bids_files.BIDS_FILE | Path | str | tuple[Image_Reference, Image_Reference, Sequence[int]] | C
ctd_info_blacklist = [
    "zoom",
    "shape",
    "direction",
    "format",
    "rotation",
    "origin",
    "level_one_info",
    "level_two_info",
]  # "location"


@dataclass
class POI(Abstract_POI):
    """
    This class represents a collection of centroids used to define points of interest in medical imaging data.

    Attributes:
        orientation (Ax_Codes): A tuple of three string values representing the orientation of the image.
        centroids (dict): A dictionary of centroid points, where the keys are the labels for the centroid
            points, and values are tuples of three float values representing the x, y, and z coordinates
            of the centroid.
        zoom (Zooms | None): A tuple of three float values representing the zoom level of the image.
            Defaults to None if not provided.
        shape (tuple[float, float, float] | None): A tuple of three integer values representing the shape of the image.
            Defaults to None if not provided.
        format (int | None): An integer value representing the format of the image. Defaults to None if not provided.
        info (dict): Additional information stored as key-value pairs. Defaults to an empty dictionary.
        rotation (Rotation | None): A 3x3 numpy array representing the rotation matrix for the image orientation.
            Defaults to None if not provided.
        origin (Coordinate | None): A tuple of three float values representing the origin of the image in millimeters
            along the x, y, and z axes. Defaults to None if not provided.

    Properties:
        is_global (bool): Property indicating whether the POI is a global POI. Always returns False.
        zoom (Zooms | None): Property getter for the zoom level.
        affine: Property representing the affine transformation for the image.

    Examples:
        >>> # Create a POI object with 2D dictionary input
        >>> from BIDS.core.poi import POI
        >>> poi_data = {
        ...     (1, 0): (10.0, 20.0, 30.0),
        ...     (2, 1): (15.0, 25.0, 35.0),
        ... }
        >>> poi_obj = POI(centroids=poi_data, orientation=("R", "A", "S"), zoom=(1.0, 1.0, 1.0), shape=(256, 256, 100))

        >>> # Access attributes
        >>> print(poi_obj.orientation)
        ('R', 'A', 'S')
        >>> print(poi_obj.centroids)
        {1: {0: (10.0, 20.0, 30.0)}, 2: {1: (15.0, 25.0, 35.0)}}
        >>> print(poi_obj.zoom)
        (1.0, 1.0, 1.0)
        >>> print(poi_obj.shape)
        (256, 256, 100)

        >>> # Update attributes
        >>> poi_obj.rescale_((2.0, 2.0, 2.0))
        >>> poi_obj.centroids[(3, 0)] = (5.0, 15.0, 25.0)
        >>> print(poi_obj)
        POI(centroids={1: {0: (5.0, 10.0, 15.0)}, 2: {1: (7.5, 12.5, 17.5)}, 3: {0: (5.0, 15.0, 25.0)}}, orientation=('R', 'A', 'S'), zoom=(2.0, 2.0, 2.0), info={}, origin=None)

        >>> # Create a copy of the object
        >>> poi_copy = poi_obj.copy()

        >>> # Perform operations
        >>> poi_obj = poi_obj.map_labels({(1): (4), (2): (4)})
        >>> poi_obj.round_(0)
        >>> print(poi_obj)
        POI(centroids={4: {0: (5.0, 10.0, 15.0), 1: (8.0, 12.0, 18.0)}, 3: {0: (5.0, 15.0, 25.0)}}, orientation=('R', 'A', 'S'), zoom=(2.0, 2.0, 2.0), info={}, origin=None)
    """

    orientation: AX_CODES = ("R", "A", "S")
    zoom: ZOOMS = field(init=True, default=None)  # type: ignore
    shape: TRIPLE = field(default=None, repr=True, compare=False)  # type: ignore
    rotation: ROTATION = field(default=None, repr=False, compare=False)  # type: ignore
    origin: COORDINATE = None  # type: ignore
    # internal
    _rotation: ROTATION = field(init=False, default=None, repr=False, compare=False)
    _zoom: ZOOMS = field(init=False, default=(1, 1, 1), repr=False, compare=False)
    _vert_orientation_pir = {}  # Elusive; will not be saved; will not be copied. For Buffering results  # noqa: RUF012

    @property
    def is_global(self):
        return False

    @property
    def rotation(self):
        return self._rotation

    @property
    def zoom(self):
        return self._zoom

    @property
    def affine(self):
        assert self.zoom is not None, "Attribute 'zoom' must be set before calling affine."
        assert self.rotation is not None, "Attribute 'rotation' must be set before calling affine."
        assert self.origin is not None, "Attribute 'origin' must be set before calling affine."
        aff = np.eye(4)
        aff[:3, :3] = self.rotation @ np.diag(self.zoom)
        aff[:3, 3] = self.origin
        return np.round(aff, ROUNDING_LVL)

    @rotation.setter
    def rotation(self, value):
        if isinstance(value, property):
            pass
        elif value is None:
            self._rotation = None
        else:
            self._rotation = np.array(value)

    @zoom.setter
    def zoom(self, value):
        if isinstance(value, property):
            pass
        elif value is None:
            self._zoom = None
        else:
            self._zoom = tuple(round(float(v), ROUNDING_LVL) for v in value)  # type: ignore

    def clone(self, **qargs):
        return self.copy(**qargs)

    def copy(
        self,
        centroids: POI_DICT | POI_Descriptor | None = None,
        orientation: AX_CODES | None = None,
        zoom: ZOOMS | Sentinel = Sentinel(),  # noqa: B008
        shape: tuple[float, float, float] | tuple[float, ...] | Sentinel = Sentinel(),  # noqa: B008
        rotation: ROTATION | Sentinel = Sentinel(),  # noqa: B008
        origin: COORDINATE | Sentinel = Sentinel(),  # noqa: B008
    ) -> Self:
        """Create a copy of the POI object with optional attribute overrides.

        Args:
            centroids (POI_Dict | POI_Descriptor | None, optional): The centroids to use in the copied object.
                Defaults to None, in which case the original centroids will be used.
            orientation (Ax_Codes | None, optional): The orientation code to use in the copied object.
                Defaults to None, in which case the original orientation will be used.
            zoom (Zooms | None | Sentinel, optional): The zoom values to use in the copied object.
                Defaults to Sentinel(), in which case the original zoom values will be used.
            shape (tuple[float, float, float] | None | Sentinel, optional): The shape values to use in the copied object.
                Defaults to Sentinel(), in which case the original shape values will be used.
            rotation (Rotation | None | Sentinel, optional): The rotation matrix to use in the copied object.
                Defaults to Sentinel(), in which case the original rotation matrix will be used.
            origin (Coordinate | None | Sentinel, optional): The origin coordinates to use in the copied object.
                Defaults to Sentinel(), in which case the original origin coordinates will be used.
        Returns:
            POI: A new POI object with the specified attribute overrides.

        Examples:
            >>> centroid_obj = POI(...)
            >>> centroid_obj_copy = centroid_obj.copy(zoom=(2.0, 2.0, 2.0), rotation=rotation_matrix)
        """
        if isinstance(shape, tuple):
            shape = tuple(round(float(v), 7) for v in shape)  # type: ignore

        return POI(
            centroids=centroids.copy() if centroids is not None else self.centroids.copy(),
            orientation=orientation if orientation is not None else self.orientation,
            zoom=zoom if not isinstance(zoom, Sentinel) else self.zoom,
            shape=shape if not isinstance(shape, Sentinel) else self.shape,  # type: ignore
            rotation=rotation if not isinstance(rotation, Sentinel) else self.rotation,
            origin=origin if not isinstance(origin, Sentinel) else self.origin,
            info=deepcopy(self.info),
            format=self.format,
        )

    def local_to_global(self, x: COORDINATE) -> COORDINATE:
        """Converts local coordinates to global coordinates using zoom, rotation, and origin.

        Args:
            x (Coordinate | list[float]): The local coordinate(s) to convert.

        Returns:
            Coordinate: The converted global coordinate(s).

        Raises:
            AssertionError: If the attributes 'zoom', 'rotation', or 'origin' are missing.

        Notes:
            The 'zoom' and 'rotation' attributes should be set before calling this method.

        Examples:
            >>> centroid_obj = Centroids(...)
            >>> centroid_obj.zoom = (2.0, 2.0, 2.0)
            >>> centroid_obj.rotation = np.array([[1, 0, 0], [0, 1, 0], [0, 0, 1]])
            >>> centroid_obj.origin = (10.0, 20.0, 30.0)
            >>> local_coordinate = (1.0, 2.0, 3.0)
            >>> global_coordinate = centroid_obj.local_to_global(local_coordinate)
        """
        assert self.zoom is not None, "Attribute 'zoom' must be set before calling local_to_global."
        assert self.rotation is not None, "Attribute 'rotation' must be set before calling local_to_global."
        assert self.origin is not None, "Attribute 'origin' must be set before calling local_to_global."

        a = self.rotation @ (np.array(x) * np.array(self.zoom)) + self.origin
        # return tuple(a.tolist())
        return tuple(round(float(v), ROUNDING_LVL) for v in a)

    def global_to_local(self, x: COORDINATE) -> COORDINATE:
        """Converts global coordinates to local coordinates using zoom, rotation, and origin.

        Args:
            x (Coordinate | list[float]): The global coordinate(s) to convert.

        Returns:
            Coordinate: The converted local coordinate(s).

        Raises:
            AssertionError: If the attributes 'zoom', 'rotation', or 'origin' are missing.

        Notes:
            The 'zoom' and 'rotation' attributes should be set before calling this method.

        Examples:
            >>> centroid_obj = Centroids(...)
            >>> centroid_obj.zoom = (2.0, 2.0, 2.0)
            >>> centroid_obj.rotation = np.array([[1, 0, 0], [0, 1, 0], [0, 0, 1]])
            >>> centroid_obj.origin = (10.0, 20.0, 30.0)
            >>> global_coordinate = (20.0, 30.0, 40.0)
            >>> local_coordinate = centroid_obj.global_to_local(global_coordinate)
        """
        assert self.zoom is not None, "Attribute 'zoom' must be set before calling global_to_local."
        assert self.rotation is not None, "Attribute 'rotation' must be set before calling global_to_local."
        assert self.origin is not None, "Attribute 'origin' must be set before calling global_to_local."

        a = self.rotation.T @ (np.array(x) - self.origin) / np.array(self.zoom)
        # return tuple(a.tolist())
        return tuple(round(float(v), ROUNDING_LVL) for v in a)  # type: ignore

    def crop_centroids(self, **qargs):
        warnings.warn(
            "crop_centroids id deprecated use apply_crop instead",
            DeprecationWarning,
            stacklevel=4,
        )
        return self.apply_crop(**qargs)

    def apply_crop_reverse(
        self: Self,
        o_shift: tuple[slice, slice, slice] | Sequence[slice],
        shape: tuple[int, int, int] | Sequence[int],
        inplace=False,
    ):
        """A Poi crop can be trivially reversed with out any loss. See apply_crop for more information"""
        return self.apply_crop(
            tuple(slice(-shift.start, sh - shift.start) for shift, sh in zip(o_shift, shape, strict=True)),
            inplace=inplace,
        )

    def apply_crop(self: Self, o_shift: tuple[slice, slice, slice] | Sequence[slice], inplace=False):
        """When you crop an image, you have to also crop the centroids.
        There are actually no boundary to be moved, but the origin must be moved to the new 0,0,0
        Points outside the frame are NOT removed. See NII.compute_crop_slice()

        Args:
            o_shift (tuple[slice, slice, slice]): translation of the origin, cause by the crop
            inplace (bool, optional): inplace. Defaults to True.

        Returns:
            Self
        """
        """Crop the centroids based on the given origin shift due to the image crop.

        When you crop an image, you have to also crop the centroids.
        There are actually no boundaries to be moved, but the origin must be moved to the new 0, 0, 0.
        Points outside the frame are NOT removed. See NII.compute_crop_slice().

        Args:
            o_shift (tuple[slice, slice, slice]): Translation of the origin caused by the crop.
            inplace (bool, optional): If True, perform the operation in-place. Defaults to False.

        Returns:
            Centroids: If inplace is True, returns the modified self. Otherwise, returns a new Centroids object.

        Notes:
            The input 'o_shift' should be a tuple of slices for each dimension, specifying the crop range.
            The 'shape' and 'origin' attributes are updated based on the crop information.
        Raises:
            AttributeError: If the old deprecated format for 'o_shift' (a tuple of floats) is used.

        Examples:
            >>> centroid_obj = Centroids(...)
            >>> crop_slice = (slice(10, 20), slice(5, 15), slice(0, 8))
            >>> new_centroids = centroid_obj.crop_centroids(crop_slice)
        """
        origin = None
        shape = None
        try:

            def shift(x, y, z):
                return (
                    float(x - o_shift[0].start),
                    float(y - o_shift[1].start),
                    float(z - o_shift[2].start),
                )

            poi_out = self.apply_all(shift, inplace=inplace)
            if self.shape is not None:
                in_shape = self.shape

                def map_v(sli: slice, i):
                    end = sli.stop
                    if end is None:
                        return in_shape[i]
                    if end >= 0:
                        return end
                    else:
                        return end + in_shape[i]

                shape: TRIPLE | None = tuple(int(map_v(o_shift[i], i) - o_shift[i].start) for i in range(3))  # type: ignore
            if self.origin is not None:
                origin = self.local_to_global(tuple(float(y.start) for y in o_shift))  # type: ignore
                # origin = tuple(float(x + y.start) for x, y in zip(self.origin, o_shift))

        except AttributeError:
            warnings.warn(
                "using o_shift with only a tuple of floats is deprecated. Use tuple(slice(start,end),...) instead. end can be None for no change. Input: "
                + str(o_shift),
                DeprecationWarning,
                stacklevel=4,
            )
            o: tuple[float, float, float] = o_shift  # type: ignore

            def shift2(x, y, z):
                return x - o[0], y - o[1], z - o[2]

            poi_out = self.apply_all(shift2, inplace=inplace)
            shape = None

        if inplace:
            self.shape = shape
            self.origin = origin
            # centroids already replaced
            return self
        out = self.copy(
            centroids=poi_out.centroids,
            shape=shape,
            rotation=self.rotation,
            origin=origin,
        )
        return out

    def crop_centroids_(self, o_shift: tuple[slice, slice, slice]):
        import warnings

        warnings.warn(
            "crop_centroids_ id deprecated use apply_crop instead",
            DeprecationWarning,
            stacklevel=4,
        )  # TODO remove in version 1.0

        return self.apply_crop(o_shift, inplace=True)

    def apply_crop_(self, o_shift: tuple[slice, slice, slice] | Sequence[slice]):
        return self.apply_crop(o_shift, inplace=True)

    def shift_all_centroid_coordinates(
        self,
        translation_vector: tuple[slice, slice, slice] | Sequence[slice] | None,
        inplace=True,
        **kwargs,
    ):
        if translation_vector is None:
            return self
        return self.apply_crop(translation_vector, inplace=inplace, **kwargs)

    def reorient(
        self,
        axcodes_to: AX_CODES = ("P", "I", "R"),
        decimals=ROUNDING_LVL,
        verbose: logging = False,
        inplace=False,
        _shape=None,
    ):
        """Reorients the centroids of an image from the current orientation to the specified orientation.

        This method updates the position of the centroids, zoom level, and shape of the image accordingly.

        Args:
            axcodes_to (Ax_Codes, optional): An Ax_Codes object representing the desired orientation of the centroids.
                Defaults to ("P", "I", "R").
            decimals (int, optional): Number of decimal places to round the coordinates of the centroids after reorientation.
                Defaults to ROUNDING_LVL.
            verbose (bool, optional): If True, print a message indicating the current and new orientation of the centroids.
                Defaults to False.
            inplace (bool, optional): If True, update the current centroid object with the reoriented values.
                If False, return a new centroid object with reoriented values. Defaults to False.
            _shape (tuple[int] | None, optional): The shape of the image. Required if the shape is not already present in the centroid object.

        Returns:
            POI: If inplace is True, returns the updated centroid object.
                If inplace is False, returns a new centroid object with reoriented values.

        Raises:
            ValueError: If the given _shape is not compatible with the shape already present in the centroid object.
            AssertionError: If shape is not provided (either in the centroid object or as _shape argument).

        Examples:
            >>> centroid_obj = POI(...)
            >>> new_orientation = ("A", "P", "L")  # Desired orientation for reorientation
            >>> new_centroid_obj = centroid_obj.reorient(axcodes_to=new_orientation, decimals=4, inplace=False)
        """
        ctd_arr = np.transpose(np.asarray(list(self.centroids.values())))
        v_list = list(self.centroids.keys())
        if ctd_arr.shape[0] == 0:
            log.print(
                "No centroids present",
                verbose=verbose if not isinstance(verbose, bool) else True,
                ltype=Log_Type.WARNING,
            )
            return self if inplace else self.copy()

        ornt_fr = nio.axcodes2ornt(self.orientation)  # original centroid orientation
        ornt_to = nio.axcodes2ornt(axcodes_to)

        if (ornt_fr == ornt_to).all():
            log.print("ctd is already rotated to image with ", axcodes_to, verbose=verbose)
            return self if inplace else self.copy()
        trans = nio.ornt_transform(ornt_fr, ornt_to).astype(int)
        perm: list[int] = trans[:, 0].tolist()

        if self.shape is not None:
            shape = tuple([self.shape[perm.index(i)] for i in range(len(perm))])

            if _shape != shape and _shape is not None:
                raise ValueError(f"Different shapes {shape} <-> {_shape}, types {type(shape)} <-> {type(_shape)}")
        else:
            shape = _shape
        assert shape is not None, "Require shape information for flipping dimensions. Set self.shape or use reorient_centroids_to"
        shp = np.asarray(shape)
        ctd_arr[perm] = ctd_arr.copy()
        for ax in trans:
            if ax[1] == -1:
                size = shp[ax[0]]
                ctd_arr[ax[0]] = np.around(size - ctd_arr[ax[0]], decimals) - 1
        points = POI_Descriptor()
        ctd_arr = np.transpose(ctd_arr).tolist()
        for v, point in zip(v_list, ctd_arr, strict=True):
            points[v] = tuple(point)

        log.print(
            "[*] Centroids reoriented from",
            nio.ornt2axcodes(ornt_fr),
            "to",
            axcodes_to,
            verbose=verbose,
        )
        if self.zoom is not None:
            zoom_i = np.array(self.zoom)
            zoom_i[perm] = zoom_i.copy()
            zoom: ZOOMS | None = tuple(zoom_i)
        else:
            zoom = None
        perm2 = trans[:, 0]
        flip = trans[:, 1]
        if self.origin is not None and self.shape is not None:
            # When the axis is flipped the origin is changing by that side.
            # flip is -1 when when a side (of shape) is moved from the origin
            # if flip = -1 new local point is affine_matmul_(shape[1]-1) else 0
            change = ((-flip) + 1) / 2  # 1 if flip else 0
            change = tuple(a * (s - 1) for a, s in zip(change, self.shape, strict=True))
            origin = self.local_to_global(change)
        else:
            origin = None
        if self.rotation is not None:
            rotation_change = np.zeros((3, 3))
            rotation_change[0, perm2[0]] = flip[0]
            rotation_change[1, perm2[1]] = flip[1]
            rotation_change[2, perm2[2]] = flip[2]
            rotation = self.rotation
            rotation = rotation.copy() @ rotation_change
        else:
            rotation = None
        if inplace:
            self.orientation = axcodes_to
            self.centroids = points
            self.zoom = zoom
            self.shape = shape
            self.origin = origin
            self.rotation = rotation
            return self
        return self.copy(
            orientation=axcodes_to,
            centroids=points,
            zoom=zoom,
            shape=shape,
            origin=origin,
            rotation=rotation,
        )

    def reorient_(
        self,
        axcodes_to: AX_CODES = ("P", "I", "R"),
        decimals=3,
        verbose: logging = False,
        _shape=None,
    ):
        return self.reorient(axcodes_to, decimals=decimals, verbose=verbose, inplace=True, _shape=_shape)

    def reorient_centroids_to(
        self,
        img: Image_Reference,
        decimals=ROUNDING_LVL,
        verbose: logging = False,
        inplace=False,
    ) -> Self:
        # reorient centroids to image orientation
        if not isinstance(img, NII):
            img = to_nii(img)
        axcodes_to: AX_CODES = nio.aff2axcodes(img.affine)  # type: ignore
        return self.reorient(
            axcodes_to,
            decimals=decimals,
            verbose=verbose,
            inplace=inplace,
            _shape=img.shape,
        )

    def reorient_centroids_to_(self, img: Image_Reference, decimals=ROUNDING_LVL, verbose: logging = False) -> Self:
        return self.reorient_centroids_to(img, decimals=decimals, verbose=verbose, inplace=True)

    def rescale(
        self,
        voxel_spacing: ZOOMS = (1, 1, 1),
        decimals=ROUNDING_LVL,
        verbose: logging = True,
        inplace=False,
    ) -> Self:
        """Rescale the centroid coordinates to a new voxel spacing in the current x-y-z-orientation.

        Args:
            voxel_spacing (tuple[float, float, float], optional): New voxel spacing in millimeters. Defaults to (1, 1, 1).
            decimals (int, optional): Number of decimal places to round the rescaled coordinates to. Defaults to ROUNDING_LVL.
            verbose (bool, optional): Whether to print a message indicating that the centroid coordinates have been rescaled. Defaults to True.
            inplace (bool, optional): Whether to modify the current instance or return a new instance. Defaults to False.

        Returns:
            POI: If inplace=True, returns the modified POI instance. Otherwise, returns a new POI instance with rescaled centroid coordinates.

        Raises:
            AssertionError: If the 'zoom' attribute is not set in the Centroids instance.

        Examples:
            >>> centroid_obj = POI(...)
            >>> new_voxel_spacing = (2.0, 2.0, 2.0)  # Desired voxel spacing for rescaling
            >>> rescaled_centroid_obj = centroid_obj.rescale(voxel_spacing=new_voxel_spacing, decimals=4, inplace=False)
        """
        assert self.zoom is not None, "This Centroids instance doesn't have a zoom set. Use centroid.zoom = nii.zoom"

        zms = self.zoom
        shp = list(self.shape) if self.shape is not None else None
        ctd_arr = np.transpose(np.asarray(list(self.centroids.values())))
        v_list = list(self.centroids.keys())
        voxel_spacing = tuple([v if v != -1 else z for v, z in zip(voxel_spacing, zms, strict=True)])
        for i in range(3):
            fkt = zms[i] / voxel_spacing[i]
            if len(v_list) != 0:
                ctd_arr[i] = np.around(ctd_arr[i] * fkt, decimals=decimals)
            if shp is not None:
                shp[i] *= fkt
        points = POI_Descriptor()
        ctd_arr = np.transpose(ctd_arr).tolist()
        for v, point in zip(v_list, ctd_arr, strict=True):
            points[v] = tuple(point)
        log.print(
            "Rescaled centroid coordinates to spacing (x, y, z) =",
            voxel_spacing,
            "mm",
            verbose=verbose,
        )
        if shp is not None:
            shp = tuple(float(v) for v in shp)

        if inplace:
            self.centroids = points
            self.zoom = voxel_spacing
            self.shape = shp
            return self
        return self.copy(centroids=points, zoom=voxel_spacing, shape=shp)

    def rescale_(self, voxel_spacing: ZOOMS = (1, 1, 1), decimals=3, verbose: logging = False) -> Self:
        return self.rescale(
            voxel_spacing=voxel_spacing,
            decimals=decimals,
            verbose=verbose,
            inplace=True,
        )

    def to_global(self):
        """Converts the Centroids object to a global POI_Global object.

        This method converts the local centroid coordinates to global coordinates using the Centroids' zoom,
        rotation, and origin attributes and returns a new POI_Global object.

        Returns:
            POI_Global: A new POI_Global object with the converted global centroid coordinates.

        Examples:
            >>> centroid_obj = Centroids(...)
            >>> global_obj = centroid_obj.to_global()
        """
        import TPTBox.core.poi_fun.poi_global as pg

        return pg.POI_Global(self)

    def resample_from_to(self, ref: NII | Self):
        return self.to_global().to_other(ref)

    def save(
        self,
        out_path: Path | str,
        make_parents=False,
        additional_info: dict | None = None,
        verbose: logging = True,
        save_hint=2,
    ) -> None:
        """
        Saves the centroids to a JSON file.

        Args:
            out_path (Path | str): The path where the JSON file will be saved.
            make_parents (bool, optional): If True, create any necessary parent directories for the output file.
                Defaults to False.
            verbose (bool, optional): If True, print status messages to the console. Defaults to True.
            save_hint: 0 Default, 1 Gruber, 2 POI (readable), 10 ISO-POI (outdated)
        Returns:
            None

        Raises:
            TypeError: If any of the centroids have an invalid type.

        Example:
            >>> centroids = Centroids(...)
            >>> centroids.save("output/centroids.json")
        """
        if make_parents:
            Path(out_path).parent.mkdir(exist_ok=True, parents=True)

        self.sort()
        out_path = str(out_path)
        if len(self.centroids) == 0:
            log.print("POIs empty, not saved:", out_path, ltype=Log_Type.FAIL, verbose=verbose)
            return
        json_object, print_add = _poi_to_dict_list(self, additional_info, save_hint, verbose)

        # Problem with python 3 and int64 serialization.
        def convert(o):
            if isinstance(o, np.integer):
                return int(o)
            if isinstance(o, np.floating):
                return float(o)
            if isinstance(o, np.ndarray):
                return o.tolist()
            raise TypeError(type(o))

        with open(out_path, "w") as f:
            json.dump(json_object, f, default=convert, indent=4)
        log.print("POIs saved:", out_path, print_add, ltype=Log_Type.SAVE, verbose=verbose)

    def make_point_cloud_nii(self, affine=None, s=8, sphere=False):
        """Create point cloud NIfTI images from the centroid coordinates.

        This method generates two NIfTI images, one for the regions and another for the subregions,
        representing the point cloud with a specified neighborhood size.

        Args:
            affine (np.ndarray, optional): The affine transformation matrix for the NIfTI image.
                Defaults to None. If None, the centroid object's affine will be used.
            s (int, optional): The neighborhood size. Defaults to 8.

        Returns:
            tuple[NII, NII]: A tuple containing two NII objects representing the point cloud for regions and subregions.

        Raises:
            AssertionError: If the 'shape' or 'zoom' attributes are not set in the Centroids instance.

        Examples:
            >>> centroid_obj = Centroids(...)
            >>> neighborhood_size = 10
            >>> region_cloud, subregion_cloud = centroid_obj.make_point_cloud_nii(s=neighborhood_size)
        """

        assert self.shape is not None, "need shape information"
        assert self.zoom is not None, "need shape information"
        if affine is None:
            affine = self.affine
        arr = np.zeros(self.shape_int)
        arr2 = np.zeros(self.shape_int)
        s1 = min(s // 2, 1)
        s2 = min(s - s1, 1)
        from math import ceil, floor

        if sphere:
            from tqdm import tqdm

            for region, subregion, (x, y, z) in tqdm(self.items(), total=len(self)):
                coords = np.ogrid[: self.shape[0], : self.shape[1], : self.shape[2]]
                zoom = self.zoom
                distance = np.sqrt(
                    ((coords[0] - int(x)) * zoom[0]) ** 2 + ((coords[1] - int(y)) * zoom[1]) ** 2 + ((coords[2] - int(z)) * zoom[2]) ** 2
                )
                arr += np.asarray(region * (distance <= s / 2), dtype=np.uint16)
                arr2 += np.asarray(subregion * (distance <= s / 2), dtype=np.uint16)
        else:
            for region, subregion, (x, y, z) in self.items():
                arr[
                    max(int(floor(x - s1 / self.zoom[0])) + 1, 0) : min(int(ceil(x + s2 / self.zoom[0] + 1)), self.shape[0]),
                    max(int(floor(y - s1 / self.zoom[1])) + 1, 0) : min(int(ceil(y + s2 / self.zoom[1] + 1)), self.shape[1]),
                    max(int(floor(z - s1 / self.zoom[2])) + 1, 0) : min(int(ceil(z + s2 / self.zoom[2] + 1)), self.shape[2]),
                ] = region
                arr2[
                    max(int(floor(x - s1 / self.zoom[0])) + 1, 0) : min(int(ceil(x + s2 / self.zoom[0] + 1)), self.shape[0]),
                    max(int(floor(y - s1 / self.zoom[1])) + 1, 0) : min(int(ceil(y + s2 / self.zoom[1] + 1)), self.shape[1]),
                    max(int(floor(z - s1 / self.zoom[2])) + 1, 0) : min(int(ceil(z + s2 / self.zoom[2] + 1)), self.shape[2]),
                ] = subregion
        nii = nib.Nifti1Image(arr, affine=affine)
        nii2 = nib.Nifti1Image(arr2, affine=affine)
        return NII(nii, seg=True), NII(nii2, seg=True)

    def filter_points_inside_shape(self, inplace=False) -> Self:
        """Filter out centroid points that are outside the defined shape.

        This method checks each centroid point and removes any point whose coordinates
        are outside the defined shape.

        Returns:
            POI: A new POI object containing centroid points that are inside the defined shape.

        Examples:
            >>> centroid_obj = POI(...)
            >>> filtered_centroids = centroid_obj.filter_points_inside_shape()
        """
        if self.shape is None:
            raise ValueError("Cannot filter points outside shape as the shape attribute is not defined.")

        filtered_centroids = POI_Descriptor()
        for region, subregion, (x, y, z) in self.centroids.items():
            if 0 <= x < self.shape[0] and 0 <= y < self.shape[1] and 0 <= z < self.shape[2]:
                filtered_centroids[(region, subregion)] = (x, y, z)
        if inplace:
            self.centroids = filtered_centroids
            return self
        return self.copy(filtered_centroids)

    @classmethod
    def load(cls, poi: POI_Reference):
        """Load a Centroids object from various input sources.

        This method provides a convenient way to load a Centroids object from different sources,
        including BIDS files, file paths, image references, or existing POI objects.

        Args:
            poi (Centroid_Reference): The input source from which to load the Centroids object.
                It can be one of the following types:
                - BIDS_FILE: A BIDS file representing the Centroids object.
                - Path: The path to the file containing the Centroids object.
                - str: The string representation of the Centroids object file path.
                - Tuple[Image_Reference, Image_Reference, list[int]]: A tuple containing two Image_Reference objects
                and a list of integers representing the centroid data.
                - POI: An existing POI object to be loaded.

        Returns:
            POI: The loaded Centroids object.

        Examples:
            >>> # Load from a BIDS file
            >>> bids_file_path = BIDS_FILE("/path/to/centroids.json", "/path/to/dataset/")
            >>> loaded_poi = POI.load(bids_file_path)

            >>> # Load from a file path
            >>> file_path = "/path/to/centroids.json"
            >>> loaded_poi = POI.load(file_path)

            >>> # Load from an image reference tuple and centroid data
            >>> image_ref1 = Image_Reference(...)
            >>> image_ref2 = Image_Reference(...)
            >>> centroid_data = [1, 2, 3]
            >>> loaded_poi = POI.load((image_ref1, image_ref2, centroid_data))

            >>> # Load from an existing POI object
            >>> existing_poi = POI(...)
            >>> loaded_poi = POI.load(existing_poi)
        """
        return load_poi(poi)

    def assert_affine(
        self,
        other: Self | NII | None = None,
        ignore_missing_values: bool = False,
        affine: AFFINE | None = None,
        zoom: ZOOMS | None = None,
        orientation: AX_CODES | None = None,
        rotation: ROTATION | None = None,
        origin: ORIGIN | None = None,
        shape: SHAPE | None = None,
        shape_tolerance: float = 0.0,
        origin_tolerance: float = 0.0,
        error_tolerance: float = 1e-4,
        raise_error: bool = True,
        verbose: logging = False,
    ):
        """Checks if the different metadata is equal to some comparison entries

        Args:
            other (Self | POI | None, optional): If set, will assert each entry of that object instead. Defaults to None.
            affine (AFFINE | None, optional): Affine matrix to compare against. If none, will not assert affine. Defaults to None.
            zms (Zooms | None, optional): Zoom to compare against. If none, will not assert zoom. Defaults to None.
            orientation (Ax_Codes | None, optional): Orientation to compare against. If none, will not assert orientation. Defaults to None.
            origin (ORIGIN | None, optional): Origin to compare against. If none, will not assert origin. Defaults to None.
            shape (SHAPE | None, optional): Shape to compare against. If none, will not assert shape. Defaults to None.
            shape_tolerance (float, optional): error tolerance in shape as float, as POIs can have float shapes. Defaults to 0.0.
            error_tolerance (float, optional): Accepted error tolerance in all assertions except shape. Defaults to 1e-4.
            raise_error (bool, optional): If true, will raise AssertionError if anything is found. Defaults to True.
            verbose (logging, optional): If true, will print out each assertion mismatch. Defaults to False.

        Raises:
            AssertionError: If any of the assertions failed and raise_error is True

        Returns:
            bool: True if there are no assertion errors
        """
        found_errors: list[str] = []

        # Make Checks
        if other is not None:
            other_data = other._extract_affine()
            other_match = self.assert_affine(
                other=None,
                **other_data,
                raise_error=raise_error,
                shape_tolerance=shape_tolerance,
                error_tolerance=error_tolerance,
                origin_tolerance=origin_tolerance,
            )
            if not other_match:
                found_errors.append(f"object mismatch {self!s}, {other!s}")
        if affine is not None and (not ignore_missing_values or self.affine is not None):
            if self.affine is None:
                found_errors.append(f"affine mismatch {self.affine}, {affine}")
            else:
                affine_diff = self.affine - affine
                affine_match = np.all([abs(a) <= error_tolerance for a in affine_diff.flatten()])
                found_errors.append(f"affine mismatch {self.affine}, {affine}") if not affine_match else None
        if rotation is not None and (not ignore_missing_values or self.rotation is not None):
            if self.rotation is None:
                found_errors.append(f"rotation mismatch {self.rotation}, {rotation}")
            else:
                rotation_diff = self.rotation - rotation
                rotation_match = np.all([abs(a) <= error_tolerance for a in rotation_diff.flatten()])
                found_errors.append(f"rotation mismatch {self.rotation}, {rotation}") if not rotation_match else None
        if zoom is not None and (not ignore_missing_values or self.zoom is not None):
            if self.zoom is None:
                found_errors.append(f"zoom mismatch {self.zoom}, {zoom}")
            else:
                zms_diff = (self.zoom[i] - zoom[i] for i in range(3))
                zms_match = np.all([abs(a) <= error_tolerance for a in zms_diff])
                found_errors.append(f"zoom mismatch {self.zoom}, {zoom}") if not zms_match else None
        if orientation is not None and (not ignore_missing_values or self.affine is not None):
            if self.orientation is None:
                found_errors.append(f"orientation mismatch {self.orientation}, {orientation}")
            else:
                orientation_match = np.all([i == orientation[idx] for idx, i in enumerate(self.orientation)])
                found_errors.append(f"orientation mismatch {self.orientation}, {orientation}") if not orientation_match else None
        if origin is not None and (not ignore_missing_values or self.origin is not None):
            if self.origin is None:
                found_errors.append(f"origin mismatch {self.origin}, {origin}")
            else:
                origin_diff = (self.origin[i] - origin[i] for i in range(3))
                origin_match = np.all([abs(a) <= origin_tolerance for a in origin_diff])
                found_errors.append(f"origin mismatch {self.origin}, {origin}") if not origin_match else None
        if shape is not None and (not ignore_missing_values or self.shape is not None):
            if self.shape is None:
                found_errors.append(f"shape mismatch {self.shape}, {shape}")
            else:
                shape_diff = (float(self.shape[i]) - float(shape[i]) for i in range(3))
                shape_match = np.all([abs(a) <= shape_tolerance for a in shape_diff])
                found_errors.append(f"shape mismatch {self.shape}, {shape}") if not shape_match else None

        # Print errors
        for err in found_errors:
            log.print(err, Log_Type.FAIL, verbose=verbose)

        # Final conclusion and possible raising of AssertionError
        has_errors = len(found_errors) > 0
        if raise_error and has_errors:
            raise AssertionError(f"assert_affine failed with {found_errors}")

        return not has_errors

    def __eq__(self, value: object) -> bool:
        if not isinstance(value, POI):
            return False
        else:
            value2: Self = value  # type: ignore
        if not self.assert_affine(value2, raise_error=False):
            return False
        return self.centroids == value2.centroids


######## Saving #######
def _is_Point3D(obj) -> TypeGuard[_Point3D]:
    return "label" in obj and "X" in obj and "Y" in obj and "Z" in obj


FORMAT_DOCKER = 0
FORMAT_GRUBER = 1
FORMAT_POI = 2
FORMAT_OLD_POI = 10
format_key = {FORMAT_DOCKER: "docker", FORMAT_GRUBER: "guber", FORMAT_POI: "POI"}
format_key2value = {value: key for key, value in format_key.items()}


def _poi_to_dict_list(ctd: POI, additional_info: dict | None, save_hint=0, verbose: logging = False):  # noqa: C901
    ori: dict[str, str | COORDINATE | AX_CODES] = {"direction": ctd.orientation}
    print_out = ""
    if ctd.zoom is not None:
        ori["zoom"] = ctd.zoom
    if ctd.origin is not None:
        ori["origin"] = ctd.origin  # type: ignore
    if ctd.rotation is not None:
        ori["rotation"] = ctd.rotation  # type: ignore
    if ctd.shape is not None:
        ori["shape"] = ctd.shape  # type: ignore
    if save_hint in format_key:
        ori["format"] = format_key[save_hint]  # type: ignore
        print_out = "in format " + format_key[save_hint]

    ori["level_one_info"] = str(ctd.level_one_info.__name__)
    ori["level_two_info"] = str(ctd.level_two_info.__name__)
    if additional_info is not None:
        for k, v in additional_info.items():
            if k not in ori:
                ori[k] = v

    for k, v in ctd.info.items():
        if k not in ori:
            ori[k] = v

    dict_list: list[_Orientation | (_Point3D | dict)] = [ori]

    if save_hint == FORMAT_OLD_POI:
        ctd = ctd.rescale((1, 1, 1), verbose=verbose).reorient_(("R", "P", "I"), verbose=verbose)
        dict_list = []

    temp_dict = {}
    ctd.sort()
    for vert_id, subreg_id, (x, y, z) in ctd.items():
        if save_hint == FORMAT_DOCKER:
            dict_list.append({"label": subreg_id * LABEL_MAX + vert_id, "X": x, "Y": y, "Z": z})
        elif save_hint == FORMAT_GRUBER:
            v = v_idx2name[vert_id].replace("T", "TH") + "_" + conversion_poi2text[subreg_id]
            dict_list.append({"label": v, "X": x, "Y": y, "Z": z})
        elif save_hint == FORMAT_POI:
            v_name = ctd.level_one_info._get_name(vert_id, no_raise=True)
            # sub_name = v_idx2name[subreg_id]
            if v_name not in temp_dict:
                temp_dict[v_name] = {}
            temp_dict[v_name][subreg_id] = (x, y, z)
        elif save_hint == FORMAT_OLD_POI:
            if vert_id not in temp_dict:
                temp_dict[vert_id] = {}
            temp_dict[vert_id][str(subreg_id)] = str((float(x), float(y), float(z)))
        else:
            raise NotImplementedError(save_hint)
    if len(temp_dict) != 0:
        if save_hint == FORMAT_OLD_POI:
            for k, v in temp_dict.items():
                out_dict = {"vert_label": str(k), **v}
                dict_list.append(out_dict)
        else:
            dict_list.append(temp_dict)
    return dict_list, print_out


######### Load #############
# Handling centroids #


def load_poi(ctd_path: POI_Reference, verbose=True) -> POI:  # noqa: ARG001
    """
    Load centroids from a file or a BIDS file object.

    Args:
        ctd_path (Centroid_Reference): Path to a file or BIDS file object from which to load centroids.
            Alternatively, it can be a tuple containing the following items:
            - vert: str, the name of the vertebra.
            - subreg: str, the name of the subregion.
            - ids: list[int | Location], a list of integers and/or Location objects used to filter the centroids.

    Returns:
        A Centroids object containing the loaded centroids.

    Raises:
        AssertionError: If `ctd_path` is not a recognized type.

    """
    if isinstance(ctd_path, POI):
        return ctd_path
    elif isinstance(ctd_path, bids_files.BIDS_FILE):
        dict_list: _Centroid_DictList = ctd_path.open_json()  # type: ignore
    elif isinstance(ctd_path, Path | str):
        with open(ctd_path) as json_data:
            dict_list: _Centroid_DictList = json.load(json_data)
            json_data.close()
    elif isinstance(ctd_path, tuple):
        vert = ctd_path[0]
        subreg = ctd_path[1]
        ids: list[int | Location] = ctd_path[2]  # type: ignore
        return calc_poi_from_subreg_vert(vert, subreg, subreg_id=ids)
    else:
        raise TypeError(f"{type(ctd_path)}\n{ctd_path}")
    ### format_POI_old has no META header
    if "direction" not in dict_list[0] and "vert_label" in dict_list[0]:
        return _load_format_POI_old(dict_list)  # This file if used in the old POI-pipeline and is deprecated

    assert "direction" in dict_list[0], f'File format error: first index must be a "Direction" but got {dict_list[0]}'
    axcode: AX_CODES = tuple(dict_list[0]["direction"])  # type: ignore
    zoom: ZOOMS = dict_list[0].get("zoom", None)  # type: ignore
    shape = dict_list[0].get("shape", None)  # type: ignore
    shape = tuple(shape) if shape is not None else None
    format_ = dict_list[0].get("format", None)
    origin = dict_list[0].get("origin", None)
    origin = tuple(origin) if origin is not None else None
<<<<<<< HEAD
    rotation: ROTATION = dict_list[0].get("rotation", None)
=======
    rotation = dict_list[0].get("rotation", None)
    level_one_info = _register_lvl[dict_list[0].get("level_one_info", Vertebra_Instance.__name__)]
    level_two_info = _register_lvl[dict_list[0].get("level_two_info", Location.__name__)]

>>>>>>> ea6f8648
    info = {k: v for k, v in dict_list[0].items() if k not in ctd_info_blacklist}

    format_ = format_key2value[format_] if format_ is not None else None
    centroids = POI_Descriptor()
    if format_ in (FORMAT_DOCKER, FORMAT_GRUBER) or format_ is None:
        _load_docker_centroids(dict_list, centroids, format_)
    elif format_ == FORMAT_POI:
        _load_POI_centroids(dict_list, centroids, level_one_info, level_two_info)
    else:
        raise NotImplementedError(format_)
    return POI(
        centroids,
        orientation=axcode,
        zoom=zoom,
        shape=shape,  # type: ignore
        format=format_,
        info=info,
        origin=origin,  # type: ignore
        rotation=rotation,  # type: ignore
        level_one_info=level_one_info,
        level_two_info=level_two_info,
    )  # type: ignore


def _load_docker_centroids(dict_list, centroids: POI_Descriptor, format_):  # noqa: ARG001
    for d in dict_list[1:]:
        assert "direction" not in d, f'File format error: only first index can be a "direction" but got {dict_list[0]}'
        if "nan" in str(d):  # skipping NaN centroids
            continue
        elif _is_Point3D(d):
            try:
                a = int(d["label"])
                subreg = a // LABEL_MAX
                if subreg == 0:
                    subreg = 50
                centroids[a % LABEL_MAX, subreg] = (d["X"], d["Y"], d["Z"])
            except Exception:
                try:
                    number, subreg = str(d["label"]).split("_", maxsplit=1)
                    number = number.replace("TH", "T").replace("SA", "S1")
                    vert_id = v_name2idx[number]
                    subreg_id = conversion_poi[subreg]
                    centroids[vert_id, subreg_id] = (d["X"], d["Y"], d["Z"])
                except Exception:
                    print(f'Label {d["label"]} is not an integer and cannot be converted to an int')
                    centroids[0, d["label"]] = (d["X"], d["Y"], d["Z"])
        else:
            raise ValueError(d)


def _load_format_POI_old(dict_list):
    # [
    # {
    #    "vert_label": "8",
    #    "85": "(281, 185, 274)",
    #    ...
    # }{...}
    # ...
    # ]
    centroids = POI_Descriptor()
    for d in dict_list:
        d: dict[str, str]
        vert_id = int(d["vert_label"])
        for k, v in d.items():
            if k == "vert_label":
                continue
            sub_id = int(k)
            t = v.replace("(", "").replace(")", "").replace(" ", "").split(",")
            t = tuple(float(x) for x in t)
            centroids[vert_id, sub_id] = t
    return POI(centroids, orientation=("R", "P", "I"), zoom=(1, 1, 1), shape=None, format=FORMAT_OLD_POI, rotation=None)  # type: ignore


def _load_POI_centroids(
    dict_list,
    centroids: POI_Descriptor,
    level_one_info: Abstract_lvl,
    level_two_info: Abstract_lvl,
):
    assert len(dict_list) == 2
    d: dict[int | str, dict[int | str, tuple[float, float, float]]] = dict_list[1]
    for vert_id, v in d.items():
        vert_id = level_one_info._get_id(vert_id, no_raise=True)  # noqa: PLW2901
        for sub_id, t in v.items():
            sub_id = level_two_info._get_id(sub_id)  # noqa: PLW2901
            centroids[vert_id, sub_id] = tuple(t)


def loc2int(i: int | Location):
    if isinstance(i, int):
        return i
    return i.value


def loc2int_list(i: int | Location | Sequence[int | Location]):
    if isinstance(i, Sequence):
        return [loc2int(j) for j in i]
    if isinstance(i, int):
        return [i]
    return [i.value]


def int2loc(
    i: int | Location | Sequence[int | Location] | Sequence[Location] | Sequence[int],
) -> Location | Sequence[Location]:
    if isinstance(i, Sequence):
        return [int2loc(j) for j in i]  # type: ignore
    elif isinstance(i, int):
        # try:
        return Location(i)
        # except Exception:
        #    return i
    return i


def calc_poi_labeled_buffered(
    msk_reference: Image_Reference,
    subreg_reference: Image_Reference | None,
    out_path: Path | str,
    subreg_id: int | Location | Sequence[int | Location] = 50,
    verbose=True,
    override=False,
    decimals=3,
    # additional_folder=False,
    check_every_point=True,
    # use_vertebra_special_action=True,
) -> POI:
    """
    Computes the centroids of the given mask `msk_reference` with respect to the given subregion `subreg_reference`,
    and saves them to a file at `out_path` (if `override=False` and the file already exists, the function loads and returns
    the existing centroids from the file).

    If `out_path` is None and `msk_reference` is a `BIDS.bids_files.BIDS_FILE` object, the function generates a path to
    save the centroids file based on the `label` attribute of the file and the given `subreg_id`.

    If `subreg_reference` is None, the function computes the centroids using only `msk_reference`.

    If `subreg_reference` is not None, the function computes the centroids with respect to the given `subreg_id` in the
    subregion defined by `subreg_reference`.

    Args:
        msk_reference (Image_Reference): The mask to compute the centroids from.
        subreg_reference (Image_Reference | None, optional): The subregion mask to compute the centroids relative to.
        out_path (Path | None, optional): The path to save the computed centroids to.
        subreg_id (int | Location | list[int | Location], optional): The ID of the subregion to compute centroids in.
        verbose (bool, optional): Whether to print verbose output during the computation.
        override (bool, optional): Whether to overwrite any existing centroids file at `out_path`.
        decimals (int, optional): The number of decimal places to round the computed centroid coordinates to.
        additional_folder (bool, optional): Whether to add a `/ctd/` folder to the path generated for the output file.

    Returns:
        Centroids: The computed centroids, as a `Centroids` object.
    """
    assert out_path is not None, "Automatic path generation is deprecated"
    out_path = Path(out_path)
    # assert out_path is not None or isinstance(
    #    msk_reference, BIDS.bids_files.BIDS_FILE
    # ), "Automatic path generation is only possible with a BIDS_FILE"
    # if out_path is None and isinstance(msk_reference, BIDS.bids_files.BIDS_FILE):
    #    if not isinstance(subreg_id, list) and subreg_id != -1:
    #        name = subreg_idx2name[loc2int(subreg_id)]
    #    elif subreg_reference is None:
    #        name = msk_reference.get("label", default="full")
    #    else:
    #        name = "multi"
    #    assert name is not None
    #    out_path = msk_reference.get_changed_path(
    #        file_type="json",
    #        format="ctd",
    #        info={"label": name.replace("_", "-")},
    #        parent="derivatives" if msk_reference.get_parent() == "rawdata" else msk_reference.get_parent(),
    #        additional_folder="ctd" if additional_folder else None,
    #    )
    assert out_path is not None
    if override:
        out_path.unlink()
    log.print(f"[*] Generate ctd json towards {out_path}", verbose=verbose)

    msk_nii = to_nii(msk_reference, True)
    sub_nii = to_nii_optional(subreg_reference, True)
    if (sub_nii is None or not check_every_point) and out_path.exists():
        return POI.load(out_path)
    if sub_nii is not None:
        ctd = calc_poi_from_subreg_vert(
            msk_nii,
            sub_nii,
            buffer_file=out_path,
            decimals=decimals,
            subreg_id=subreg_id,
            verbose=verbose,
        )
    else:
        assert not isinstance(subreg_id, Sequence), "Missing instance+semantic map for multiple Values"
        ctd = calc_centroids(msk_nii, subreg_id=loc2int(subreg_id), decimals=decimals)

    ctd.save(out_path, verbose=verbose)
    return ctd


def _buffer_it(func):
    """Decorator that reports the execution time."""

    @functools.wraps(func)
    def wrap(*args, **kwargs):
        buffer_file = kwargs.get("buffer_file", None)
        extend_to = kwargs.get("extend_to", None)
        save_buffer_file = kwargs.get("save_buffer_file", False)
        len_pref = 0
        if buffer_file is not None and Path(buffer_file).exists():
            assert extend_to is None
            print("load")
            extend_to = POI.load(buffer_file)
            len_pref = len(extend_to)
        kwargs["extend_to"] = extend_to
        # FUN
        poi: POI = func(*args, **kwargs)
        if save_buffer_file and len_pref < len(poi):
            assert buffer_file is not None
            poi.save(buffer_file)

        return poi

    return wrap


# @_buffer_it
# def calc_centroids_from_subreg_vert(
#    vert_msk: Image_Reference,
#    subreg: Image_Reference,
#    *,
#    buffer_file: str | Path | None = None,  # used by wrapper
#    save_buffer_file=False,  # used by wrapper
#    decimals=2,
#    subreg_id: int | Location | Sequence[int | Location] | Sequence[Location] | Sequence[int] = 50,
#    axcodes_to: Ax_Codes | None = None,
#    verbose: logging = True,
#    extend_to: POI | None = None,
#    use_vertebra_special_action=True,
#    _vert_ids=None,
# ) -> POI:
#    """
#    Calculates the centroids of a subregion within a vertebral mask.
#
#    Args:
#        vert_msk (Image_Reference): A vertebral mask image reference.
#        subreg (Image_Reference): An image reference for the subregion of interest.
#        decimals (int, optional): Number of decimal places to round the output coordinates to. Defaults to 1.
#        subreg_id (int | Location | list[int | Location], optional): The ID(s) of the subregion(s) to calculate centroids for. Defaults to 50.
#        axcodes_to (Ax_Codes | None, optional): A tuple of axis codes indicating the target orientation of the images. Defaults to None.
#        verbose (bool, optional): Whether to print progress messages. Defaults to False.
#        fixed_offset (int, optional): A fixed offset value to add to the calculated centroid coordinates. Defaults to 0.
#        extend_to (POI | None, optional): An existing POI object to extend with the new centroid values. Defaults to None.
#
#    Returns:
#        POI: A POI object containing the calculated centroid coordinates.
#    """
#
#    vert_msk = to_nii(vert_msk, seg=True)
#    subreg_msk = to_nii(subreg, seg=True)
#    assert vert_msk.origin == subreg_msk.origin, (vert_msk.origin, subreg_msk.origin)
#    if _vert_ids is None:
#        _vert_ids = vert_msk.unique()
#    log.print("Calc centroids from subregion id", int2loc(subreg_id), vert_msk.shape, verbose=verbose)
#
#    if axcodes_to is not None:
#        # Like: ("P","I","R")
#        vert_msk = vert_msk.reorient(verbose=verbose, axcodes_to=axcodes_to, inplace=False)
#        subreg_msk = subreg_msk.reorient(verbose=verbose, axcodes_to=axcodes_to, inplace=False)
#    assert vert_msk.orientation == subreg_msk.orientation
#    # Recursive call for multiple subregion ids
#    if isinstance(subreg_id, Sequence):
#        if extend_to is None:
#            poi = POI({}, **vert_msk._extract_affine(), format=FORMAT_POI)
#        else:
#            extend_to.format = FORMAT_POI
#            poi = extend_to
#            assert poi.orientation == vert_msk.orientation, (poi.orientation, vert_msk.orientation)
#
#        print("list") if verbose else None
#
#        for idx in subreg_id:
#            idx = loc2int(idx)
#            if not all((v, idx) in poi for v in _vert_ids):
#                poi = calc_centroids_from_subreg_vert(
#                    vert_msk,
#                    subreg_msk,
#                    buffer_file=None,
#                    subreg_id=loc2int(idx),
#                    verbose=verbose,
#                    extend_to=poi,
#                    decimals=decimals,
#                    _vert_ids=_vert_ids,
#                )
#        return poi
#    # Prepare mask to binary mask
#    vert_arr = vert_msk.get_seg_array()
#    subreg_arr = subreg_msk.get_seg_array()
#    assert subreg_msk.shape == vert_arr.shape, "Shape miss-match" + str(subreg_msk.shape) + str(vert_arr.shape)
#    subreg_id = loc2int(subreg_id)
#    if use_vertebra_special_action:
#        mapping_vert = {
#            Location.Vertebra_Disc.value: 100,
#            Location.Vertebral_Body_Endplate_Superior.value: 200,
#            Location.Vertebral_Body_Endplate_Inferior.value: 300,
#        }
#        if subreg_id == Location.Vertebra_Corpus.value:
#            subreg_arr[subreg_arr == 49] = Location.Vertebra_Corpus.value
#        elif subreg_id == Location.Vertebra_Full.value:
#            subreg_arr = vert_arr.copy()
#            subreg_arr[subreg_arr >= 26] = 0
#            subreg_arr[subreg_arr != 0] = Location.Vertebra_Full.value
#
#        if subreg_id in mapping_vert:  # IVD / Endplates Superior / Endplate Inferior
#            vert_arr[subreg_arr != subreg_id] = 0
#            vert_arr[vert_arr >= mapping_vert[subreg_id] + 100] = 0
#            vert_arr[vert_arr <= mapping_vert[subreg_id]] = 0
#            vert_arr[vert_arr != 0] -= mapping_vert[subreg_id]
#        else:
#            vert_arr[subreg_arr >= 100] = 0
#            subreg_arr[subreg_arr >= 100] = 0
#            if use_vertebra_special_action and ((subreg_id in range(81, 128)) or subreg_id == Location.Spinal_Canal.value):
#                from TPTBox.core.vertebra_pois_non_centroids import compute_non_centroid_pois
#
#                if extend_to is None:
#                    extend_to = POI({}, **vert_msk._extract_affine(), format=FORMAT_POI)
#                compute_non_centroid_pois(extend_to, int2loc(subreg_id), vert_msk, subreg_msk, _vert_ids=_vert_ids, log=log)
#                return extend_to
#            elif subreg_id < 40 or subreg_id > 50:
#                raise NotImplementedError(
#                    f"POI of subreg {subreg_id} - {Location(subreg_id) if subreg_id in Location else 'undefined'} is not a centroid. If you want the general Centroid computation use use_vertebra_special_action = False"
#                )
#    vert_arr[subreg_arr != subreg_id] = 0
#    vert_arr[vert_arr >= 100] = 0
#
#    msk_data = vert_arr
#    if extend_to is not None and subreg_id in extend_to.centroids.keys_subregion():
#        missing = False
#        for reg in np.unique(vert_arr):
#            if reg == 0:
#                continue
#            if (reg, subreg_id) in extend_to:
#                continue
#            missing = True
#            break
#        if not missing:
#            return extend_to
#
#    nii = nib.nifti1.Nifti1Image(msk_data, vert_msk.affine, vert_msk.header)
#    poi = calc_centroids(nii, decimals=decimals, subreg_id=subreg_id, extend_to=extend_to)
#    return poi
#


@_buffer_it
def calc_poi_from_subreg_vert(
    vert: Image_Reference,
    subreg: Image_Reference,
    *,
    buffer_file: str | Path | None = None,  # used by wrapper  # noqa: ARG001
    save_buffer_file=False,  # used by wrapper  # noqa: ARG001
    decimals=2,
    subreg_id: int | Location | Sequence[int | Location] | Sequence[Location] | Sequence[int] = 50,
    verbose: logging = True,
    extend_to: POI | None = None,
    # use_vertebra_special_action=True,
    _vert_ids=None,
    _print_phases=False,
) -> POI:
    """
    Calculates the centroids of a subregion within a vertebral mask. This function is spine opinionated, the general implementation is "calc_centroids_from_two_masks".
    Args:
        vert_msk (Image_Reference): A vertebral mask image reference.
        subreg (Image_Reference): An image reference for the subregion of interest.
        decimals (int, optional): Number of decimal places to round the output coordinates to. Defaults to 1.
        subreg_id (int | Location | list[int | Location], optional): The ID(s) of the subregion(s) to calculate centroids for. Defaults to 50.
        axcodes_to (Ax_Codes | None, optional): A tuple of axis codes indicating the target orientation of the images. Defaults to None.
        verbose (bool, optional): Whether to print progress messages. Defaults to False.
        fixed_offset (int, optional): A fixed offset value to add to the calculated centroid coordinates. Defaults to 0.
        extend_to (POI | None, optional): An existing POI object to extend with the new centroid values. Defaults to None.
    Returns:
        POI: A POI object containing the calculated centroid coordinates.
    """
    vert_msk = to_nii(vert, seg=True)
    subreg_msk = to_nii(subreg, seg=True)
    org_shape = subreg_msk.shape
    try:
        crop = vert_msk.compute_crop()
        crop = subreg_msk.compute_crop(maximum_size=crop)
    # crop = (slice(0, subreg_msk.shape[0]), slice(0, subreg_msk.shape[1]), slice(0, subreg_msk.shape[2]))
    except ValueError:
        return POI({}, **vert_msk._extract_affine(), format=FORMAT_POI) if extend_to is None else extend_to.copy()
    vert_msk.assert_affine(subreg_msk)
    vert_msk = vert_msk.apply_crop(crop)
    subreg_msk = subreg_msk.apply_crop(crop)
    extend_to = (
        POI(
            {},
            **vert_msk._extract_affine(),
            format=FORMAT_POI,
            level_one_info=Vertebra_Instance,
            level_two_info=Location,
        )
        if extend_to is None
        else extend_to.apply_crop(crop, inplace=True)
    )

    if _vert_ids is None:
        _vert_ids = vert_msk.unique()

    from TPTBox.core.poi_fun.vertebra_pois_non_centroids import add_prerequisites, compute_non_centroid_pois

    subreg_id = add_prerequisites(int2loc(subreg_id if isinstance(subreg_id, Sequence) else [subreg_id]))  # type: ignore

    log.print("Calc centroids from subregion id", subreg_id, vert_msk.shape, verbose=verbose)
    subreg_id_int = set(loc2int_list(subreg_id))
    subreg_id_int_phase_1 = tuple(
        filter(
            lambda i: i < 53 and i not in [Location.Vertebra_Full.value, Location.Dens_axis.value],
            subreg_id_int,
        )
    )
    # Step 1 get all required locations, crop vert/subreg
    # Step 2 calc centroids

    print("step 2", subreg_id_int) if _print_phases else None
    if len(subreg_id_int_phase_1) != 0:
        arr = vert_msk.get_array()
        arr[arr >= 100] = 0
        vert_only_bone = vert_msk.set_array(arr)
        arr = subreg_msk.get_array()
        # if use_vertebra_special_action:
        arr[arr == 49] = Location.Vertebra_Corpus.value
        subreg_msk = subreg_msk.set_array(arr)
        extend_to = calc_centroids_from_two_masks(
            vert_only_bone,
            subreg_msk,
            decimals=decimals,
            limit_ids_of_lvl_2=subreg_id_int_phase_1,
            verbose=verbose if isinstance(verbose, bool) else True,
            extend_to=extend_to,
        )
        [subreg_id_int.remove(i) for i in subreg_id_int_phase_1]
    # Step 3 Vertebra_Full
    print("step 3", subreg_id_int) if _print_phases else None
    if Location.Vertebra_Full.value in subreg_id_int:
        log.print("Calc centroid from subregion id", "Vertebra_Full", verbose=verbose)
        full = Location.Vertebra_Full.value
        vert_arr = vert_msk.get_seg_array()
        if _is_not_yet_computed((full,), extend_to, full):
            arr = vert_arr.copy()
            arr[arr >= v_name2idx["Cocc"]] = 0
            # arr[arr >= Location.Vertebra_Corpus.value] = 0
            # arr[arr != 0] = full
            extend_to = calc_centroids(
                vert_msk.set_array(arr),
                decimals=decimals,
                subreg_id=full,
                extend_to=extend_to,
                inplace=True,
            )
        subreg_id_int.remove(full)
    # Step 4 IVD / Endplates Superior / Endplate Inferior
    print("step 4", subreg_id_int) if _print_phases else None
    mapping_vert = {
        Location.Vertebra_Disc.value: 100,
        Location.Vertebral_Body_Endplate_Superior.value: 200,
        Location.Vertebral_Body_Endplate_Inferior.value: 300,
    }
    for loc, v in mapping_vert.items():
        if loc in subreg_id_int:
            log.print("Calc centroid from subregion id", Location(loc).name, verbose=verbose)
            vert_arr = vert_msk.get_seg_array()
            subreg_arr = subreg_msk.get_seg_array()
            # IVD / Endplates Superior / Endplate Inferior
            vert_arr[subreg_arr != loc] = 0
            # remove a off set of 100/200/300 and remove other that are not of interest
            vert_arr[vert_arr >= v + 100] = 0
            vert_arr[vert_arr < v] = 0
            vert_arr[vert_arr != 0] -= v
            extend_to = calc_centroids(
                vert_msk.set_array(vert_arr),
                decimals=decimals,
                subreg_id=v,
                extend_to=extend_to,
                inplace=True,
            )
            subreg_id_int.remove(loc)
    # Step 5 call non_centroid_pois
    # Prepare mask to binary mask
    print("step 5", subreg_id_int) if _print_phases else None
    vert_arr = vert_msk.get_seg_array()
    subreg_arr = subreg_msk.get_seg_array()
    assert subreg_msk.shape == vert_arr.shape, "Shape miss-match" + str(subreg_msk.shape) + str(vert_arr.shape)
    vert_arr[subreg_arr >= 100] = 0
    subreg_arr[subreg_arr >= 100] = 0

    if extend_to is None:
        extend_to = POI({}, **vert_msk._extract_affine(), format=FORMAT_POI)
    if len(subreg_id_int) != 0:
        # print("step 6", subreg_id_int)
        compute_non_centroid_pois(
            extend_to,
            int2loc(list(subreg_id_int)),
            vert_msk,
            subreg_msk,
            _vert_ids=_vert_ids,
            log=log,
        )
    extend_to.apply_crop_reverse(crop, org_shape, inplace=True)
    return extend_to


def calc_centroids_from_two_masks(
    lvl_1_msk: Image_Reference,
    lvl_2_msk: Image_Reference,
    decimals: int = 3,
    limit_ids_of_lvl_2: int | Sequence[int] | None = None,
    verbose: bool = True,
    extend_to: POI | None = None,
):
    """
    Calculates the centroids of two masks, representing a hierarchical relationship.

    Args:
        lvl_1_msk (Image_Reference): An image reference representing the higher-level mask (instance).
        lvl_2_msk (Image_Reference): An image reference representing the lower-level mask (subregion).
        decimals (int, optional): Number of decimal places to round the output coordinates to. Defaults to 3.
        limit_ids_of_lvl_2 (int | Sequence[int] | None, optional): The ID(s) of the lower-level mask to calculate centroids for. Defaults to None.
        verbose (bool, optional): Whether to print progress messages. Defaults to True.
        extend_to (POI | None, optional): An existing POI object to extend with the new centroid values. Defaults to None.

    Returns:
        POI: A POI object containing the calculated centroid coordinates.
    """
    vert_msk = to_nii(lvl_1_msk, seg=True)
    subreg_msk = to_nii(lvl_2_msk, seg=True)
    org_shape = subreg_msk.shape
    # crop to mask to speed up the segmentation
    crop = vert_msk.compute_crop()
    crop = subreg_msk.compute_crop(maximum_size=crop)
    # crop = (slice(0, subreg_msk.shape[0]), slice(0, subreg_msk.shape[1]), slice(0, subreg_msk.shape[2]))

    vert_msk = vert_msk.apply_crop(crop)
    subreg_msk = subreg_msk.apply_crop(crop)
    _vert_ids = vert_msk.unique()
    vert_msk.assert_affine(subreg_msk)
    if isinstance(limit_ids_of_lvl_2, int):
        limit_ids_of_lvl_2 = [limit_ids_of_lvl_2]
    elif limit_ids_of_lvl_2 is None:
        limit_ids_of_lvl_2 = subreg_msk.unique()
    # Recursive call for multiple subregion ids
    if extend_to is None:
        poi = POI({}, **vert_msk._extract_affine(), format=FORMAT_POI)
    else:
        poi = extend_to.apply_crop(crop)
        vert_msk.assert_affine(poi)
    loop = limit_ids_of_lvl_2
    if verbose:
        from tqdm import tqdm

        loop = tqdm(loop, total=len(loop), desc="calc centroids from two masks")
    for subreg_id in loop:
        subreg_id = loc2int(subreg_id)  # noqa: PLW2901
        if not all((v, subreg_id) in poi for v in _vert_ids):
            exclusive_mask = vert_msk.get_seg_array()
            exclusive_mask[subreg_msk.get_seg_array() != subreg_id] = 0
            # check if the point exists if extend_to is used
            is_not_yet_computed = _is_not_yet_computed(np.unique(exclusive_mask), extend_to, subreg_id)  # type: ignore
            if is_not_yet_computed:
                # calc poi for individual subreg
                nii = NII((exclusive_mask, vert_msk.affine, vert_msk.header), True)
                poi = calc_centroids(nii, decimals=decimals, subreg_id=subreg_id, extend_to=poi)
            else:
                continue
    # reverse crop
    poi.apply_crop_reverse(crop, org_shape, inplace=True)
    return poi


def _is_not_yet_computed(ids_in_arr: Sequence[int], extend_to: POI | None, subreg_id: int):
    is_not_yet_computed = True
    if extend_to is not None and subreg_id in extend_to.centroids.keys_subregion():
        is_not_yet_computed = False
        for reg in ids_in_arr:  # type: ignore
            if reg == 0:
                continue
            if (reg, subreg_id) in extend_to:
                continue
            is_not_yet_computed = True
            break
    return is_not_yet_computed


def calc_centroids(
    msk: Image_Reference,
    decimals=3,
    vert_id=-1,
    subreg_id: int | Location = 50,
    extend_to: POI | None = None,
    inplace: bool = False,
) -> POI:
    """
    Calculates the centroid coordinates of each region in the given mask image.

    Args:
        msk (Image_Reference): An `Image_Reference` object representing the input mask image.
        decimals (int, optional): An optional integer specifying the number of decimal places to round the centroid coordinates to (default is 3).
        vert_id (int, optional): An optional integer specifying the fixed vertical dimension for the centroids (default is -1).
        subreg_id (int, optional): An optional integer specifying the fixed subregion dimension for the centroids (default is 50).
        extend_to (POI, optional): An optional `POI` object to add the calculated centroids to (default is None).

    Returns:
        POI: A `POI` object containing the calculated centroid coordinates.

    Raises:
        AssertionError: If the `extend_to` object has a different orientation, location, or zoom than the input mask.

    Notes:
        - The function calculates the centroid coordinates of each region in the mask image.
        - The centroid coordinates are rounded to the specified number of decimal places.
        - The fixed dimensions for the centroids can be specified using `vert_id` and `subreg_id`.
        - If `extend_to` is provided, the calculated centroids will be added to the existing object and the updated object will be returned.
        - The region label is assumed to be an integer.
        - NaN values in the binary mask are ignored.
    """
    if isinstance(subreg_id, Location):
        subreg_id = subreg_id.value
    assert vert_id == -1 or subreg_id == -1, "first or second dimension must be fixed."
    msk_nii = to_nii(msk, seg=True)
    msk_data = msk_nii.get_seg_array()
    axc: AX_CODES = nio.aff2axcodes(msk_nii.affine)  # type: ignore
    if extend_to is None:
        ctd_list = POI_Descriptor()
    else:
        if not inplace:
            extend_to = extend_to.copy()
        ctd_list = extend_to.centroids
        extend_to.assert_affine(
            msk_nii,
            shape_tolerance=0.5,
            origin_tolerance=0.5,
        )
        # assert extend_to.orientation == axc, (extend_to.orientation, axc)
    for i in msk_nii.unique():
        msk_temp = np.zeros(msk_data.shape, dtype=bool)
        msk_temp[msk_data == i] = True
        ctr_mass: Sequence[float] = center_of_mass(msk_temp)  # type: ignore
        if subreg_id == -1:
            ctd_list[vert_id, int(i)] = tuple(round(x, decimals) for x in ctr_mass)
        else:
            ctd_list[int(i), subreg_id] = tuple(round(x, decimals) for x in ctr_mass)
    return POI(ctd_list, orientation=axc, **msk_nii._extract_affine(rm_key=["orientation"]))<|MERGE_RESOLUTION|>--- conflicted
+++ resolved
@@ -1087,14 +1087,10 @@
     format_ = dict_list[0].get("format", None)
     origin = dict_list[0].get("origin", None)
     origin = tuple(origin) if origin is not None else None
-<<<<<<< HEAD
     rotation: ROTATION = dict_list[0].get("rotation", None)
-=======
-    rotation = dict_list[0].get("rotation", None)
     level_one_info = _register_lvl[dict_list[0].get("level_one_info", Vertebra_Instance.__name__)]
     level_two_info = _register_lvl[dict_list[0].get("level_two_info", Location.__name__)]
 
->>>>>>> ea6f8648
     info = {k: v for k, v in dict_list[0].items() if k not in ctd_info_blacklist}
 
     format_ = format_key2value[format_] if format_ is not None else None
