--- conflicted
+++ resolved
@@ -30,9 +30,7 @@
 ORIGIN = TRIPLE
 
 
-LABEL_MAP = Union[
-    dict[Union[int, str], Union[int, str]], dict[str, str], dict[int, int]
-]
+LABEL_MAP = Union[dict[Union[int, str], Union[int, str]], dict[str, str], dict[int, int]]
 
 LABEL_REFERENCE = Union[int, Sequence[int], None]
 
@@ -142,7 +140,6 @@
         return int(s)
 
 
-<<<<<<< HEAD
 class Full_Body_Instance_Vibe(Abstract_lvl):
     spleen = 1
     kidney_right = 2
@@ -218,8 +215,6 @@
     bone_other = 72
 
 
-=======
->>>>>>> 93ea4301
 class Full_Body_Instance(Abstract_lvl):
     skull = 1
     clavicula_right = 2
@@ -375,9 +370,7 @@
         self._endplate = None
         if has_rib:
             self._rib = (
-                vertebra_label + VERTEBRA_INSTANCE_RIB_LABEL_OFFSET
-                if vertebra_label != 28
-                else 21 + VERTEBRA_INSTANCE_RIB_LABEL_OFFSET
+                vertebra_label + VERTEBRA_INSTANCE_RIB_LABEL_OFFSET if vertebra_label != 28 else 21 + VERTEBRA_INSTANCE_RIB_LABEL_OFFSET
             )
         if has_ivd:
             self._ivd = vertebra_label + VERTEBRA_INSTANCE_IVD_LABEL_OFFSET
@@ -472,13 +465,7 @@
         return {a.value: e for e, a in enumerate(cls.order())}
 
     def get_next_poi(self, poi: POI | NII | list[int]):
-        r = (
-            poi
-            if isinstance(poi, list)
-            else poi.keys_region()
-            if hasattr(poi, "keys_region")
-            else poi.unique()
-        )  # type: ignore
+        r = poi if isinstance(poi, list) else poi.keys_region() if hasattr(poi, "keys_region") else poi.unique()  # type: ignore
         o = self.order()
         idx = o.index(self)
         for vert in o[idx + 1 :]:
@@ -487,13 +474,7 @@
         return None
 
     def get_previous_poi(self, poi: POI | NII | list[int]):
-        r = (
-            poi
-            if isinstance(poi, list)
-            else poi.keys_region()
-            if hasattr(poi, "keys_region")
-            else poi.unique()
-        )  # type: ignore
+        r = poi if isinstance(poi, list) else poi.keys_region() if hasattr(poi, "keys_region") else poi.unique()  # type: ignore
         o = self.order()
         idx = o.index(self)
         for vert in reversed(o[:idx]):
@@ -547,11 +528,7 @@
     @classmethod
     def rib2vert(cls, riblabel: int) -> int:
         assert riblabel in Vertebra_Instance.rib_label(), riblabel
-        return (
-            riblabel - VERTEBRA_INSTANCE_RIB_LABEL_OFFSET
-            if riblabel != 21 + VERTEBRA_INSTANCE_RIB_LABEL_OFFSET
-            else 28
-        )
+        return riblabel - VERTEBRA_INSTANCE_RIB_LABEL_OFFSET if riblabel != 21 + VERTEBRA_INSTANCE_RIB_LABEL_OFFSET else 28
 
     @property
     def IVD(self) -> int:
