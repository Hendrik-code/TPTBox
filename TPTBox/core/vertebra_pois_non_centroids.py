import warnings
from collections.abc import Callable, Sequence
from pathlib import Path
from typing import NoReturn

import numpy as np
from numpy.linalg import norm
from scipy.interpolate import RegularGridInterpolator
from scipy.spatial.distance import cdist

from TPTBox import NII, POI, Log_Type, Logger_Interface, Print_Logger, calc_poi_from_subreg_vert
from TPTBox.core.vert_constants import DIRECTIONS, Location, _plane_dict, never_called, vert_directions

_log = Print_Logger()
Vertebra_Orientation = tuple[np.ndarray, np.ndarray, np.ndarray]
all_poi_functions: dict[int, "Strategy_Pattern"] = {}
pois_computed_by_side_effect: dict[int, Location] = {}


def run_poi_pipeline(vert: NII, subreg: NII, poi_path: Path, logger: Logger_Interface = _log):
    poi = calc_poi_from_subreg_vert(vert, subreg, buffer_file=poi_path, save_buffer_file=True, subreg_id=list(Location), verbose=logger)
    poi.save(poi_path)


def _strategy_side_effect(*args, **qargs):  # noqa: ARG001
    pass


class Strategy_Pattern:
    """Implements the Strategy design pattern by encapsulating different strategies as callable objects.

    Args:
        target (Location): The target location for which this strategy is defined.
        strategy (Callable): The strategy function that implements the desired behavior.
        prerequisite (set[Location] | None, optional): A set of prerequisite locations that must be satisfied before applying this strategy. Defaults to None.
        **args: Additional keyword arguments to be passed to the strategy function.

    Attributes:
        target (Location): The target location for which this strategy is defined.
        args (dict): Additional keyword arguments to be passed to the strategy function.
        prerequisite (set[Location]): A set of prerequisite locations that must be satisfied before applying this strategy.
        strategy (Callable): The strategy function that implements the desired behavior.

    Note:
        The strategy function should accept the following arguments:
        - poi (POI): The point of interest.
        - current_subreg (NII): The current subregion.
        - vert_id (int): The vertex ID.
        - bb: The bounding box.
        - log (Logger_Interface, optional): The logger interface. Defaults to _log, which should be defined globally.

    Example:
        >>> def strategy_function(poi, current_subreg, location, log, vert_id, bb, **kwargs):
        ...     # Strategy implementation
        ...     pass
        >>> strategy = Strategy_Pattern(target_location, strategy_function, prerequisite={prerequisite_location}, additional_arg=value)
        >>> result = strategy(poi, current_subreg, vert_id, bb)
    """

    def __init__(self, target: Location, strategy: Callable, prerequisite: set[Location] | None = None, prio=0, **args) -> None:
        self.target = target
        self.args = args
        if prerequisite is None:
            prerequisite = set()
        if "direction" in args.keys():
            prerequisite.add(Location.Vertebra_Direction_Inferior)
        for i in args.values():
            if isinstance(i, Location):
                prerequisite.add(i)
            elif isinstance(i, Sequence):
                for j in i:
                    if isinstance(j, Location):
                        prerequisite.add(j)
        self.prerequisite = prerequisite
        self.strategy = strategy
        all_poi_functions[target.value] = self
        self._prio = prio

    def __call__(self, poi: POI, current_subreg: NII, vert_id: int, bb, log: Logger_Interface = _log):
        try:
            return self.strategy(poi=poi, current_subreg=current_subreg, location=self.target, log=log, vert_id=vert_id, bb=bb, **self.args)
        except Exception:
            _log.print_error()
            return None

    def prority(self):
        return self.target.value + self._prio


class Strategy_Pattern_Side_Effect(Strategy_Pattern):
    def __init__(self, target: Location, prerequisite: Location, **args) -> None:
        super().__init__(target, _strategy_side_effect, {prerequisite}, **args)
        pois_computed_by_side_effect[target.value] = prerequisite


class Strategy_Computed_Before(Strategy_Pattern):
    def __init__(self, target: Location, *prerequisite: Location, **args) -> None:
        super().__init__(target, _strategy_side_effect, set(prerequisite), **args)


#### Vertebra Direction ###


def calc_orientation_of_vertebra_PIR(
    poi: POI | None,
    vert: NII,
    subreg: NII,
    spline_subreg_point_id=Location.Vertebra_Corpus,
    source_subreg_point_id=Location.Vertebra_Corpus,
    subreg_id=Location.Spinal_Canal,
    do_fill_back: bool = False,
    spine_plot_path: None | str = None,
    save_normals_in_info=False,
) -> tuple[POI, NII | None]:
    """Calculate the orientation of vertebrae using PIR (Posterior, Inferior, Right) directions.

    Args:
        poi (POI | None): Point of interest. If None, computed from `vert` and `subreg`.
        vert (NII): Vertebra (full).
        subreg (NII): Subregion (full).
        spline_subreg_point_id (Location, optional): Subregion point ID for spline computation. Defaults to Location.Vertebra_Corpus.
        source_subreg_point_id (Location, optional): Source subregion point ID. Defaults to Location.Vertebra_Corpus.
        subreg_id (Location, optional): Subregion ID. Defaults to Location.Spinal_Canal.
        do_fill_back (bool, optional): Whether to fill back. Defaults to False.
        spine_plot_path (None | str, optional): Path to spine plot. Defaults to None.
        save_normals_in_info (bool, optional): Whether to save normals in info. Defaults to False.

    Returns:
        Tuple[POI, NII | None]: Point of interest and filled back NII.
    """
    assert poi is None or poi.zoom is not None
    from TPTBox import calc_centroids

    # Step 1 compute the up direction
    # check if label 50 is already computed in POI
    if poi is None or spline_subreg_point_id.value not in poi.keys_subregion():
        poi = calc_poi_from_subreg_vert(vert, subreg, extend_to=poi, subreg_id=spline_subreg_point_id)
    # compute Spline in ISO space
    poi_iso = poi.rescale().reorient()
    body_spline, body_spline_der = poi_iso.fit_spline(location=spline_subreg_point_id, vertebra=True)
    # Step 2 compute the back direction by spinal channel or arcus
    intersection_target = [Location.Spinosus_Process, Location.Arcus_Vertebrae]
    # We compute everything in iso space
    subreg_iso = subreg.rescale().reorient()

    target_labels = subreg_iso.extract_label(intersection_target).get_array()
    # we want to see more of the Spinosus_Process and Arcus_Vertebrae than we cut with the plane. Should reduce randomness.
    # The ideal solution would be to make a projection onto the plane. Instead we fill values that have a vertical distanc of 10 mm up and down. This approximates the projection on to the plane.
    # Without this we have the chance to miss most of the arcus and spinosus, witch leads to instability in the direction.
    # TODO this will fail if the vertebra is not roughly aligned with S/I-direction
    for _ in range(15):
        target_labels[:, :-1] += target_labels[:, 1:]
        target_labels[:, 1:] += target_labels[:, :-1]
    target_labels = np.clip(target_labels, 0, 1)
    out = target_labels * 0
    fill_back_nii = subreg_iso.copy() if do_fill_back else None
    fill_back = out.copy() if do_fill_back else None
    down_vector: dict[int, np.ndarray] = {}
    # Draw a plain with the up_vector an cut it with intersection_target
    for reg_label, _, cords in poi_iso.extract_subregion(source_subreg_point_id).items():
        # calculate_normal_vector
        distances = np.sqrt(np.sum((body_spline - np.array(cords)) ** 2, -1))
        normal_vector_post = body_spline_der[np.argmin(distances)]
        normal_vector_post /= np.linalg.norm(normal_vector_post)
        down_vector[reg_label] = normal_vector_post.copy()
        # create_plane_coords
        # The main axis will be treated differently
        idx = [_plane_dict[i] for i in subreg_iso.orientation]
        axis = idx.index(_plane_dict["S"])
        # assert axis == np.argmax(np.abs(normal_vector)).item()
        dims = [0, 1, 2]
        dims.remove(axis)
        dim1, dim2 = dims
        # Make a plane through start_point with the norm of "normal_vector", which is shifted by "shift" along the norm
        start_point_np = np.array(cords)
        start_point_np[axis] = start_point_np[axis]
        shift_total = -start_point_np.dot(normal_vector_post)
        xx, yy = np.meshgrid(range(subreg_iso.shape[dim1]), range(subreg_iso.shape[dim2]))  # type: ignore
        zz = (-normal_vector_post[dim1] * xx - normal_vector_post[dim2] * yy - shift_total) * 1.0 / normal_vector_post[axis]
        z_max = subreg_iso.shape[axis] - 1
        zz[zz < 0] = 0
        zz[zz > z_max] = 0
        plane_coords = np.zeros([xx.shape[0], xx.shape[1], 3])
        plane_coords[:, :, axis] = zz
        plane_coords[:, :, dim1] = xx
        plane_coords[:, :, dim2] = yy
        plane_coords = plane_coords.astype(int)
        # create_subregion
        # 1 where the selected subreg is, else 0
        select = subreg_iso.get_array() * 0
        select[plane_coords[:, :, 0], plane_coords[:, :, 1], plane_coords[:, :, 2]] = 1
        out += target_labels * select * reg_label
        if fill_back is not None:
            fill_back[np.logical_and(select == 1, fill_back == 0)] = reg_label
    if fill_back is not None and fill_back_nii is not None:
        subreg_sar = subreg_iso.set_array(fill_back).reorient(("S", "A", "R"))
        fill_back = subreg_sar.get_array()
        x_slice = np.ones_like(fill_back[0]) * np.max(fill_back) + 1
        for i in range(fill_back.shape[0]):
            curr_slice = fill_back[i]
            cond = np.where(curr_slice != 0)
            x_slice[cond] = np.minimum(curr_slice[cond], x_slice[cond])
            fill_back[i] = x_slice
        arr = subreg_sar.set_array(fill_back).reorient(poi.orientation).rescale_(poi.zoom).get_array()
        fill_back_nii.set_array_(arr)

    ret = calc_centroids(subreg_iso.set_array(out), subreg_id=subreg_id, extend_to=poi_iso.copy(), inplace=True)
    poi._vert_orientation_pir = {}
    if save_normals_in_info:
        poi.info["vert_orientation_PIR"] = poi._vert_orientation_pir

    # calc posterior vector and the crossproduct
    for vert_id, normal_down in down_vector.items():
        # get two points and compute the direction:
        a = np.array(ret[vert_id : subreg_id.value]) - 1
        b = np.array(ret[vert_id : source_subreg_point_id.value]) - 1
        normal_vector_post = a - b
        normal_vector_post = normal_vector_post / norm(normal_vector_post)
        poi._vert_orientation_pir[vert_id] = (normal_vector_post, normal_down, np.cross(normal_vector_post, normal_down))

        ### MAKE directions POIs ###
        # print(ret[vert_id, source_subreg_point_id], normal_vector_post)
        ret[vert_id, Location.Vertebra_Direction_Posterior] = tuple(ret[vert_id, source_subreg_point_id] + normal_vector_post * 10)
        ret[vert_id, Location.Vertebra_Direction_Inferior] = tuple(ret[vert_id, source_subreg_point_id] + normal_down * 10)
        ret[vert_id, Location.Vertebra_Direction_Right] = tuple(
            ret[vert_id:source_subreg_point_id] + np.cross(normal_vector_post, normal_down * 10)
        )

    # if make_thicker:
    ret.remove_centroid(*ret.extract_subregion(subreg_id).keys())
    if spine_plot_path is not None:
        _make_spine_plot(ret, body_spline, vert, spine_plot_path)

    ret = ret.resample_from_to(poi)  # type: ignore
    return poi.join_right_(ret), fill_back_nii


def _make_spine_plot(pois: POI, body_spline, vert_nii: NII, filenames):
    from matplotlib import pyplot as plt

    pois = pois.reorient()
    vert_nii = vert_nii.reorient().rescale(pois.zoom)
    body_center_list = list(np.array(pois.values()))
    # fitting a curve to the centoids and getting it's first derivative
    plt.figure(figsize=[10, 10])
    plt.imshow(np.swapaxes(np.max(vert_nii.get_array(), axis=vert_nii.get_axis(direction="R")), 0, 1), cmap=plt.cm.gray)
    plt.plot(np.asarray(body_center_list)[:, 0], np.asarray(body_center_list)[:, 1])
    plt.plot(np.asarray(body_spline[:, 0]), np.asarray(body_spline[:, 1]), "-")
    plt.savefig(filenames)


##### Extreme Points ####
def _get_sub_array_by_direction(d: DIRECTIONS, cords: np.ndarray) -> np.ndarray:
    """Get the sub-array of coordinates along a specified direction.
    cords must be in PIR direction
    Returns:
        np.ndarray: Sub-array of coordinates along the specified direction.

    Raises:
        ValueError: If an invalid direction is provided.
    Note:
        Assumes the input `cords` array has shape (3, n), where n is the number of coordinates.
    """
    if d == "P":
        return cords[0]
    elif d == "A":
        return -cords[0]
    elif d == "I":
        return cords[1]
    elif d == "S":
        return -cords[1]
    elif d == "R":
        return cords[2]
    elif d == "L":
        return -cords[2]
    else:
        never_called(d)


def _get_direction(d: DIRECTIONS, poi: POI, vert_id: int) -> np.ndarray:
    """Get the sub-array of coordinates along a specified direction.
    cords must be in PIR direction
    Returns:
        np.ndarray: Sub-array of coordinates along the specified direction.

    Raises:
        ValueError: If an invalid direction is provided.
    Note:
        Assumes the input `cords` array has shape (3, n), where n is the number of coordinates.
    """
    P, I, R = get_vert_direction_PIR(poi, vert_id)  # noqa: N806
    if d == "P":
        return P
    elif d == "A":
        return -P
    elif d == "I":
        return I
    elif d == "S":
        return -I
    elif d == "R":
        return R
    elif d == "L":
        return -R
    else:
        never_called(d)


def get_extreme_point_by_vert_direction(poi: POI, region: NII, vert_id, direction: Sequence[DIRECTIONS] | DIRECTIONS = "I"):
    """
    Get the extreme point in a specified direction.

    Args:
        poi (POI): The chosen point of interest represented as an array.
        region (NII): An array containing the subregion mask.
        vert_id: The ID of the vertex.
        direction (Union[Sequence[Directions], Directions], optional): The direction(s) to search for the extreme point.
            Defaults to "I" (positive direction along the secondary axis).

    Note:
        Assumes `region` contains binary values indicating the presence of points.
        Uses `_get_sub_array_by_direction` internally.
    """
    direction_: Sequence[DIRECTIONS] = direction if isinstance(direction, Sequence) else (direction,)  # type: ignore

    to_reference_frame, from_reference_frame = get_vert_direction_matrix(poi, vert_id=vert_id)
    pc = np.stack(np.where(region.get_array() == 1))
    cords = to_reference_frame @ pc  # 3,n; 3 = P,I,R of vert
    a = [_get_sub_array_by_direction(d, cords) for d in direction_]
    idx = np.argmax(sum(a))
    return pc[:, idx]


def get_vert_direction_PIR(poi: POI, vert_id, do_norm=True) -> Vertebra_Orientation:
    """Retive the vertebra orientation from the POI. Must be computed by calc_orientation_of_vertebra_PIR first."""
    if vert_id in poi._vert_orientation_pir:
        return poi._vert_orientation_pir[vert_id]  # Elusive buffer of iso directions.
    poi = (
        poi.extract_subregion(
            Location.Vertebra_Corpus,
            Location.Vertebra_Direction_Posterior,
            Location.Vertebra_Direction_Inferior,
            Location.Vertebra_Direction_Right,
        )
        .rescale(verbose=False)
        .reorient(verbose=False)
    )

    def n(x):
        return x / norm(x) if do_norm else x

    for k in poi.keys_region():
        center = np.array(poi[k : Location.Vertebra_Corpus])
        post = np.array(poi[k : Location.Vertebra_Direction_Posterior])
        down = np.array(poi[k : Location.Vertebra_Direction_Inferior])
        right = np.array(poi[k : Location.Vertebra_Direction_Right])

        poi._vert_orientation_pir[k] = n(post - center), n(down - center), n(right - center)

    return poi._vert_orientation_pir[vert_id]


def get_vert_direction_matrix(poi: POI, vert_id: int):
    P, I, R = get_vert_direction_PIR(poi, vert_id=vert_id)  # noqa: N806
    from_vert_orient = np.stack([P, I, R], axis=1)
    to_vert_orient = np.linalg.inv(from_vert_orient)
    return to_vert_orient, from_vert_orient


def strategy_extreme_points(
    poi: POI,
    current_subreg: NII,
    location: Location,
    direction: Sequence[DIRECTIONS] | DIRECTIONS,
    vert_id: int,
    subreg_id: Location | list[Location],
    bb,
    log=_log,
):
    """Strategy function to update extreme points of a point of interest based on direction.

    Args:
        poi (POI): The point of interest.
        current_subreg (NII): The current subregion.
        location (Location): The location to update in the point of interest.
        direction (Union[Sequence[Directions], Directions]): Direction(s) to search for the extreme point.
        vert_id (int): The vertex ID.
        subreg_id (Location): The subregion ID.
        bb: The bounding box.
        log (Logger_Interface, optional): The logger interface. Defaults to _log.
    """

    region = current_subreg.extract_label(subreg_id)
    if region.sum() == 0:
        log.print(f"reg={vert_id},subreg={subreg_id} is missing (extreme_points); {current_subreg.unique()}", ltype=Log_Type.FAIL)
        return
    # extreme_point = get_extreme_point(poi, region, vert_id, bb, anti_point)

    extreme_point = get_extreme_point_by_vert_direction(poi, region, vert_id, direction)
    if extreme_point is None:
        return
    poi[vert_id, location.value] = tuple(a.start + b for a, b in zip(bb, extreme_point, strict=True))


##### Ray CASTING ####


def strategy_line_cast(
    poi: POI,
    vert_id: int,
    current_subreg: NII,
    location: Location,
    start_point: Location | np.ndarray,
    regions_loc: list[Location] | Location,
    normal_vector_points: tuple[Location, Location] | DIRECTIONS,
    bb,
    log: Logger_Interface = _log,
):
    region = current_subreg.extract_label(regions_loc)
    # if legacy_code:
    #    horizontal_plane_landmarks_old(poi, region, label_id, bb, log)
    # else:
    extreme_point = max_distance_ray_cast_convex(poi, region, vert_id, bb, normal_vector_points, start_point, log=log)
    if extreme_point is None:
        return
    poi[vert_id, location.value] = tuple(a.start + b for a, b in zip(bb, extreme_point, strict=True))


def max_distance_ray_cast_pixel_level(
    poi: POI,
    region: NII,
    vert_id: int,
    bb: tuple[slice, slice, slice],
    normal_vector_points: tuple[Location, Location] | DIRECTIONS = "R",
    start_point: Location | np.ndarray = Location.Vertebra_Corpus,
    two_sided=False,
    log: Logger_Interface = _log,
):
    """Calculate the maximum distance ray cast in a region.

    Args:
        poi (POI): Point of interest.
        region (NII): Region to cast rays in.
        vert_id (int): Label of the region in `region`.
        bb (Tuple[slice, slice, slice]): Bounding box coordinates.
        normal_vector_points (Union[Tuple[Location, Location], Directions], optional):
            Points defining the normal vector or the direction. Defaults to "R".
        start_point (Location, optional): Starting point of the ray. Defaults to Location.Vertebra_Corpus.
        log (Logger_Interface, optional): Logger interface. Defaults to _log.

    Returns:
        Tuple[int, int, int]: The coordinates of the maximum distance ray cast.
    """
    plane_coords, arange = ray_cast(poi, region, vert_id, bb, normal_vector_points, start_point, log=log, two_sided=two_sided)
    if plane_coords is None:
        return None
    selected_arr = np.zeros(region.shape)
    selected_arr[plane_coords[..., 0], plane_coords[..., 1], plane_coords[..., 2]] = arange
    selected_arr = selected_arr * region.get_array()
    out = tuple(np.unravel_index(np.argmax(selected_arr, axis=None), selected_arr.shape))
    return out


def max_distance_ray_cast_convex(
    poi: POI,
    region: NII,
    vert_id: int,
    bb: tuple[slice, slice, slice],
    normal_vector_points: tuple[Location, Location] | Directions = "R",
    start_point: Location | np.ndarray = Location.Vertebra_Corpus,
    log: Logger_Interface = _log,
    acc_delta: float = 0.00005,
):
    start_point_np = _to_local_np(start_point, bb, poi, vert_id, log) if isinstance(start_point, Location) else start_point
    if start_point_np is None:
        return None

    """Convex assumption!"""
    # Compute a normal vector, that defines the plane direction
    if isinstance(normal_vector_points, str):
        normal_vector = _get_direction(normal_vector_points, poi, vert_id) / np.array(poi.zoom)
        normal_vector = normal_vector / norm(normal_vector)
    else:
        try:
            b = _to_local_np(normal_vector_points[1], bb, poi, vert_id, log)
            if b is None:
                return None
            a = _to_local_np(normal_vector_points[0], bb, poi, vert_id, log)
            normal_vector = b - a
            normal_vector = normal_vector / norm(normal_vector)
            log.print(f"ray_cast used with old normal_vector_points {normal_vector_points}", Log_Type.FAIL)
        except TypeError as e:
            print("TypeError", e)
            return None
    # Create a function to interpolate within the mask array
    interpolator = RegularGridInterpolator([np.arange(region.shape[i]) for i in range(3)], region.get_array())

    def is_inside(distance):
        coords = [start_point_np[i] + normal_vector[i] * distance for i in [0, 1, 2]]
        if any(i < 0 for i in coords):
            return 0
        if any(coords[i] > region.shape[i] - 1 for i in range(len(coords))):
            return 0
        # Evaluate the mask value at the interpolated coordinates
        mask_value = interpolator(coords)
        return mask_value > 0.5

    if not is_inside(0):
        return start_point_np
    count = 0
    min_v = 0
    max_v = sum(region.shape)
    delta = max_v * 2
    while acc_delta < delta:
        bisection = (max_v - min_v) / 2 + min_v
        if is_inside(bisection):
            min_v = bisection
        else:
            max_v = bisection
        delta = max_v - min_v
        count += 1
    return start_point_np + normal_vector * ((min_v + max_v) / 2)
    ## Golden section search
    # phi = (1 + np.sqrt(5)) / 2  # Golden ratio
    # a, b = 0, sum(region.shape)
    #
    # while abs(b - a) > acc_delta:
    #    x1 = b - (b - a) / phi
    #    x2 = a + (b - a) / phi
    #
    #    if is_inside(x1) > is_inside(x2):
    #        a = x1
    #    else:
    #        b = x2
    #    count += 1
    # print(count)
    # return start_point_np + normal_vector * ((a + b) / 2)


def ray_cast(
    poi: POI,
    region: NII,
    vert_id: int,
    bb: tuple[slice, slice, slice],
    normal_vector_points: tuple[Location, Location] | DIRECTIONS = "R",
    start_point: Location | np.ndarray = Location.Vertebra_Corpus,
    log: Logger_Interface = _log,
    two_sided=False,
) -> tuple[np.ndarray | None, np.ndarray | None]:
    """Perform ray casting in a region.

    Args:
        poi (POI): Point of interest.
        region (NII): Region to cast rays in.
        vert_id (int): Vertex ID.
        bb (Tuple[slice, slice, slice]): Bounding box coordinates.
        normal_vector_points (Union[Tuple[Location, Location], Directions], optional):
            Points defining the normal vector or the direction. Defaults to "R".
        start_point (Union[Location, np.ndarray], optional): Starting point of the ray.
            Defaults to Location.Vertebra_Corpus.
        log (Logger_Interface, optional): Logger interface. Defaults to _log.
        two_sided (bool, optional): Whether to perform two-sided ray casting. Defaults to False.

    Returns:
        Tuple[Optional[np.ndarray], Optional[np.ndarray]]: Plane coordinates and arange values.
    """
    start_point_np = _to_local_np(start_point, bb, poi, vert_id, log) if isinstance(start_point, Location) else start_point
    if start_point_np is None:
        return None, None

    # Compute a normal vector, that defines the plane direction
    if isinstance(normal_vector_points, str):
        normal_vector = _get_direction(normal_vector_points, poi, vert_id) / np.array(poi.zoom)
        normal_vector = normal_vector / norm(normal_vector)
    else:
        try:
            b = _to_local_np(normal_vector_points[1], bb, poi, vert_id, log)
            if b is None:
                return None, None
            a = _to_local_np(normal_vector_points[0], bb, poi, vert_id, log)
            normal_vector = b - a
            normal_vector = normal_vector / norm(normal_vector)
            log.print(f"ray_cast used with old normal_vector_points {normal_vector_points}", Log_Type.FAIL)
        except TypeError as e:
            print("TypeError", e)
            return None, None

    def _calc_pixels(normal_vector, start_point_np):
        # Make a plane through start_point with the norm of "normal_vector", which is shifted by "shift" along the norm
        start_point_np = start_point_np.copy()
        num_pixel = np.abs(np.floor(np.max((np.array(region.shape) - start_point_np) / normal_vector))).item()
        arange = np.arange(0, num_pixel, step=1, dtype=float)
        coords = [start_point_np[i] + normal_vector[i] * arange for i in [0, 1, 2]]

        # Clip coordinates to region bounds
        for i in [0, 1, 2]:
            coords[i] = np.clip(coords[i], 0, region.shape[i] - 1)
        # Convert coordinates to integers for indexing
        int_coords = [c.astype(int) for c in coords]

        return np.stack(int_coords, -1), arange

    plane_coords, arange = _calc_pixels(normal_vector, start_point_np)
    if two_sided:
        plane_coords2, arange2 = _calc_pixels(-normal_vector, start_point_np)
        arange2 = -arange2
        plane_coords = np.concatenate([plane_coords, plane_coords2])
        arange = np.concatenate([arange, arange2]) - np.min(arange2)

    return plane_coords, arange


#### find corner ####


def strategy_find_corner(
    poi: POI,
    current_subreg: NII,
    vert_id: int,
    bb: tuple[slice, slice, slice],
    location: Location,
    vec1: Location,
    vec2: Location,
    start_point=Location.Vertebra_Corpus,
    log: Logger_Interface = _log,
    shift_direction: Directions | None = None,
):
    start_point = shift_point(poi, vert_id, bb, start_point, direction=shift_direction, log=log)
    corner_point = find_corner_point(poi, current_subreg, vert_id, bb, start_point, vec1=vec1, vec2=vec2, log=log)

    if corner_point is None:
        return
    poi[vert_id, location.value] = tuple(a.start + b for a, b in zip(bb, corner_point, strict=True))


def find_corner_point(poi, region, vert_id, bb, start_point, vec1, vec2, log: Logger_Interface = _log, delta=0.00000005):
    # Convert start point and vectors to local numpy coordinates
    start_point_np = _to_local_np(start_point, bb, poi, vert_id, log) if isinstance(start_point, Location) else start_point
    if start_point_np is None:
        return None
    v1 = _to_local_np(vec1, bb, poi, vert_id, log) - start_point_np
    v2 = _to_local_np(vec2, bb, poi, vert_id, log) - start_point_np

    # Initialize factors and interpolator
    factor1 = factor2 = 1
    interpolator = RegularGridInterpolator([np.arange(region.shape[i]) for i in range(3)], region.get_array())

    def is_inside(f1=0.0, f2=0.0):
        coords = start_point_np + (factor1 + f1) * v1 + (factor2 + f2) * v2
        if any(i < 0 for i in coords) or any(coords[i] > region.shape[i] - 1 for i in range(len(coords))):
            return False
        return interpolator(coords) > 0.5

    # Adjust factors until inside region
    while not is_inside():
        factor1 = factor2 = factor2 * 0.98

    v1_n: float = 1 / norm(v1)  # type: ignore
    v2_n: float = 1 / norm(v2)  # type: ignore
    f1 = f2 = 0

    # Refine factors using delta
    while delta > (v1_n + v2_n) / 2:
        changed = False
        if is_inside(v1_n + f1, f2):
            f1 += v1_n
            changed = True
        if is_inside(f1, f2 + v2_n):
            f2 += v2_n
            changed = True
        if not changed:
            v1_n /= 2
            v2_n /= 2

    return start_point_np + (factor1 + f1) * v1 + (factor2 + f2) * v2


####


def strategy_ligament_attachment_point_flava(
    poi: POI,
    current_subreg: NII,
    vert_id: int,
    bb: tuple[slice, slice, slice],
    location: Location,
    goal: Location,
    log: Logger_Interface = _log,
    delta=0.0000001,
):
    try:
        normal_vector1 = _get_direction("S", poi, vert_id) / np.array(poi.zoom)
        v1 = normal_vector1 / norm(normal_vector1)

        normal_vector2 = _get_direction("A", poi, vert_id) / np.array(poi.zoom)
        v2 = normal_vector2 / norm(normal_vector2)
    except KeyError:
        return

    start_point_np = _to_local_np(Location.Spinosus_Process, bb, poi, vert_id, log) if isinstance(goal, Location) else goal

    goal_np = _to_local_np(goal, bb, poi, vert_id, log) if isinstance(goal, Location) else goal
    if goal_np is None or start_point_np is None:
        return

    region = current_subreg.extract_label([Location.Arcus_Vertebrae, Location.Spinosus_Process]).get_array()
    interpolator = RegularGridInterpolator([np.arange(region.shape[i]) for i in range(3)], region)
    dist_curr = norm(start_point_np - goal_np)

    def is_inside_and_closer(f1=0.0, f2=0.0):
        coords = start_point_np + f1 * v1 + f2 * v2
        if any(i < 0 for i in coords) or any(coords[i] > region.shape[i] - 1 for i in range(len(coords))):
            return False
        if interpolator(coords) > 0.5:
            dist_new = norm(coords - goal_np)
            return dist_curr > dist_new
        else:
            return False

    v1_n: float = 0.5
    v2_n: float = 0.5
    f1 = f2 = 0
    # Refine factors using delta
    while delta < (v1_n + v2_n) / 2:
        changed = False
        if is_inside_and_closer(v1_n + f1, f2):
            f1 += v1_n
            changed = True
            coords = start_point_np + f1 * v1 + f2 * v2
            dist_curr = norm(coords - goal_np)
        if is_inside_and_closer(f1, f2 + v2_n):
            f2 += v2_n
            changed = True
            coords = start_point_np + f1 * v1 + f2 * v2
            dist_curr = norm(coords - goal_np)

        if not changed:
            v1_n /= 2
            v2_n /= 2

    coords = start_point_np + f1 * v1 + f2 * v2
    poi[vert_id, location] = tuple(x + y.start for x, y in zip(coords, bb, strict=False))


def _to_local_np(loc: Location, bb: tuple[slice, slice, slice], poi: POI, label, log: Logger_Interface):
    if (label, loc.value) in poi:
        return np.asarray([a - b.start for a, b in zip(poi[label, loc.value], bb, strict=True)])
    log.print(f"region={label},subregion={loc.value} is missing", ltype=Log_Type.FAIL)
    return None


def shift_point(
    poi: POI,
    vert_id: int,
    bb,
    start_point: Location = Location.Vertebra_Corpus,
    direction: Directions | None = "R",
    log: Logger_Interface = _log,
):
    if direction is None:
        return _to_local_np(start_point, bb, poi, vert_id, log)
    sup_articular_right = _to_local_np(Location.Superior_Articular_Right, bb, poi, vert_id, log)
    sup_articular_left = _to_local_np(Location.Superior_Articular_Left, bb, poi, vert_id, log)
    factor = 3.0
    if sup_articular_left is None or sup_articular_right is None:
        sup_articular_right = _to_local_np(Location.Inferior_Articular_Right, bb, poi, vert_id, log)
        sup_articular_left = _to_local_np(Location.Inferior_Articular_Left, bb, poi, vert_id, log)
        factor = 2.0
        if sup_articular_left is None or sup_articular_right is None:
            return
    vertebra_width = np.linalg.norm(sup_articular_right - sup_articular_left)
    shift = vertebra_width / factor
    normal_vector = _get_direction(direction, poi, vert_id) / np.array(poi.zoom)
    normal_vector = normal_vector / norm(normal_vector)
    start_point_np = _to_local_np(start_point, bb, poi, vert_id, log) if isinstance(start_point, Location) else start_point
    if start_point_np is None:
        return None
    return start_point_np + normal_vector * shift


def strategy_shifted_line_cast(
    poi: POI,
    current_subreg: NII,
    location: Location,
    vert_id: int,
    bb,
    regions_loc: list[Location] | Location,
    normal_vector_points: tuple[Location, Location] | Directions,
    start_point: Location = Location.Vertebra_Corpus,
    log=_log,
<<<<<<< HEAD
    corpus=None,
    direction: DIRECTIONS = "R",
    compute_arcus_points=False,
    do_shift=False,
=======
    direction: Directions = "R",
    do_shift=True,
>>>>>>> b17b32c4
):
    try:
        cords = shift_point(poi, vert_id, bb, start_point, direction=direction if do_shift else None, log=log)
    except KeyError as e:
        log.print(f"region={vert_id},subregion={e} is missing", ltype=Log_Type.FAIL)
        return
<<<<<<< HEAD

    normal_vector = _get_direction(direction, poi, vert_id)
    # The main axis will be treated differently
    idx = [_plane_dict[i] for i in current_subreg.orientation]
    axis = idx.index(_plane_dict[direction])
    assert axis == np.argmax(np.abs(normal_vector)).item(), (axis, direction, normal_vector)
    dims = [0, 1, 2]
    dims.remove(axis)
    dim1, dim2 = dims
    if current_subreg.orientation[axis] != direction:
        shift *= -1
    # Make a plane through start_point with the norm of "normal_vector", which is shifted by "shift" along the norm
    start_point_np = start_point_np.copy()
    start_point_np[axis] = start_point_np[axis] + shift
    shift_total = -start_point_np.dot(normal_vector)
    xx, yy = np.meshgrid(range(current_subreg.shape[dim1]), range(current_subreg.shape[dim2]))
    zz = (-normal_vector[dim1] * xx - normal_vector[dim2] * yy - shift_total) * 1.0 / normal_vector[axis]
    z_max = current_subreg.shape[axis] - 1
    zz[zz < 0] = 0
    zz[zz > z_max] = 0
    # make cords to array again
    plane_coords = np.zeros([xx.shape[0], xx.shape[1], 3])
    plane_coords[:, :, axis] = zz
    plane_coords[:, :, dim1] = xx
    plane_coords[:, :, dim2] = yy
    plane_coords = plane_coords.astype(int)
    # 1 where the selected subreg is, else 0
    corpus_arr = corpus.get_array()

    plane = corpus_arr[plane_coords[:, :, 0], plane_coords[:, :, 1], plane_coords[:, :, 2]]
    if plane.sum() == 0:
        log.print(vert_id, "add_vertebra_body_points, Plane empty", ltype=Log_Type.STRANGE)
=======
    if cords is None:
>>>>>>> b17b32c4
        return
    strategy_line_cast(
        start_point=cords,
        regions_loc=regions_loc,
        normal_vector_points=normal_vector_points,
        poi=poi,
        vert_id=vert_id,
        current_subreg=current_subreg,
        location=location,
        bb=bb,
        log=_log,
    )


# def strategy_ligament_attachment(
#    poi: POI,
#    current_subreg: NII,
#    location: Location,
#    vert_id: int,
#    bb,
#    log=_log,
#    corpus=None,
#    direction: Directions = "R",
#    compute_arcus_points=False,
#    do_shift=False,
# ):
#    if corpus is None:
#        corpus = [Location.Vertebra_Corpus, Location.Vertebra_Corpus_border]
#    corpus = current_subreg.extract_label(corpus)
#    org_zoom = None
#    # if max(poi.zoom) / min(poi.zoom) > 1.5:
#    #    org_zoom = poi.zoom
#    #    poi = poi.rescale_()
#    #    current_subreg = current_subreg.rescale()
#    # Step 1: compute shift from center
#    if do_shift:
#        sup_articular_right = _to_local_np(Location.Superior_Articular_Right, bb, poi, vert_id, log)
#        sup_articular_left = _to_local_np(Location.Superior_Articular_Left, bb, poi, vert_id, log)
#        factor = 3.0
#        if sup_articular_left is None or sup_articular_right is None:
#            sup_articular_right = _to_local_np(Location.Inferior_Articular_Right, bb, poi, vert_id, log)
#            sup_articular_left = _to_local_np(Location.Inferior_Articular_Left, bb, poi, vert_id, log)
#            factor = 2.0
#            if sup_articular_left is None or sup_articular_right is None:
#                return
#        vertebra_width = np.linalg.norm(sup_articular_right - sup_articular_left)
#        shift = vertebra_width / factor
#    else:
#        shift = 0
#
#    # Step 2: add corner points
#    start_point_np = _to_local_np(Location.Vertebra_Corpus, bb, poi, vert_id, log=log)
#    if start_point_np is None:
#        return
#    normal_vector = _get_direction(direction, poi, vert_id)  # / np.array(poi.zoom)
#    # normal_vector = normal_vector / norm(normal_vector)
#
#    idx = [plane_dict[i] for i in current_subreg.orientation]
#    axis = idx.index(plane_dict[direction])
#    assert axis == np.argmax(np.abs(normal_vector)).item(), (axis, direction, normal_vector)
#    dims = [0, 1, 2]
#    dims.remove(axis)
#    dim1, dim2 = dims
#    if current_subreg.orientation[axis] != direction:
#        shift *= -1
#    start_point_np = start_point_np.copy()
#    start_point_np[axis] = start_point_np[axis] + shift + 1
#    shift_total = -start_point_np.dot(normal_vector)
#    xx, yy = np.meshgrid(range(current_subreg.shape[dim1]), range(current_subreg.shape[dim2]))
#    zz = (-normal_vector[dim1] * xx - normal_vector[dim2] * yy - shift_total) / normal_vector[axis]
#
#    z_max = current_subreg.shape[axis] - 1
#    zz[zz < 0] = 0
#    zz[zz > z_max] = z_max
#
#    xx = xx.astype(np.float32)
#    yy = yy.astype(np.float32)
#    zz = zz.astype(np.float32)
#
#    x0 = np.floor(xx).astype(int)
#    x1 = x0 + 1
#    y0 = np.floor(yy).astype(int)
#    y1 = y0 + 1
#    z0 = np.floor(zz).astype(int)
#    z1 = z0 + 1
#
#    x1[x1 >= current_subreg.shape[dim1]] = x0[x1 >= current_subreg.shape[dim1]]
#    y1[y1 >= current_subreg.shape[dim2]] = y0[y1 >= current_subreg.shape[dim2]]
#    z1[z1 >= current_subreg.shape[axis]] = z0[z1 >= current_subreg.shape[axis]]
#
#    xd = (xx - x0).reshape(-1)
#    yd = (yy - y0).reshape(-1)
#    zd = (zz - z0).reshape(-1)
#
#    corpus_arr = corpus.get_array()
#
#    def trilinear_interpolation(v000, v001, v010, v011, v100, v101, v110, v111, xd, yd, zd):
#        c00 = v000 * (1 - xd) + v100 * xd
#        c01 = v001 * (1 - xd) + v101 * xd
#        c10 = v010 * (1 - xd) + v110 * xd
#        c11 = v011 * (1 - xd) + v111 * xd
#        c0 = c00 * (1 - yd) + c10 * yd
#        c1 = c01 * (1 - yd) + c11 * yd
#        return c0 * (1 - zd) + c1 * zd
#
#    v000 = corpus_arr[x0, y0, z0].reshape(-1)
#    v001 = corpus_arr[x0, y0, z1].reshape(-1)
#    v010 = corpus_arr[x0, y1, z0].reshape(-1)
#    v011 = corpus_arr[x0, y1, z1].reshape(-1)
#    v100 = corpus_arr[x1, y0, z0].reshape(-1)
#    v101 = corpus_arr[x1, y0, z1].reshape(-1)
#    v110 = corpus_arr[x1, y1, z0].reshape(-1)
#    v111 = corpus_arr[x1, y1, z1].reshape(-1)
#
#    plane = trilinear_interpolation(v000, v001, v010, v011, v100, v101, v110, v111, xd, yd, zd).reshape(xx.shape)
#
#    if plane.sum() == 0:
#        log.print(vert_id, "add_vertebra_body_points, Plane empty", ltype=Log_Type.STRANGE)
#        return
#
#    plane_coords = np.zeros([xx.shape[0], xx.shape[1], 3])
#    plane_coords[:, :, axis] = zz
#    plane_coords[:, :, dim1] = xx
#    plane_coords[:, :, dim2] = yy
#    plane_coords = plane_coords.astype(int)
#
#    out_points = _compute_vert_corners_in_reference_frame(poi, vert_id=vert_id, plane_coords=plane_coords, subregion=corpus_arr)
#    for i, point in enumerate(out_points):
#        poi[vert_id, location.value + i] = tuple(x + y.start for x, y in zip(point, bb, strict=False))
#
#    for idx, (i, j, d) in enumerate([(0, 1, "S"), (1, 3, "P"), (2, 3, "I"), (0, 2, "A")], start=location.value + 4):
#        point = (out_points[i] + out_points[j]) // 2
#        point2 = max_distance_ray_cast(poi, corpus, vert_id, bb, d, point, two_sided=True)
#        if point2 is None:
#            point2 = point
#        poi[vert_id, idx] = tuple(x + y.start for x, y in zip(point2, bb, strict=False))
#
#    if compute_arcus_points:
#        arcus = current_subreg.extract_label(Location.Arcus_Vertebrae).get_array()
#        plane_arcus = arcus[plane_coords[:, :, 0], plane_coords[:, :, 1], plane_coords[:, :, 2]]
#        for in_id, out_id in [
#            (1, Location.Ligament_Attachment_Point_Flava_Superior_Median.value),
#            (3, Location.Ligament_Attachment_Point_Flava_Inferior_Median.value),
#        ]:
#            try:
#                loc102 = out_points[in_id]
#                arr_poi = arcus.copy() * 0
#                arr_poi[loc102[0], loc102[1], loc102[2]] = 1
#                loc102 = np.concatenate(np.where(arr_poi[plane_coords[:, :, 0], plane_coords[:, :, 1], plane_coords[:, :, 2]]))
#                loc125 = get_nearest_neighbor(loc102, plane_arcus, 1)  # 41
#                cords = plane_coords[loc125[0], loc125[1], :]
#                poi[vert_id, out_id] = tuple(x + y.start for x, y in zip(cords, bb, strict=False))
#            except Exception:
#                print(vert_id, out_id, "missed its target. Skipped", loc102.sum(), plane_arcus.sum(), np.unique(plane_arcus))
#    if org_zoom is not None:
#        poi.rescale_(org_zoom)


def _compute_vert_corners_in_reference_frame(poi: POI, vert_id: int, plane_coords: np.ndarray, subregion: np.ndarray):
    to_reference_frame, _ = get_vert_direction_matrix(poi, vert_id)
    # plane_coords x,y,3
    pc = (
        plane_coords[subregion[plane_coords[:, :, 0], plane_coords[:, :, 1], plane_coords[:, :, 2]] != 0].swapaxes(-1, 0).reshape((3, -1))
    )  # (3,n)
    # print(pc.shape, to_reference_frame.shape)
    cords = to_reference_frame @ pc  # 3,n; 3 = P,I,R of vert
    out: list[np.ndarray] = []
    p_101_ref = np.argmax(-cords[0] - cords[1])  # 0 101 A,S,*
    p_102_ref = np.argmax(cords[0] - cords[1])  # 1 102 P,S,*
    p_103_ref = np.argmax(-cords[0] + cords[1])  # 2 103 A,I,*
    p_104_ref = np.argmax(cords[0] + cords[1])  # 3 104 P,I,*
    out.append(np.array(tuple(pc[i, p_101_ref] for i in range(3))))
    out.append(np.array(tuple(pc[i, p_102_ref] for i in range(3))))
    out.append(np.array(tuple(pc[i, p_103_ref] for i in range(3))))
    out.append(np.array(tuple(pc[i, p_104_ref] for i in range(3))))
    return out


def get_nearest_neighbor(p, sr_msk, region_label):
    """
    get the coordinates of point x from sr_mask's provided region_label which is closest to point p

    inputs:
        p: the chose point of interest (as array)
        sr_msk: an array containing the subregion mask
        region_label: the label if the region of interest in sr_msk
    output:
        out_point: the point from sr_msk[region_label] closest to point p (as array)
    """
    if len(p.shape) == 1:
        p = np.expand_dims(p, 1)
    locs = np.where(sr_msk == region_label)
    locs_array = np.array(list(locs)).T
    distances = cdist(p.T, locs_array)

    return locs_array[distances.argmin()]


##### Add all Strategy to the strategy list #####
# fmt: off
L = Location
Strategy_Pattern_Side_Effect(L.Vertebra_Direction_Posterior,L.Vertebra_Direction_Inferior)
Strategy_Pattern_Side_Effect(L.Vertebra_Direction_Right,L.Vertebra_Direction_Inferior)
Strategy_Pattern_Side_Effect(L.Vertebra_Direction_Inferior,L.Vertebra_Corpus)
S = strategy_extreme_points
Strategy_Pattern(L.Muscle_Inserts_Spinosus_Process, strategy=S, subreg_id=L.Spinosus_Process, direction=("P","I"))  # 81
Strategy_Pattern(L.Muscle_Inserts_Transverse_Process_Right, strategy=S, subreg_id=L.Costal_Process_Right, direction=("P","R"))  # 82
Strategy_Pattern(L.Muscle_Inserts_Transverse_Process_Left, strategy=S, subreg_id=L.Costal_Process_Left, direction=("P","L"))  # 83
Strategy_Pattern(L.Muscle_Inserts_Articulate_Process_Inferior_Left, strategy=S, subreg_id=L.Inferior_Articular_Left, direction=("I")) # 86
Strategy_Pattern(L.Muscle_Inserts_Articulate_Process_Inferior_Right, strategy=S, subreg_id=L.Inferior_Articular_Right, direction=("I")) # 87
Strategy_Pattern(L.Muscle_Inserts_Articulate_Process_Superior_Left, strategy=S, subreg_id=L.Superior_Articular_Left, direction=("S")) # 88
Strategy_Pattern(L.Muscle_Inserts_Articulate_Process_Superior_Right, strategy=S, subreg_id=L.Superior_Articular_Right, direction=("S")) # 89
#Strategy_Pattern(L.Vertebra_Disc_Post, strategy=S, subreg_id=L.Vertebra_Disc, direction=("P"))

S = strategy_line_cast
Strategy_Pattern(L.Muscle_Inserts_Vertebral_Body_Right, strategy=S, regions_loc =[L.Vertebra_Corpus, L.Vertebra_Corpus_border],
                 start_point = L.Vertebra_Corpus, normal_vector_points ="R" ) # 84
Strategy_Pattern(L.Muscle_Inserts_Vertebral_Body_Left, strategy=S, regions_loc =[L.Vertebra_Corpus, L.Vertebra_Corpus_border],
                 start_point = L.Vertebra_Corpus, normal_vector_points ="L" ) # 85
Strategy_Pattern(L.Additional_Vertebral_Body_Middle_Superior_Median, strategy=S, regions_loc =[L.Vertebra_Corpus, L.Vertebra_Corpus_border],
                 start_point = L.Vertebra_Corpus, normal_vector_points ="S" ) # 105
Strategy_Pattern(L.Additional_Vertebral_Body_Posterior_Central_Median, strategy=S, regions_loc =[L.Vertebra_Corpus, L.Vertebra_Corpus_border],
                 start_point = L.Vertebra_Corpus, normal_vector_points ="P" ) # 106
Strategy_Pattern(L.Additional_Vertebral_Body_Middle_Inferior_Median, strategy=S, regions_loc =[L.Vertebra_Corpus, L.Vertebra_Corpus_border],
                 start_point = L.Vertebra_Corpus, normal_vector_points ="I" ) # 107
Strategy_Pattern(L.Additional_Vertebral_Body_Anterior_Central_Median, strategy=S, regions_loc =[L.Vertebra_Corpus, L.Vertebra_Corpus_border],
                 start_point = L.Vertebra_Corpus, normal_vector_points ="A" ) # 108
S = strategy_shifted_line_cast
Strategy_Pattern(L.Additional_Vertebral_Body_Middle_Superior_Right, strategy=S, regions_loc =[L.Vertebra_Corpus, L.Vertebra_Corpus_border],
                 start_point = L.Vertebra_Corpus,prerequisite={L.Superior_Articular_Right,L.Superior_Articular_Left,L.Inferior_Articular_Right,L.Inferior_Articular_Left,L.Vertebra_Direction_Inferior},
                 direction="R",normal_vector_points ="S",
     ) # 121
Strategy_Pattern(L.Additional_Vertebral_Body_Posterior_Central_Right, strategy=S, regions_loc =[L.Vertebra_Corpus, L.Vertebra_Corpus_border],
                 start_point = L.Vertebra_Corpus,prerequisite={L.Superior_Articular_Right,L.Superior_Articular_Left,L.Inferior_Articular_Right,L.Inferior_Articular_Left,L.Vertebra_Direction_Inferior},
                 direction="R",normal_vector_points ="P",
     ) # 122
Strategy_Pattern(L.Additional_Vertebral_Body_Middle_Inferior_Right, strategy=S, regions_loc =[L.Vertebra_Corpus, L.Vertebra_Corpus_border],
                 start_point = L.Vertebra_Corpus,prerequisite={L.Superior_Articular_Right,L.Superior_Articular_Left,L.Inferior_Articular_Right,L.Inferior_Articular_Left,L.Vertebra_Direction_Inferior},
                 direction="R",normal_vector_points ="I",
     ) # 123
Strategy_Pattern(L.Additional_Vertebral_Body_Anterior_Central_Right, strategy=S, regions_loc =[L.Vertebra_Corpus, L.Vertebra_Corpus_border],
                 start_point = L.Vertebra_Corpus,prerequisite={L.Superior_Articular_Right,L.Superior_Articular_Left,L.Inferior_Articular_Right,L.Inferior_Articular_Left,L.Vertebra_Direction_Inferior},
                 direction="R",normal_vector_points ="A",
     ) # 124

Strategy_Pattern(L.Additional_Vertebral_Body_Middle_Superior_Left, strategy=S, regions_loc =[L.Vertebra_Corpus, L.Vertebra_Corpus_border],
                 start_point = L.Vertebra_Corpus,prerequisite={L.Superior_Articular_Right,L.Superior_Articular_Left,L.Inferior_Articular_Right,L.Inferior_Articular_Left,L.Vertebra_Direction_Inferior},
                 direction="L",normal_vector_points ="S",
     ) # 113
Strategy_Pattern(L.Additional_Vertebral_Body_Posterior_Central_Left, strategy=S, regions_loc =[L.Vertebra_Corpus, L.Vertebra_Corpus_border],
                 start_point = L.Vertebra_Corpus,prerequisite={L.Superior_Articular_Right,L.Superior_Articular_Left,L.Inferior_Articular_Right,L.Inferior_Articular_Left,L.Vertebra_Direction_Inferior},
                 direction="L",normal_vector_points ="P",
     ) # 114
Strategy_Pattern(L.Additional_Vertebral_Body_Middle_Inferior_Left, strategy=S, regions_loc =[L.Vertebra_Corpus, L.Vertebra_Corpus_border],
                 start_point = L.Vertebra_Corpus,prerequisite={L.Superior_Articular_Right,L.Superior_Articular_Left,L.Inferior_Articular_Right,L.Inferior_Articular_Left,L.Vertebra_Direction_Inferior},
                 direction="L",normal_vector_points ="I",
     ) # 115
Strategy_Pattern(L.Additional_Vertebral_Body_Anterior_Central_Left, strategy=S, regions_loc =[L.Vertebra_Corpus, L.Vertebra_Corpus_border],
                 start_point = L.Vertebra_Corpus,prerequisite={L.Superior_Articular_Right,L.Superior_Articular_Left,L.Inferior_Articular_Right,L.Inferior_Articular_Left,L.Vertebra_Direction_Inferior},
                 direction="L",normal_vector_points ="A",
     ) # 116

S = strategy_find_corner
Strategy_Pattern(L.Ligament_Attachment_Point_Anterior_Longitudinal_Superior_Median,start_point = L.Vertebra_Corpus,strategy=S,prerequisite={L.Vertebra_Direction_Inferior},
    vec1= L.Additional_Vertebral_Body_Anterior_Central_Median,vec2 = L.Additional_Vertebral_Body_Middle_Superior_Median,prio=100) #101

Strategy_Pattern(L.Ligament_Attachment_Point_Posterior_Longitudinal_Superior_Median,start_point = L.Vertebra_Corpus,strategy=S,prerequisite={L.Vertebra_Direction_Inferior},
    vec1= L.Additional_Vertebral_Body_Posterior_Central_Median,vec2 = L.Additional_Vertebral_Body_Middle_Superior_Median,prio=100) #102

Strategy_Pattern(L.Ligament_Attachment_Point_Anterior_Longitudinal_Inferior_Median,start_point = L.Vertebra_Corpus,strategy=S,prerequisite={L.Vertebra_Direction_Inferior},
    vec1= L.Additional_Vertebral_Body_Anterior_Central_Median,vec2 = L.Additional_Vertebral_Body_Middle_Inferior_Median,prio=100) #103

Strategy_Pattern(L.Ligament_Attachment_Point_Posterior_Longitudinal_Inferior_Median,start_point = L.Vertebra_Corpus,strategy=S,prerequisite={L.Vertebra_Direction_Inferior},
    vec1= L.Additional_Vertebral_Body_Posterior_Central_Median,vec2 = L.Additional_Vertebral_Body_Middle_Inferior_Median,prio=100) #104

Strategy_Pattern(L.Ligament_Attachment_Point_Anterior_Longitudinal_Superior_Right,start_point = L.Vertebra_Corpus,strategy=S,prerequisite={L.Vertebra_Direction_Inferior},
    vec1= L.Additional_Vertebral_Body_Anterior_Central_Right,vec2 = L.Additional_Vertebral_Body_Middle_Superior_Right,prio=100,shift_direction="R") #117

Strategy_Pattern(L.Ligament_Attachment_Point_Posterior_Longitudinal_Superior_Right,start_point = L.Vertebra_Corpus,strategy=S,prerequisite={L.Vertebra_Direction_Inferior},
    vec1= L.Additional_Vertebral_Body_Posterior_Central_Right,vec2 = L.Additional_Vertebral_Body_Middle_Superior_Right,prio=100,shift_direction="R") #118

Strategy_Pattern(L.Ligament_Attachment_Point_Anterior_Longitudinal_Inferior_Right,start_point = L.Vertebra_Corpus,strategy=S,prerequisite={L.Vertebra_Direction_Inferior},
    vec1= L.Additional_Vertebral_Body_Anterior_Central_Right,vec2 = L.Additional_Vertebral_Body_Middle_Inferior_Right,prio=100,shift_direction="R") #119

Strategy_Pattern(L.Ligament_Attachment_Point_Posterior_Longitudinal_Inferior_Right,start_point = L.Vertebra_Corpus,strategy=S,prerequisite={L.Vertebra_Direction_Inferior},
    vec1= L.Additional_Vertebral_Body_Posterior_Central_Right,vec2 = L.Additional_Vertebral_Body_Middle_Inferior_Right,prio=100,shift_direction="R") #120

Strategy_Pattern(L.Ligament_Attachment_Point_Anterior_Longitudinal_Superior_Left,start_point = L.Vertebra_Corpus,strategy=S,prerequisite={L.Vertebra_Direction_Inferior},
    vec1= L.Additional_Vertebral_Body_Anterior_Central_Left,vec2 = L.Additional_Vertebral_Body_Middle_Superior_Left,prio=100,shift_direction="L") #109

Strategy_Pattern(L.Ligament_Attachment_Point_Posterior_Longitudinal_Superior_Left,start_point = L.Vertebra_Corpus,strategy=S,prerequisite={L.Vertebra_Direction_Inferior},
    vec1= L.Additional_Vertebral_Body_Posterior_Central_Left,vec2 = L.Additional_Vertebral_Body_Middle_Superior_Left,prio=100,shift_direction="L") #110

Strategy_Pattern(L.Ligament_Attachment_Point_Anterior_Longitudinal_Inferior_Left,start_point = L.Vertebra_Corpus,strategy=S,prerequisite={L.Vertebra_Direction_Inferior},
    vec1= L.Additional_Vertebral_Body_Anterior_Central_Left,vec2 = L.Additional_Vertebral_Body_Middle_Inferior_Left,prio=100,shift_direction="L") #111

Strategy_Pattern(L.Ligament_Attachment_Point_Posterior_Longitudinal_Inferior_Left,start_point = L.Vertebra_Corpus,strategy=S,prerequisite={L.Vertebra_Direction_Inferior},
    vec1= L.Additional_Vertebral_Body_Posterior_Central_Left,vec2 = L.Additional_Vertebral_Body_Middle_Inferior_Left,prio=100,shift_direction="L") #112
S = strategy_ligament_attachment_point_flava
Strategy_Pattern(L.Ligament_Attachment_Point_Flava_Superior_Median,goal = L.Ligament_Attachment_Point_Anterior_Longitudinal_Superior_Median,strategy=S,prio=200,
                 prerequisite={L.Spinosus_Process}
                 ) #125
Strategy_Pattern(L.Ligament_Attachment_Point_Flava_Inferior_Median,goal = L.Ligament_Attachment_Point_Posterior_Longitudinal_Inferior_Median,strategy=S,prio=200,
                 prerequisite={L.Spinosus_Process}) #127
#Strategy_Pattern_Side_Effect(L.Ligament_Attachment_Point_Flava_Superior_Median,L.Ligament_Attachment_Point_Anterior_Longitudinal_Superior_Left)
#Strategy_Pattern_Side_Effect(L.Ligament_Attachment_Point_Flava_Inferior_Median,L.Ligament_Attachment_Point_Anterior_Longitudinal_Superior_Left)

#Strategy_Pattern(
#    L.Ligament_Attachment_Point_Anterior_Longitudinal_Superior_Right,
#    strategy_ligament_attachment,
#    corpus=[L.Vertebra_Corpus, L.Vertebra_Corpus_border],
#    prerequisite={L.Superior_Articular_Right,L.Superior_Articular_Left,L.Inferior_Articular_Right,L.Inferior_Articular_Left},
#    do_shift=True,
#    direction="R"
#)
#Strategy_Pattern_Side_Effect(L.Ligament_Attachment_Point_Posterior_Longitudinal_Superior_Right,L.Ligament_Attachment_Point_Anterior_Longitudinal_Superior_Right)
#Strategy_Pattern_Side_Effect(L.Ligament_Attachment_Point_Anterior_Longitudinal_Inferior_Right,L.Ligament_Attachment_Point_Anterior_Longitudinal_Superior_Right)
#Strategy_Pattern_Side_Effect(L.Ligament_Attachment_Point_Posterior_Longitudinal_Inferior_Right,L.Ligament_Attachment_Point_Anterior_Longitudinal_Superior_Right)
#Strategy_Pattern_Side_Effect(L.Additional_Vertebral_Body_Middle_Superior_Right,L.Ligament_Attachment_Point_Anterior_Longitudinal_Superior_Right)
#Strategy_Pattern_Side_Effect(L.Additional_Vertebral_Body_Posterior_Central_Right,L.Ligament_Attachment_Point_Anterior_Longitudinal_Superior_Right)
#Strategy_Pattern_Side_Effect(L.Additional_Vertebral_Body_Middle_Inferior_Right,L.Ligament_Attachment_Point_Anterior_Longitudinal_Superior_Right)
#Strategy_Pattern_Side_Effect(L.Additional_Vertebral_Body_Anterior_Central_Right,L.Ligament_Attachment_Point_Anterior_Longitudinal_Superior_Right)

#Strategy_Pattern(
#    L.Ligament_Attachment_Point_Anterior_Longitudinal_Superior_Left,
#    strategy_ligament_attachment,
#    corpus=[L.Vertebra_Corpus, L.Vertebra_Corpus_border],
#    prerequisite={L.Superior_Articular_Right,L.Superior_Articular_Left,L.Inferior_Articular_Right,L.Inferior_Articular_Left},
#    do_shift=True,
#    direction="L"
#)
#Strategy_Pattern_Side_Effect(L.Ligament_Attachment_Point_Posterior_Longitudinal_Superior_Left,L.Ligament_Attachment_Point_Anterior_Longitudinal_Superior_Left)
#Strategy_Pattern_Side_Effect(L.Ligament_Attachment_Point_Anterior_Longitudinal_Inferior_Left,L.Ligament_Attachment_Point_Anterior_Longitudinal_Superior_Left)
#Strategy_Pattern_Side_Effect(L.Ligament_Attachment_Point_Posterior_Longitudinal_Inferior_Left,L.Ligament_Attachment_Point_Anterior_Longitudinal_Superior_Left)
#Strategy_Pattern_Side_Effect(L.Additional_Vertebral_Body_Middle_Superior_Left,L.Ligament_Attachment_Point_Anterior_Longitudinal_Superior_Left)
#Strategy_Pattern_Side_Effect(L.Additional_Vertebral_Body_Posterior_Central_Left,L.Ligament_Attachment_Point_Anterior_Longitudinal_Superior_Left)
#Strategy_Pattern_Side_Effect(L.Additional_Vertebral_Body_Middle_Inferior_Left,L.Ligament_Attachment_Point_Anterior_Longitudinal_Superior_Left)
#Strategy_Pattern_Side_Effect(L.Additional_Vertebral_Body_Anterior_Central_Left,L.Ligament_Attachment_Point_Anterior_Longitudinal_Superior_Left)

Strategy_Computed_Before(L.Dens_axis,L.Vertebra_Direction_Inferior)
Strategy_Computed_Before(L.Spinal_Canal_ivd_lvl,L.Vertebra_Disc,L.Vertebra_Corpus,L.Dens_axis)
Strategy_Computed_Before(L.Spinal_Cord,L.Vertebra_Disc,L.Vertebra_Corpus,L.Dens_axis)
Strategy_Computed_Before(L.Spinal_Canal,L.Vertebra_Corpus)

# fmt: on
def compute_non_centroid_pois(  # noqa: C901
    poi: POI,
    locations: Sequence[Location] | Location,
    vert: NII,
    subreg: NII,
    _vert_ids: Sequence[int] | None = None,
    log: Logger_Interface = _log,
):
    if _vert_ids is None:
        _vert_ids = vert.unique()

    locations = list(locations) if isinstance(locations, Sequence) else [locations]
    ### STEP 1 Vert Direction###
    if Location.Vertebra_Direction_Inferior in locations:
        log.print("Compute Vertebra directions")
        ### Calc vertebra direction; We always need them, so we just compute them. ###
        sub_regions = poi.keys_subregion()
        if any(a.value not in sub_regions for a in vert_directions):
            poi, _ = calc_orientation_of_vertebra_PIR(poi, vert, subreg, do_fill_back=False, save_normals_in_info=False)
            for i in vert_directions:
                if i in locations:
                    locations.remove(i)

    locations = [pois_computed_by_side_effect.get(l.value, l) for l in locations]
    locations = sorted(set(locations), key=lambda x: all_poi_functions[x.value].prority() if x.value in all_poi_functions else x.value)  # type: ignore
    log.print("Calc pois from subregion id", {l.name for l in locations})
    ### DENSE###
    if Location.Dens_axis in locations and 2 in _vert_ids and (2, Location.Dens_axis.value) not in poi:
        a = subreg * vert.extract_label(2)
        bb = a.compute_crop()
        a = a.apply_crop(bb)
        s = [Location.Vertebra_Corpus, Location.Vertebra_Corpus_border]
        if a.sum() != 0:
            strategy_extreme_points(poi, a, location=Location.Dens_axis, direction=["S", "P"], vert_id=2, subreg_id=s, bb=bb)
    ### STEP 2 (Other global non centroid poi; Spinal heights ###

    if Location.Spinal_Canal in locations:
        locations.remove(Location.Spinal_Canal)
        subregs_ids = subreg.unique()
        _a = Location.Spinal_Canal.value in subregs_ids or Location.Spinal_Canal.value in subregs_ids
        if _a and Location.Spinal_Canal.value not in poi.keys_subregion():
            poi = calc_center_spinal_cord(poi, subreg, add_dense=True)
    if Location.Spinal_Cord in locations:
        locations.remove(Location.Spinal_Cord)
        subregs_ids = subreg.unique()
        v = Location.Spinal_Cord.value
        if (v in subregs_ids or Location.Spinal_Cord.value in subregs_ids) and v not in poi.keys_subregion():
            poi = calc_center_spinal_cord(
                poi,
                subreg,
                source_subreg_point_id=Location.Vertebra_Disc,
                subreg_id=Location.Spinal_Cord,
                add_dense=True,
                intersection_target=[Location.Spinal_Cord],
            )

    if Location.Spinal_Canal_ivd_lvl in locations:
        locations.remove(Location.Spinal_Canal_ivd_lvl)
        subregs_ids = subreg.unique()
        v = Location.Spinal_Canal_ivd_lvl.value
        if (v in subregs_ids or Location.Spinal_Cord.value in subregs_ids) and v not in poi.keys_subregion():
            poi = calc_center_spinal_cord(
                poi, subreg, source_subreg_point_id=Location.Vertebra_Disc, subreg_id=Location.Spinal_Canal_ivd_lvl, add_dense=True
            )

    # Step 3 Compute on individual Vertebras
    for vert_id in _vert_ids:
        if vert_id >= 39:
            continue
        current_vert = vert.extract_label(vert_id)
        bb = current_vert.compute_crop()
        current_vert.apply_crop_(bb)
        current_subreg = subreg.apply_crop(bb) * current_vert
        for location in locations:
            if location.value <= 50:
                continue
            if (vert_id, location.value) in poi:
                continue
            if location in [
                Location.Implant_Entry_Left,
                Location.Implant_Entry_Right,
                Location.Implant_Target_Left,
                Location.Implant_Target_Right,
                Location.Spinal_Canal,
            ]:
                continue
            if location.value in all_poi_functions:
                all_poi_functions[location.value](poi, current_subreg, vert_id, bb=bb, log=log)
            else:
                raise NotImplementedError(location.value)


def calc_center_spinal_cord(
    poi: POI,
    subreg: NII,
    spline_subreg_point_id: Location | list[Location] = Location.Vertebra_Corpus,
    source_subreg_point_id: Location = Location.Vertebra_Corpus,
    subreg_id=Location.Spinal_Canal,
    intersection_target: list[Location] | None = None,
    _fill_inplace: NII | None = None,
    add_dense=False,
) -> POI:
    """
    Calculate the center of the spinal cord within a specified region.

    Parameters:
    - poi (POI): Point of Interest object containing relevant data.
    - subreg (NII): Neuroimaging subregion data for analysis.
    - spline_subreg_point_id (int, optional): The height of the region to analyze (default is Location.Vertebra_Corpus).
    - subreg_id (int, optional): The identifier for the subregion (default is Location.Spinal_Canal).
    - intersection_target (List[Location], optional): A list of locations for intersection analysis (default is [Location.Spinal_Cord, Location.Spinal_Canal]).

    Returns:
    - POI: Point of Interest object with calculated centroids.

    This function calculates the center of the spinal cord within a specified region using a spline fit to the
    given Point of Interest (POI) data and a NII. It first extracts a subregion of
    interest based on the provided spline_subreg_point_id and then calculates the center using geometric operations.

    Note:
    - The `poi` object should contain the relevant data for spline fitting.
    - The `subreg` object should be a NII subregion containing spine with number 60 and 61.
    - The `subreg_id` parameter is an optional identifier for the subregion.
    - The `intersection_target` parameter allows you to specify the locations to intersect (e.g., spinal cord and spinal canal).

    Example usage:
    ```python
    poi = POI(...)
    subreg = NII(...)
    updated_poi = calc_center_spinal_cord(
        poi,
        subreg,
        spline_subreg_point_id=Location.Vertebra_Corpus,
        subreg_id=Location.Spinal_Canal,
        intersection_target=[Location.Spinal_Cord, Location.Spinal_Canal],
    )
    ```
    """
    from TPTBox import calc_centroids

    if intersection_target is None:
        intersection_target = [Location.Spinal_Cord, Location.Spinal_Canal]
    assert _fill_inplace is None or subreg == _fill_inplace
    poi_iso = poi.rescale()
    if add_dense and (2, Location.Dens_axis) in poi_iso:
        sx = spline_subreg_point_id[0] if isinstance(spline_subreg_point_id, Sequence) else spline_subreg_point_id
        poi_iso[1, sx] = poi_iso[2, Location.Dens_axis]
        poi_iso[1, sx] = poi_iso[2, Location.Dens_axis]
    subreg_iso = subreg.rescale()
    body_spline, body_spline_der = poi_iso.fit_spline(location=spline_subreg_point_id, vertebra=False)
    target_labels = subreg_iso.extract_label(intersection_target).get_array()
    out = target_labels * 0
    fill_back = out.copy() if _fill_inplace is not None else None
    for reg_label, _, cords in poi_iso.extract_subregion(source_subreg_point_id).items():
        # calculate_normal_vector
        distances = np.sqrt(np.sum((body_spline - np.array(cords)) ** 2, -1))
        normal_vector = body_spline_der[np.argmin(distances)]
        normal_vector /= np.linalg.norm(normal_vector)
        # create_plane_coords
        # The main axis will be treated differently
        idx = [_plane_dict[i] for i in subreg_iso.orientation]
        axis = idx.index(_plane_dict["S"])
        # assert axis == np.argmax(np.abs(normal_vector)).item()
        dims = [0, 1, 2]
        dims.remove(axis)
        dim1, dim2 = dims
        # Make a plane through start_point with the norm of "normal_vector", which is shifted by "shift" along the norm
        start_point_np = np.array(cords)
        start_point_np[axis] = start_point_np[axis]
        shift_total = -start_point_np.dot(normal_vector)
        xx, yy = np.meshgrid(range(subreg_iso.shape[dim1]), range(subreg_iso.shape[dim2]))  # type: ignore
        zz = (-normal_vector[dim1] * xx - normal_vector[dim2] * yy - shift_total) * 1.0 / normal_vector[axis]
        z_max = subreg_iso.shape[axis] - 1
        zz[zz < 0] = 0
        zz[zz > z_max] = 0
        plane_coords = np.zeros([xx.shape[0], xx.shape[1], 3])
        plane_coords[:, :, axis] = zz
        plane_coords[:, :, dim1] = xx
        plane_coords[:, :, dim2] = yy
        plane_coords = plane_coords.astype(int)
        # create_subregion
        # 1 where the selected subreg is, else 0
        select = subreg_iso.get_array() * 0
        select[plane_coords[:, :, 0], plane_coords[:, :, 1], plane_coords[:, :, 2]] = 1
        out += target_labels * select * reg_label

        if fill_back is not None:
            fill_back[np.logical_and(select == 1, fill_back == 0)] = reg_label
    if fill_back is not None:
        assert _fill_inplace is not None
        subreg_iso = subreg_iso.set_array(fill_back).reorient(("S", "A", "R"))
        fill_back = subreg_iso.get_array()
        x_slice = np.ones_like(fill_back[0]) * np.max(fill_back) + 1
        for i in range(fill_back.shape[0]):
            curr_slice = fill_back[i]
            cond = np.where(curr_slice != 0)
            x_slice[cond] = np.minimum(curr_slice[cond], x_slice[cond])
            fill_back[i] = x_slice

        arr = subreg_iso.set_array(fill_back).reorient(poi.orientation).rescale_(poi.zoom).get_array()
        # print(arr.shape, _fill_inplace, fill_back.shape)
        _fill_inplace.set_array_(arr)
    ret = calc_centroids(subreg_iso.set_array(out), subreg_id=subreg_id, extend_to=poi_iso.extract_subregion(subreg_id), inplace=True)
    ret.rescale_(poi.zoom)
    return poi.join_left_(ret)


def print_prerequisites():
    print("digraph G {")
    for source, strategy in all_poi_functions.items():
        for prereq in strategy.prerequisite:
            print(f"{source} -> {prereq.value}")
    print("}")


def add_prerequisites(locs: Sequence[Location]):
    addendum = set()
    locs2 = set(locs)
    loop_var = locs2
    i = 0
    while i != 1000:  # Prevent Deadlock
        for l in loop_var:
            if l.value in all_poi_functions:
                for prereq in all_poi_functions[l.value].prerequisite:
                    if prereq not in locs:
                        addendum.add(prereq)
        if len(addendum) == 0:
            break
        locs2 = addendum | locs2
        loop_var = addendum
        addendum = set()
        i += 1
    else:
        warnings.warn("Deadlock in add_prerequisites", stacklevel=10)
    return sorted(list(locs2), key=lambda x: x.value)  # type: ignore # noqa: C414<|MERGE_RESOLUTION|>--- conflicted
+++ resolved
@@ -112,7 +112,7 @@
     spine_plot_path: None | str = None,
     save_normals_in_info=False,
 ) -> tuple[POI, NII | None]:
-    """Calculate the orientation of vertebrae using PIR (Posterior, Inferior, Right) directions.
+    """Calculate the orientation of vertebrae using PIR (Posterior, Inferior, Right) DIRECTIONS.
 
     Args:
         poi (POI | None): Point of interest. If None, computed from `vert` and `subreg`.
@@ -218,7 +218,7 @@
         normal_vector_post = normal_vector_post / norm(normal_vector_post)
         poi._vert_orientation_pir[vert_id] = (normal_vector_post, normal_down, np.cross(normal_vector_post, normal_down))
 
-        ### MAKE directions POIs ###
+        ### MAKE DIRECTIONS POIs ###
         # print(ret[vert_id, source_subreg_point_id], normal_vector_post)
         ret[vert_id, Location.Vertebra_Direction_Posterior] = tuple(ret[vert_id, source_subreg_point_id] + normal_vector_post * 10)
         ret[vert_id, Location.Vertebra_Direction_Inferior] = tuple(ret[vert_id, source_subreg_point_id] + normal_down * 10)
@@ -313,7 +313,7 @@
         poi (POI): The chosen point of interest represented as an array.
         region (NII): An array containing the subregion mask.
         vert_id: The ID of the vertex.
-        direction (Union[Sequence[Directions], Directions], optional): The direction(s) to search for the extreme point.
+        direction (Union[Sequence[DIRECTIONS], DIRECTIONS], optional): The direction(s) to search for the extreme point.
             Defaults to "I" (positive direction along the secondary axis).
 
     Note:
@@ -333,7 +333,7 @@
 def get_vert_direction_PIR(poi: POI, vert_id, do_norm=True) -> Vertebra_Orientation:
     """Retive the vertebra orientation from the POI. Must be computed by calc_orientation_of_vertebra_PIR first."""
     if vert_id in poi._vert_orientation_pir:
-        return poi._vert_orientation_pir[vert_id]  # Elusive buffer of iso directions.
+        return poi._vert_orientation_pir[vert_id]  # Elusive buffer of iso DIRECTIONS.
     poi = (
         poi.extract_subregion(
             Location.Vertebra_Corpus,
@@ -382,7 +382,7 @@
         poi (POI): The point of interest.
         current_subreg (NII): The current subregion.
         location (Location): The location to update in the point of interest.
-        direction (Union[Sequence[Directions], Directions]): Direction(s) to search for the extreme point.
+        direction (Union[Sequence[DIRECTIONS], DIRECTIONS]): Direction(s) to search for the extreme point.
         vert_id (int): The vertex ID.
         subreg_id (Location): The subregion ID.
         bb: The bounding box.
@@ -442,7 +442,7 @@
         region (NII): Region to cast rays in.
         vert_id (int): Label of the region in `region`.
         bb (Tuple[slice, slice, slice]): Bounding box coordinates.
-        normal_vector_points (Union[Tuple[Location, Location], Directions], optional):
+        normal_vector_points (Union[Tuple[Location, Location], DIRECTIONS], optional):
             Points defining the normal vector or the direction. Defaults to "R".
         start_point (Location, optional): Starting point of the ray. Defaults to Location.Vertebra_Corpus.
         log (Logger_Interface, optional): Logger interface. Defaults to _log.
@@ -465,7 +465,7 @@
     region: NII,
     vert_id: int,
     bb: tuple[slice, slice, slice],
-    normal_vector_points: tuple[Location, Location] | Directions = "R",
+    normal_vector_points: tuple[Location, Location] | DIRECTIONS = "R",
     start_point: Location | np.ndarray = Location.Vertebra_Corpus,
     log: Logger_Interface = _log,
     acc_delta: float = 0.00005,
@@ -553,7 +553,7 @@
         region (NII): Region to cast rays in.
         vert_id (int): Vertex ID.
         bb (Tuple[slice, slice, slice]): Bounding box coordinates.
-        normal_vector_points (Union[Tuple[Location, Location], Directions], optional):
+        normal_vector_points (Union[Tuple[Location, Location], DIRECTIONS], optional):
             Points defining the normal vector or the direction. Defaults to "R".
         start_point (Union[Location, np.ndarray], optional): Starting point of the ray.
             Defaults to Location.Vertebra_Corpus.
@@ -622,7 +622,7 @@
     vec2: Location,
     start_point=Location.Vertebra_Corpus,
     log: Logger_Interface = _log,
-    shift_direction: Directions | None = None,
+    shift_direction: DIRECTIONS | None = None,
 ):
     start_point = shift_point(poi, vert_id, bb, start_point, direction=shift_direction, log=log)
     corner_point = find_corner_point(poi, current_subreg, vert_id, bb, start_point, vec1=vec1, vec2=vec2, log=log)
@@ -753,7 +753,7 @@
     vert_id: int,
     bb,
     start_point: Location = Location.Vertebra_Corpus,
-    direction: Directions | None = "R",
+    direction: DIRECTIONS | None = "R",
     log: Logger_Interface = _log,
 ):
     if direction is None:
@@ -784,60 +784,18 @@
     vert_id: int,
     bb,
     regions_loc: list[Location] | Location,
-    normal_vector_points: tuple[Location, Location] | Directions,
+    normal_vector_points: tuple[Location, Location] | DIRECTIONS,
     start_point: Location = Location.Vertebra_Corpus,
     log=_log,
-<<<<<<< HEAD
-    corpus=None,
     direction: DIRECTIONS = "R",
-    compute_arcus_points=False,
-    do_shift=False,
-=======
-    direction: Directions = "R",
     do_shift=True,
->>>>>>> b17b32c4
 ):
     try:
         cords = shift_point(poi, vert_id, bb, start_point, direction=direction if do_shift else None, log=log)
     except KeyError as e:
         log.print(f"region={vert_id},subregion={e} is missing", ltype=Log_Type.FAIL)
         return
-<<<<<<< HEAD
-
-    normal_vector = _get_direction(direction, poi, vert_id)
-    # The main axis will be treated differently
-    idx = [_plane_dict[i] for i in current_subreg.orientation]
-    axis = idx.index(_plane_dict[direction])
-    assert axis == np.argmax(np.abs(normal_vector)).item(), (axis, direction, normal_vector)
-    dims = [0, 1, 2]
-    dims.remove(axis)
-    dim1, dim2 = dims
-    if current_subreg.orientation[axis] != direction:
-        shift *= -1
-    # Make a plane through start_point with the norm of "normal_vector", which is shifted by "shift" along the norm
-    start_point_np = start_point_np.copy()
-    start_point_np[axis] = start_point_np[axis] + shift
-    shift_total = -start_point_np.dot(normal_vector)
-    xx, yy = np.meshgrid(range(current_subreg.shape[dim1]), range(current_subreg.shape[dim2]))
-    zz = (-normal_vector[dim1] * xx - normal_vector[dim2] * yy - shift_total) * 1.0 / normal_vector[axis]
-    z_max = current_subreg.shape[axis] - 1
-    zz[zz < 0] = 0
-    zz[zz > z_max] = 0
-    # make cords to array again
-    plane_coords = np.zeros([xx.shape[0], xx.shape[1], 3])
-    plane_coords[:, :, axis] = zz
-    plane_coords[:, :, dim1] = xx
-    plane_coords[:, :, dim2] = yy
-    plane_coords = plane_coords.astype(int)
-    # 1 where the selected subreg is, else 0
-    corpus_arr = corpus.get_array()
-
-    plane = corpus_arr[plane_coords[:, :, 0], plane_coords[:, :, 1], plane_coords[:, :, 2]]
-    if plane.sum() == 0:
-        log.print(vert_id, "add_vertebra_body_points, Plane empty", ltype=Log_Type.STRANGE)
-=======
     if cords is None:
->>>>>>> b17b32c4
         return
     strategy_line_cast(
         start_point=cords,
@@ -860,7 +818,7 @@
 #    bb,
 #    log=_log,
 #    corpus=None,
-#    direction: Directions = "R",
+#    direction: DIRECTIONS = "R",
 #    compute_arcus_points=False,
 #    do_shift=False,
 # ):
@@ -895,8 +853,8 @@
 #    normal_vector = _get_direction(direction, poi, vert_id)  # / np.array(poi.zoom)
 #    # normal_vector = normal_vector / norm(normal_vector)
 #
-#    idx = [plane_dict[i] for i in current_subreg.orientation]
-#    axis = idx.index(plane_dict[direction])
+#    idx = [_plane_dict[i] for i in current_subreg.orientation]
+#    axis = idx.index(_plane_dict[direction])
 #    assert axis == np.argmax(np.abs(normal_vector)).item(), (axis, direction, normal_vector)
 #    dims = [0, 1, 2]
 #    dims.remove(axis)
@@ -1197,7 +1155,7 @@
     locations = list(locations) if isinstance(locations, Sequence) else [locations]
     ### STEP 1 Vert Direction###
     if Location.Vertebra_Direction_Inferior in locations:
-        log.print("Compute Vertebra directions")
+        log.print("Compute Vertebra DIRECTIONS")
         ### Calc vertebra direction; We always need them, so we just compute them. ###
         sub_regions = poi.keys_subregion()
         if any(a.value not in sub_regions for a in vert_directions):
