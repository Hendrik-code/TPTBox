--- conflicted
+++ resolved
@@ -629,13 +629,9 @@
                 loc125 = get_nearest_neighbor(loc102, plane_arcus, 1)  # 41
                 cords = plane_coords[loc125[0], loc125[1], :]
                 poi[vert_id, out_id] = tuple(x + y.start for x, y in zip(cords, bb, strict=False))
-<<<<<<< HEAD
-            except ValueError:
-                log.on_fail("102 plane_arcus missed the arcus", loc102.sum(), plane_arcus.sum(), np.unique(plane_arcus))
-=======
             except Exception:
-                print(vert_id, out_id, "missed its target. Skipped")
->>>>>>> c5f63932
+                print(vert_id, out_id, "missed its target. Skipped",loc102.sum(), plane_arcus.sum(), np.unique(plane_arcus))
+
 
 
 def _compute_vert_corners_in_reference_frame(poi: POI, vert_id: int, plane_coords: np.ndarray, subregion: np.ndarray):
