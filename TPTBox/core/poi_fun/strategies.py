from collections.abc import Sequence

import numpy as np
from numpy.linalg import norm
from scipy.interpolate import RegularGridInterpolator

from TPTBox import NII, POI, Logger_Interface, Print_Logger
from TPTBox.core.poi_fun._help import sacrum_w_o_arcus, to_local_np
from TPTBox.core.poi_fun.pixel_based_point_finder import get_direction, get_extreme_point_by_vert_direction
from TPTBox.core.poi_fun.ray_casting import max_distance_ray_cast_convex_poi, shift_point
from TPTBox.core.vert_constants import DIRECTIONS, Location

_log = Print_Logger()


##### Extreme Points ####
def strategy_extreme_points(
    poi: POI,
    current_subreg: NII,
    location: Location,
    direction: Sequence[DIRECTIONS] | DIRECTIONS,
    vert_id: int,
    subreg_id: Location | list[Location],
    bb,
    log=_log,
):
    """Strategy function to update extreme points of a point of interest based on direction.

    Args:
        poi (POI): The point of interest.
        current_subreg (NII): The current subregion.
        location (Location): The location to update in the point of interest.
        direction (Union[Sequence[DIRECTIONS], DIRECTIONS]): Direction(s) to search for the extreme point.
        vert_id (int): The vertex ID.
        subreg_id (Location): The subregion ID.
        bb: The bounding box.
        log (Logger_Interface, optional): The logger interface. Defaults to _log.
    """

    region = current_subreg.extract_label(subreg_id)
    if region.sum() == 0:
        log.on_fail(f"reg={vert_id},subreg={subreg_id} is missing (extreme_points); {current_subreg.unique()}")
        return
    # extreme_point = get_extreme_point(poi, region, vert_id, bb, anti_point)

    extreme_point = get_extreme_point_by_vert_direction(poi, region, vert_id, direction)
    if extreme_point is None:
        return
    poi[vert_id, location.value] = tuple(a.start + b for a, b in zip(bb, extreme_point, strict=True))


##### Ray CASTING ####
def strategy_line_cast(
    poi: POI,
    vert_id: int,
    current_subreg: NII,
    location: Location,
    start_point: Location | np.ndarray,
    regions_loc: list[Location] | Location,
    normal_vector_points: tuple[Location, Location] | DIRECTIONS,
    bb,
    log: Logger_Interface = _log,
):
    region = current_subreg.extract_label(regions_loc)
    # if legacy_code:
    #    horizontal_plane_landmarks_old(poi, region, label_id, bb, log)
    # else:
    extreme_point = max_distance_ray_cast_convex_poi(poi, region, vert_id, bb, normal_vector_points, start_point, log=log)
    if extreme_point is None:
        return
    poi[vert_id, location.value] = tuple(a.start + b for a, b in zip(bb, extreme_point, strict=True))


#### find corner ####


def strategy_find_corner(
    poi: POI,
    current_subreg: NII,
    vert_id: int,
    bb: tuple[slice, slice, slice],
    location: Location,
    vec1: Location,
    vec2: Location,
    start_point=Location.Vertebra_Corpus,
    log: Logger_Interface = _log,
    shift_direction: DIRECTIONS | None = None,
):
    if vert_id in sacrum_w_o_arcus:
        return

    start_point = shift_point(poi, vert_id, bb, start_point, direction=shift_direction, log=log)
    location2 = [Location.Vertebra_Corpus, Location.Vertebra_Corpus_border]
    current_subreg = current_subreg.extract_label(location2, keep_label=False)
    if current_subreg.sum() == 0:
        return
    corner_point = _find_corner_point(poi, current_subreg, vert_id, bb, start_point, vec1=vec1, vec2=vec2, log=log, location=location)

    if corner_point is None:
        return
    poi[vert_id, location.value] = tuple(a.start + b for a, b in zip(bb, corner_point, strict=True))


# @timing
def _find_corner_point(
<<<<<<< HEAD
    poi: POI,
    region,
    vert_id,
    bb,
    start_point,
    vec1: Location,
    vec2: Location,
    log: Logger_Interface = _log,
    delta=0.00000005,
    location=None,
=======
    poi: POI, region, vert_id, bb, start_point, vec1, vec2, log: Logger_Interface = _log, delta=0.00000005, location=None
>>>>>>> fdee85b9
):
    # Convert start point and vectors to local numpy coordinates
    start_point_np = to_local_np(start_point, bb, poi, vert_id, log) if isinstance(start_point, Location) else start_point
    if start_point_np is None:
        return None
    if (vert_id, vec1.value) not in poi.keys():
        log.on_fail(f"find_corner_point - point missing {vert_id=} {vec1.value=} {location=},{poi.keys()}")
        return
    if (vert_id, vec2.value) not in poi.keys():
        log.on_fail(f"find_corner_point - point missing {(vert_id, vec2.value)=} {location=}")
        return
    v1 = to_local_np(vec1, bb, poi, vert_id, log) - start_point_np
    v2 = to_local_np(vec2, bb, poi, vert_id, log) - start_point_np

    if norm(v1) < 0.000001 and norm(v2) < 0.000001:
        log.on_fail(
            f"find_corner_point - Points to close {vert_id=};{start_point_np=},{vec1=},{vec2=},{norm(v1)=},{norm(v2)=}  ",
        )
        return None

    # Initialize factors and interpolator
    factor1 = factor2 = 1
    interpolator = RegularGridInterpolator([np.arange(region.shape[i]) for i in range(3)], region.get_array())

    def is_inside(f1=0.0, f2=0.0):
        coords = start_point_np + (factor1 + f1) * v1 + (factor2 + f2) * v2
        if any(i < 0 for i in coords) or any(coords[i] > region.shape[i] - 1 for i in range(len(coords))):
            return False
        return interpolator(coords) > 0.5

    # Adjust factors until inside region
    while not is_inside():
        factor1 = factor2 = factor2 * 0.98
    v1_n = v2_n = 1.0
    f1 = f2 = 0

    # Refine factors using delta
    while delta < (v1_n + v2_n) / 2:
        changed = False
        if is_inside(v1_n + f1, f2):
            f1 += v1_n
            changed = True
        if is_inside(f1, f2 + v2_n):
            f2 += v2_n
            changed = True
        if not changed:
            v1_n /= 2
            v2_n /= 2

    return start_point_np + (factor1 + f1) * v1 + (factor2 + f2) * v2


####


def strategy_ligament_attachment_point_flava(
    poi: POI,
    current_subreg: NII,
    vert_id: int,
    bb: tuple[slice, slice, slice],
    location: Location,
    goal: Location | np.ndarray,
    log: Logger_Interface = _log,
    delta=0.0000001,
):
    if vert_id in sacrum_w_o_arcus:
        return
    try:
        normal_vector1 = get_direction("S", poi, vert_id)  # / np.array(poi.zoom)
        v1 = normal_vector1 / norm(normal_vector1)

        normal_vector2 = get_direction("A", poi, vert_id)  # / np.array(poi.zoom)
        v2 = normal_vector2 / norm(normal_vector2)
    except KeyError:
        return
    if isinstance(goal, Location):
        start_point_np = to_local_np(Location.Spinosus_Process, bb, poi, vert_id, log, verbose=False)
        if start_point_np is None:
            start_point_np = to_local_np(Location.Arcus_Vertebrae, bb, poi, vert_id, log, verbose=True)
    else:
        start_point_np = goal

    goal_np = to_local_np(goal, bb, poi, vert_id, log) if isinstance(goal, Location) else goal
    if goal_np is None or start_point_np is None:
        return

    region = current_subreg.extract_label([Location.Arcus_Vertebrae, Location.Spinosus_Process]).get_array()
    interpolator = RegularGridInterpolator([np.arange(region.shape[i]) for i in range(3)], region)
    dist_curr = norm(start_point_np - goal_np)

    def is_inside_and_closer(f1=0.0, f2=0.0):
        coords = start_point_np + f1 * v1 + f2 * v2
        if any(i < 0 for i in coords) or any(coords[i] > region.shape[i] - 1 for i in range(len(coords))):
            return False
        if interpolator(coords) > 0.5:
            dist_new = norm(coords - goal_np)
            return dist_curr > dist_new
        else:
            return False

    v1_n: float = 0.5
    v2_n: float = 0.5
    f1 = f2 = 0
    # Refine factors using delta
    while delta < (v1_n + v2_n) / 2:
        changed = False
        if is_inside_and_closer(v1_n + f1, f2):
            f1 += v1_n
            changed = True
            coords = start_point_np + f1 * v1 + f2 * v2
            dist_curr = norm(coords - goal_np)
        if is_inside_and_closer(f1, f2 + v2_n):
            f2 += v2_n
            changed = True
            coords = start_point_np + f1 * v1 + f2 * v2
            dist_curr = norm(coords - goal_np)

        if not changed:
            v1_n /= 2
            v2_n /= 2

    coords = start_point_np + f1 * v1 + f2 * v2
    poi[vert_id, location] = tuple(x + y.start for x, y in zip(coords, bb, strict=False))


def strategy_shifted_line_cast(
    poi: POI,
    current_subreg: NII,
    location: Location,
    vert_id: int,
    bb,
    regions_loc: list[Location] | Location,
    normal_vector_points: tuple[Location, Location] | DIRECTIONS,
    start_point: Location = Location.Vertebra_Corpus,
    log=_log,
    direction: DIRECTIONS = "R",
    do_shift=True,
):
    if vert_id in sacrum_w_o_arcus:
        return
    try:
        cords = shift_point(
            poi,
            vert_id,
            bb,
            start_point,
            direction=direction if do_shift else None,
            log=log,
        )
    except KeyError:
        log.on_fail(f"region={vert_id},subregion={location} is missing. (shifted_line_cast)")
        return
    if cords is None:
        return
    strategy_line_cast(
        start_point=cords,
        regions_loc=regions_loc,
        normal_vector_points=normal_vector_points,
        poi=poi,
        vert_id=vert_id,
        current_subreg=current_subreg,
        location=location,
        bb=bb,
        log=_log,
    )<|MERGE_RESOLUTION|>--- conflicted
+++ resolved
@@ -103,20 +103,7 @@
 
 # @timing
 def _find_corner_point(
-<<<<<<< HEAD
-    poi: POI,
-    region,
-    vert_id,
-    bb,
-    start_point,
-    vec1: Location,
-    vec2: Location,
-    log: Logger_Interface = _log,
-    delta=0.00000005,
-    location=None,
-=======
     poi: POI, region, vert_id, bb, start_point, vec1, vec2, log: Logger_Interface = _log, delta=0.00000005, location=None
->>>>>>> fdee85b9
 ):
     # Convert start point and vectors to local numpy coordinates
     start_point_np = to_local_np(start_point, bb, poi, vert_id, log) if isinstance(start_point, Location) else start_point
