from pathlib import Path

import numpy as np
<<<<<<< HEAD

from TPTBox import BIDS_FILE, NII, POI, Image_Reference, POI_Reference
=======
from TPTBox import BIDS_FILE, NII, Centroids, Image_Reference, POI_Reference
>>>>>>> 611e1fa8
from TPTBox.spine.snapshot2D.snapshot_modular import Snapshot_Frame, Visualization_Type, create_snapshot


##########################
# Snapshot_Frame Templates
##########################
def mip_shot(
    ct_ref: BIDS_FILE,
    vert_msk: Image_Reference,
    subreg_ctd: POI_Reference,
    subreg_msk: Image_Reference = None,
    out_path=None,
):
    frames = [
        Snapshot_Frame(
            image=ct_ref,
            segmentation=vert_msk,
            centroids=subreg_ctd,
            mode="CT",
            sagittal=True,
            coronal=True,
            axial=False,
            crop_msk=True,
            cor_savgol_filter=False,
            # cmap="viridis",#ListedColormap(cmap),
        ),
        Snapshot_Frame(
            image=ct_ref,
            segmentation=vert_msk,
            centroids=subreg_ctd,
            mode="MINMAX",
            sagittal=True,
            coronal=True,
            axial=False,
            crop_msk=True,
            hide_segmentation=True,
            visualization_type=Visualization_Type.Mean_Intensity,
            only_mask_area=True,
        ),
        Snapshot_Frame(
            image=ct_ref,
            segmentation=vert_msk,
            centroids=subreg_ctd,
            mode="None",
            sagittal=False,
            coronal=True,
            axial=False,
            crop_msk=True,
            hide_segmentation=True,
            visualization_type=Visualization_Type.Maximum_Intensity_Colored_Depth,
            image_threshold=100,
            denoise_threshold=150,
            only_mask_area=False,
        ),
    ]

    if subreg_msk is not None:
        frames.append(
            Snapshot_Frame(
                image=ct_ref,
                segmentation=subreg_msk,
                centroids=subreg_ctd,
                mode="CT",
                sagittal=True,
                coronal=True,
                axial=False,
                crop_msk=True,
                cor_savgol_filter=False,
                # cmap="viridis",#ListedColormap(cmap),
            )
        )

    if out_path is None:
        out_path = ct_ref.get_changed_path(file_type="png", format="snp", info={"desc": "mip"})
    create_snapshot(snp_path=[out_path], frames=frames)
    # print("[ ]saved snapshot into:", out_path)


def sacrum_shot(
    ct_ref: BIDS_FILE,
    vert_msk: Image_Reference,
    subreg_ctd: POI_Reference,
    add_ctd: list[POI_Reference] | None = None,
    mip_c: bool = False,
    out_path=None,
):
    if isinstance(ct_ref, BIDS_FILE):
        ct_ref = ct_ref.open_nii().reorient_()
    frames = [
        Snapshot_Frame(
            image=ct_ref,
            segmentation=vert_msk,
            centroids=subreg_ctd,
            mode="CT",
            sagittal=True,
            coronal=True,
            axial=False,
            crop_msk=True,
            cor_savgol_filter=False,
            # cmap="viridis",#ListedColormap(cmap),
        )
    ]
    if add_ctd is not None:
        for c in add_ctd:
            frames.append(
                Snapshot_Frame(
                    image=ct_ref,
                    segmentation=vert_msk,
                    centroids=c,
                    mode="CT",
                    sagittal=False,
                    coronal=True,
                    axial=False,
                    crop_msk=True,
                    cor_savgol_filter=False,
                    # cmap="viridis",#ListedColormap(cmap),
                )
            )

    if mip_c:
        frames.append(
            Snapshot_Frame(
                image=ct_ref,
                segmentation=vert_msk,
                centroids=subreg_ctd,
                mode="None",
                sagittal=False,
                coronal=True,
                axial=False,
                crop_msk=True,
                hide_segmentation=True,
                visualization_type=Visualization_Type.Maximum_Intensity_Colored_Depth,
                image_threshold=100,
                denoise_threshold=150,
                only_mask_area=False,
            )
        )
    if out_path is None:
        out_path = ct_ref.get_changed_path(file_type="png", format="snp", info={"desc": "sacrum"})
    create_snapshot(snp_path=[out_path], frames=frames)
    # print("[ ]saved snapshot into:", out_path)


def spline_shot(
    ct_ref: BIDS_FILE,
    vert_msk: Image_Reference,
    subreg_ctd: POI_Reference,
    spline_nii: NII,
    add_info: str = "",
    out_path=None,
):
    frames = [
        Snapshot_Frame(
            image=ct_ref,
            segmentation=vert_msk,
            centroids=subreg_ctd,
            mode="CT",
            sagittal=True,
            axial=False,
            crop_msk=False,
        ),
        Snapshot_Frame(
            image=ct_ref,
            segmentation=spline_nii,
            centroids=subreg_ctd,
            mode="CT",
            sagittal=True,
            coronal=True,
            axial=False,
            crop_msk=False,
        ),
    ]
    if out_path is None:
        out_path = ct_ref.get_changed_path(
            file_type="png",
            format="snp",
            info={"desc": f"spline-interpolation-{add_info}"},
        )
    create_snapshot(snp_path=[out_path], frames=frames)
    # print("[ ]saved snapshot into:", out_path)


def mri_snapshot(
    mrt_ref: BIDS_FILE,
    vert_msk: Image_Reference,
    subreg_ctd: POI_Reference,
    subreg_msk: Image_Reference = None,
    out_path: str | Path | list[str | Path] | list[Path] | None = None,
):
    frames = [
        Snapshot_Frame(
            image=mrt_ref,
            segmentation=vert_msk,
            centroids=subreg_ctd,
            mode="MRI",
            sagittal=True,
            coronal=True,
            axial=False,
            crop_msk=False,
            hide_segmentation=True,
        ),
        Snapshot_Frame(
            image=mrt_ref,
            segmentation=vert_msk,
            centroids=subreg_ctd,
            mode="MRI",
            sagittal=True,
            coronal=True,
            axial=False,
            crop_msk=False,
        ),
    ]
    if subreg_msk is not None:
        frames.append(
            Snapshot_Frame(
                image=mrt_ref,
                segmentation=subreg_msk,
                centroids=subreg_ctd,
                mode="MRI",
                sagittal=True,
                coronal=True,
                axial=False,
                crop_msk=False,
            )
        )
    if out_path is None:
        out_path = mrt_ref.get_changed_path(file_type="png", format="snp", info={"desc": "vert"})
    if not isinstance(out_path, list):
        out_path = [out_path]
    create_snapshot(snp_path=out_path, frames=frames)
    return out_path
    # print("[ ]saved snapshot into:", out_path)


def vibe_snapshot(
    mrt_ref: tuple[BIDS_FILE, BIDS_FILE, BIDS_FILE, BIDS_FILE],
    vert_msk: Image_Reference | None,
    subreg_ctd: POI_Reference,
    subreg_msk: Image_Reference,
    hide_centroids: bool = False,
    out_path=None,
    verbose: bool = False,
):
    # print(type(mrt_ref[0]))
    frames = [
        Snapshot_Frame(
            image=mrt_ref[0],
            segmentation=subreg_msk,
            centroids=subreg_ctd,
            mode="MRI",
            sagittal=True,
            coronal=False,
            axial=False,
            crop_msk=False,
            hide_centroids=hide_centroids,
        ),
        Snapshot_Frame(
            image=mrt_ref[1],
            segmentation=subreg_msk,
            centroids=subreg_ctd,
            mode="MRI",
            sagittal=True,
            coronal=False,
            axial=False,
            crop_msk=False,
            hide_centroids=hide_centroids,
        ),
        Snapshot_Frame(
            image=mrt_ref[2],
            segmentation=subreg_msk,
            centroids=subreg_ctd,
            mode="MRI",
            sagittal=True,
            coronal=False,
            axial=False,
            crop_msk=False,
            hide_centroids=hide_centroids,
        ),
        Snapshot_Frame(
            image=mrt_ref[3],
            segmentation=subreg_msk,
            centroids=subreg_ctd,
            mode="MRI",
            sagittal=True,
            coronal=False,
            axial=False,
            crop_msk=False,
            hide_centroids=hide_centroids,
        ),
    ]
    if vert_msk is not None:
        frames.append(
            Snapshot_Frame(
                image=mrt_ref[0],
                segmentation=vert_msk,
                centroids=subreg_ctd,
                mode="MRI",
                sagittal=True,
                coronal=True,
                axial=False,
                crop_msk=False,
                hide_centroids=hide_centroids,
            )
        )
    if out_path is None:
        out_path = mrt_ref[0].get_changed_path(file_type="png", format="snp", info={"desc": "vibe"})
    create_snapshot(snp_path=[out_path], frames=frames, verbose=verbose)
    return out_path


def ct_mri_snapshot(
    mrt_ref: Image_Reference,
    ct_ref: Image_Reference,
    vert_msk_mrt: Image_Reference | None = None,
    subreg_ctd_mrt: POI_Reference | None = None,
    vert_msk_ct: Image_Reference | None = None,
    subreg_ctd_ct: POI_Reference | None = None,
    out_path=None,
):
    frames = [
        Snapshot_Frame(
            image=mrt_ref,
            segmentation=vert_msk_mrt,
            centroids=subreg_ctd_mrt,
            mode="MRI",
            sagittal=True,
            coronal=True,
            axial=False,
            crop_msk=False,
        ),
        Snapshot_Frame(
            image=ct_ref,
            segmentation=vert_msk_ct,
            centroids=subreg_ctd_ct,
            mode="CT",
            sagittal=True,
            coronal=True,
            axial=False,
            crop_msk=False,
        ),
    ]
    if out_path is None:
        assert isinstance(mrt_ref, BIDS_FILE)
        out_path = mrt_ref.get_changed_path(file_type="png", format="snp", info={"desc": "vert-ct-mri"})
    create_snapshot(snp_path=[out_path], frames=frames)
    return out_path


def poi_snapshot(
    ct_nii: BIDS_FILE,
    vert_msk: Image_Reference | None,
    subreg_ctd: POI_Reference,
    out_path=None,
):
    # conversion_poi = {
    #    "SSL": 81,  # this POI is not included in our POI list
    #    "ALL_CR_S": 109,
    #    "ALL_CR": 101,
    #    "ALL_CR_D": 117,
    #    "ALL_CA_S": 111,
    #    "ALL_CA": 103,
    #    "ALL_CA_D": 119,
    #    "PLL_CR_S": 110,
    #    "PLL_CR": 102,
    #    "PLL_CR_D": 118,
    #    "PLL_CA_S": 112,
    #    "PLL_CA": 104,
    #    "PLL_CA_D": 120,
    #    "FL_CR_S": 149,
    #    "FL_CR": 125,
    #    "FL_CR_D": 141,
    #    "FL_CA_S": 151,
    #    "FL_CA": 127,
    #    "FL_CA_D": 143,
    #    "ISL_CR": 134,
    #    "ISL_CA": 136,
    #    "ITL_S": 142,
    #    "ITL_D": 144,
    # }
    poi_all = POI.load(subreg_ctd)
    sinister = {}
    median = {}
    dorsal = {}
    all = {}
    pll = {}
    fl = {}
    # isl = {}
    # itl = {}
    from TPTBox.core.vert_constants import Location, conversion_poi2text

    for k, k2, v in poi_all.items():
        s = k2
        if conversion_poi2text[s].endswith("_D"):
            dorsal[k] = v
        elif conversion_poi2text[s].endswith("_S"):
            sinister[k] = v
        else:
            median[k] = v
        if "ALL" in conversion_poi2text[s]:
            all[k] = v
        elif "PLL" in conversion_poi2text[s]:
            pll[k] = v
        elif "FL" in conversion_poi2text[s]:
            fl[k] = v

    frames = [
        Snapshot_Frame(
            image=ct_nii,
            segmentation=vert_msk,
            centroids=poi_all.copy(dorsal),
            mode="CT",
            curve_location=Location.Ligament_Attachment_Point_Anterior_Longitudinal_Superior_Right,
        ),
        Snapshot_Frame(
            image=ct_nii,
            segmentation=vert_msk,
            centroids=poi_all.copy(median),
            mode="CT",
            curve_location=Location.Ligament_Attachment_Point_Anterior_Longitudinal_Superior_Median,
        ),
        Snapshot_Frame(
            image=ct_nii,
            segmentation=vert_msk,
            centroids=poi_all.copy(sinister),
            mode="CT",
            curve_location=Location.Ligament_Attachment_Point_Anterior_Longitudinal_Superior_Left,
        ),
        Snapshot_Frame(
            image=ct_nii,
            segmentation=vert_msk,
            centroids=poi_all.copy(all),
            mode="CT",
            coronal=True,
            curve_location=Location.Ligament_Attachment_Point_Anterior_Longitudinal_Superior_Median,
        ),
        Snapshot_Frame(
            image=ct_nii,
            segmentation=vert_msk,
            centroids=poi_all.copy(pll),
            mode="CT",
            coronal=True,
            curve_location=Location.Ligament_Attachment_Point_Posterior_Longitudinal_Superior_Median,
        ),
        Snapshot_Frame(
            image=ct_nii,
            segmentation=vert_msk,
            centroids=poi_all.copy(fl),
            mode="MINMAX",
            sagittal=True,
            coronal=False,
            hide_segmentation=True,
            only_mask_area=True,
            visualization_type=Visualization_Type.Mean_Intensity,
            curve_location=Location.Ligament_Attachment_Point_Flava_Superior_Median,
        ),
        Snapshot_Frame(
            image=ct_nii,
            segmentation=vert_msk,
            centroids=poi_all.copy(fl),
            mode="CT",
            sagittal=False,
            coronal=True,
            curve_location=Location.Ligament_Attachment_Point_Flava_Superior_Median,
        ),
    ]
    if out_path is None:
        out_path = ct_nii.get_changed_path(file_type="png", format="snp", info={"desc": "poi"})
    create_snapshot(snp_path=[out_path], frames=frames)
    # print("[ ]saved snapshot into:", out_path)


if __name__ == "__main__":
    # ct_file = BIDS_FILE(
    #    "/media/data/robert/datasets/dataset-poi/derivatives/WS_31/ses-20221024/sub-WS_31_ses-20221024_seq-seriesdescription_space-aligASL_ct.nii.gz",
    #    "/media/data/robert/datasets/dataset-poi/",
    # )
    # f = "/media/data/robert/datasets/dataset-poi/derivatives/WS_31/ses-20221024/sub-WS_31_ses-20221024_test-robert_seg-subreg_msk.nii.gz"
    # g = f.replace("nii.gz", "json")
    #
    # poi_snapshot(ct_file, f, g)
    from pathlib import Path

    def make_snap(file):
        id = file.stem
        if id != "63":
            return
        # print(id)
        try:
            base_path = f"/media/data/robert/datasets/dataset-poi/derivatives/WS_{id}"

            ct_file = BIDS_FILE(
                next(Path(base_path).glob("ses-*/sub-WS_*_ses-*_seq-*_space-aligASL_ct.nii.gz")),
                "/media/data/robert/datasets/dataset-poi/",
                verbose=False,
            )
            f = next(Path(base_path).glob("ses-*/sub-WS_*_ses-*_seq-*_seg-subreg_space-aligASL_msk.nii.gz"))
            g = next(Path(base_path).glob("ses-*/sub-WS_*_ses-*_seq-*_seg-subreg_space-aligASL_msk.nii.gz"))
            poi_snapshot(
                ct_file,
                f,
                file,
                out_path=f"/media/data/robert/datasets/dataset-poi/snapshot/{id}.png",
            )
        except StopIteration:
            print(id, "stopIteration")

    from joblib import Parallel, delayed

    out = Parallel(n_jobs=16)(delayed(make_snap)(file) for file in Path("/media/data/robert/datasets/dataset-poi/poi/").iterdir())<|MERGE_RESOLUTION|>--- conflicted
+++ resolved
@@ -1,12 +1,7 @@
 from pathlib import Path
 
 import numpy as np
-<<<<<<< HEAD
-
 from TPTBox import BIDS_FILE, NII, POI, Image_Reference, POI_Reference
-=======
-from TPTBox import BIDS_FILE, NII, Centroids, Image_Reference, POI_Reference
->>>>>>> 611e1fa8
 from TPTBox.spine.snapshot2D.snapshot_modular import Snapshot_Frame, Visualization_Type, create_snapshot
 
 
