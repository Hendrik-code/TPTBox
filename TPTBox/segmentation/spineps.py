--- conflicted
+++ resolved
@@ -48,10 +48,7 @@
         derivative_name=derivative_name,
         model_semantic=get_semantic_model(model_semantic, use_cpu=use_cpu),
         model_instance=get_instance_model(model_instance, use_cpu=use_cpu),
-<<<<<<< HEAD
-=======
         **label,
->>>>>>> d6615c55
         override_semantic=override_semantic,
         override_instance=override_instance,
         lambda_semantic=lambda_semantic,
