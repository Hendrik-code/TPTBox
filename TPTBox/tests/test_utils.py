--- conflicted
+++ resolved
@@ -1,5 +1,4 @@
-<<<<<<< HEAD
-import os  # noqa: INP001
+import os
 import sys
 from pathlib import Path
 
@@ -17,20 +16,6 @@
 from TPTBox.core.nii_wrapper import NII  # noqa: E402
 from TPTBox.core.poi import POI  # noqa: E402
 from TPTBox.core.vert_constants import Ax_Codes  # noqa: E402
-=======
-import os
-import random
-import sys
-from pathlib import Path
-
-import nibabel as nib
-import numpy as np
-
-import TPTBox.core.bids_files as bids
-from TPTBox import POI
-from TPTBox.core.nii_wrapper import NII
-from TPTBox.core.vert_constants import Ax_Codes
->>>>>>> f924556d
 
 repeats = 20
 
@@ -117,11 +102,7 @@
 
     for idx in range(num_vert):
         out_points[idx + 1] = {}
-<<<<<<< HEAD
-        for _idx2 in range(num_subreg):
-=======
         for _ in range(num_subreg):
->>>>>>> f924556d
             point = tuple(random.randint(1, a * 100) / 100.0 for a in x)
             subregion = random.randint(min_subreg, max_subreg)
             out_points[idx + 1][subregion] = point
