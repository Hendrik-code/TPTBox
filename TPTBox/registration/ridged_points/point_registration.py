--- conflicted
+++ resolved
@@ -50,34 +50,20 @@
     def transform_poi(self, poi_moving: POI, allow_only_same_grid_as_moving=True, output_space=None):
         # output_space: POI | NII | None = None,
         if allow_only_same_grid_as_moving:
-<<<<<<< HEAD
             text = "input image must be in the same space as moving.  If you sure that this input is in same space as the moving image you can turn of 'only_allow_grid_as_moving'"
-=======
-            text = (
-                "input image must be in the same space as moving.  If you sure that this input is in same space as the moving image you can turn of 'only_allow_grid_as_moving'",
-            )
->>>>>>> d6615c55
             poi_moving.assert_affine(self.input_poi, text=text)
         move_l = []
         keys = []
         out = dict(zip(keys, move_l, strict=True))
 
         for key, key2, (x, y, z) in poi_moving.items():
-<<<<<<< HEAD
             out[key, key2] = self.transform_cord((x, y, z))
-=======
-            ctr_b = self._img_moving.TransformContinuousIndexToPhysicalPoint((x, y, z))
-            ctr_b = self._transform.GetInverse().TransformPoint(ctr_b)
-            ctr_b = self._img_fixed.TransformPhysicalPointToContinuousIndex(ctr_b)
-            out[key, key2] = ctr_b
->>>>>>> d6615c55
 
         poi = POI(out, **self.out_poi._extract_affine())
         if output_space is not None:
             poi = poi.resample_from_to(output_space)
         return poi
 
-<<<<<<< HEAD
     def transform_cord(self, cord: tuple[float, ...], out: sitk.Image | None = None):
         if out is None:
             out = self._img_fixed
@@ -86,8 +72,6 @@
         ctr_b = out.TransformPhysicalPointToContinuousIndex(ctr_b)
         return ctr_b
 
-=======
->>>>>>> d6615c55
     def transform_nii(self, moving_img_nii: NII, allow_only_same_grid_as_moving=True, output_space: NII | None = None):
         if output_space is not None:
             resampler: sitk.ResampleImageFilter = sitk.ResampleImageFilter()
@@ -102,13 +86,7 @@
         else:
             resampler = self._resampler_seg if moving_img_nii.seg else self._resampler
         if allow_only_same_grid_as_moving:
-<<<<<<< HEAD
             text = "input image must be in the same space as moving.  If you sure that this input is in same space as the moving image you can turn of 'only_allow_grid_as_moving'"
-=======
-            text = (
-                "input image must be in the same space as moving.  If you sure that this input is in same space as the moving image you can turn of 'only_allow_grid_as_moving'",
-            )
->>>>>>> d6615c55
             moving_img_nii.assert_affine(self.input_poi, text=text)
 
         img_sitk = nii_to_sitk(moving_img_nii)
@@ -133,7 +111,6 @@
         A[:3, 3] = trans  # Set translation part
         return A
 
-<<<<<<< HEAD
     # def transform_nii_affine_only(self, moving_img_nii: NII, only_allow_grid_as_moving=True):
     #    if only_allow_grid_as_moving:
     #        text = (
@@ -147,20 +124,6 @@
     #    moving_img_nii = moving_img_nii.copy()
     #    moving_img_nii.affine = affine
     #    return moving_img_nii
-=======
-    def transform_nii_affine_only(self, moving_img_nii: NII, only_allow_grid_as_moving=True):
-        if only_allow_grid_as_moving:
-            text = (
-                "input image must be in the same space as moving.  If you sure that this input is in same space as the moving image you can turn of 'only_allow_grid_as_moving'",
-            )
-            assert self.input_poi.shape == moving_img_nii.shape, (self.input_poi, moving_img_nii, text)
-            assert self.input_poi.orientation == moving_img_nii.orientation, (self.input_poi, moving_img_nii, text)
-
-        affine = np.linalg.inv(self.get_affine()) @ moving_img_nii.affine
-        moving_img_nii = moving_img_nii.copy()
-        moving_img_nii.affine = affine
-        return moving_img_nii
->>>>>>> d6615c55
 
 
 def ridged_points_from_poi(
