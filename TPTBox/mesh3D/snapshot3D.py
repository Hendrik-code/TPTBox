# Source: https://github.com/wasserth/TotalSegmentator/blob/master/totalsegmentator/preview.py
from __future__ import annotations

from collections.abc import Sequence
from multiprocessing import Pool
from pathlib import Path
from tempfile import NamedTemporaryFile
from typing import Literal

import numpy as np
import vtk
from fury import window
from PIL import Image
from vtk.util import numpy_support  # type: ignore
from xvfbwrapper import Xvfb

from TPTBox import NII, Image_Reference, to_nii_seg
from TPTBox.core.compat import zip_strict
from TPTBox.logger import Reflection_Logger
from TPTBox.mesh3D.mesh_colors import get_color_by_label

logger = Reflection_Logger()

# This is not the same as an orientation; we could add diagonal views here.
VIEW = Literal["R", "A", "L", "P", "S", "I"]

_red = [1, 0, 0]


def make_snapshot3D(
    img: Image_Reference,
    output_path: str | Path | None,
    view: VIEW | list[VIEW] = "A",
    ids_list: list[Sequence[int]] | None = None,
    smoothing=20,
    resolution: float | None = None,
    width_factor: float = 1.0,
    scale_factor: int = 1,
    verbose=True,
    crop=True,
) -> Image.Image:
    """
    Generate a 3D snapshot from a medical image and save it to the specified output path.

    Parameters:
    ----------
    img : Image_Reference
        The medical image reference from which to generate the snapshot.

    output_path : str | Path | None
        The file path where the snapshot will be saved.

    view : VIEW | list[VIEW], optional
        The orientation(s) for the snapshot. Default is "A" (Axial).
        Can be a single orientation or a list of orientations.

    ids_list : list[Sequence[int]] | None, optional
        A list of lists containing the IDs of the structures to be included in the snapshot.
        If None, all unique IDs in the image will be used. Default is None.

    smoothing : int, optional
        The smoothing factor to apply to the structures. Default is 20.

    resolution : float | None, optional
        The resolution to which the image should be rescaled. If None, the minimum zoom level of the image is used. Default is None.

    width_factor : float, optional
        A factor to adjust the width of the final snapshot. Default is 1.0.

    Returns:
    -------
    None
        The function saves the generated snapshot to the specified output path.
    """
    is_tmp = output_path is None
    t = None
    if output_path is None:
        t = NamedTemporaryFile(suffix="_snap3D.png")  # noqa: SIM115
        output_path = str(t.name)
    Path(output_path).parent.mkdir(exist_ok=True)
    nii = to_nii_seg(img)
    if crop:
        try:
            nii.apply_crop_(nii.compute_crop(dist=2))
        except ValueError:
            pass
    if resolution is None:
        resolution = min(nii.zoom)
    if isinstance(view, str):
        view = [view]
    if ids_list is None:
        u = nii.unique()
        ids_list = [u for _ in view]
    if len(ids_list) < len(view):
        ids_list2 = []
        for i in ids_list:
            for _ in view:
                ids_list2.append(i)  # noqa: PERF401
        ids_list = ids_list2

    # TOP : ("A", "I", "R")
    nii = nii.reorient(("A", "S", "L")).rescale_((resolution, resolution, resolution), mode="constant")
    width = int(max(nii.shape[0], nii.shape[2]) * width_factor)
    window_size = (width * len(ids_list), nii.shape[1])
    with Xvfb():
        scene = window.Scene()
        show_m = window.ShowManager(scene=scene, size=window_size, reset_camera=False)
        show_m.initialize()
        for i, ids in enumerate(ids_list):
            x = width * i
            _plot_sub_seg(scene, nii.extract_label(ids, keep_label=True), x, 0, smoothing, view[i % len(view)])
        scene.projection(proj_type="parallel")
        scene.reset_camera_tight(margin_factor=1.02)
        window.record(scene, size=window_size, out_path=output_path, reset_camera=False, magnification=scale_factor)
        scene.clear()
    if not is_tmp:
        logger.on_save("Save Snapshot3D:", output_path, verbose=verbose)
    out_img = Image.open(output_path)
    if t is not None:
        t.close()
    return out_img


def make_snapshot3D_parallel(
    imgs: list[Path | str],
    output_paths: list[Image_Reference],
    view: VIEW | list[VIEW] = "A",
    ids_list: list[Sequence[int]] | None = None,
    smoothing=20,
    resolution: float = 2,
    cpus=10,
    width_factor=1.0,
<<<<<<< HEAD
    scale_factor: int = 1,
=======
    override=True,
>>>>>>> 80527ce0
):
    ress = []
    with Pool(cpus) as p:  # type: ignore
        for out_path, img in zip_strict(output_paths, imgs):
            if not override and Path(out_path).exists():
                continue
            res = p.apply_async(
                make_snapshot3D,
                kwds={
                    "output_path": out_path,
                    "img": img,
                    "view": view,
                    "ids_list": ids_list,
                    "smoothing": smoothing,
                    "resolution": resolution,
                    "width_factor": width_factor,
                    "scale_factor": scale_factor,
                },
            )
            ress.append(res)
        for res in ress:
            res.get()
        p.close()
        p.join()


make_sub_snapshot_parallel = make_snapshot3D_parallel


def _plot_sub_seg(scene: window.Scene, nii: NII, x, y, smoothing, orientation: VIEW):
    if orientation == "A":
        #               [  axis1(w)   ]  [  axis2(h)   ]  [  view in ]
        affine = np.array([[0, 0, 1, 0], [0, 1, 0, 0], [1, 0, 0, 0], [0, 0, 0, 1]])
        # nii = nii.reorient(("A", "S", "L"))
    elif orientation == "P":
        affine = np.array([[0, 0, 1, 0], [0, 1, 0, 0], [-1, 0, 0, 0], [0, 0, 0, 1]])
        nii = nii.reorient(("A", "S", "R"))
    elif orientation == "L":
        affine = np.array([[1, 0, 0, 0], [0, 1, 0, 0], [0, 0, -1, 0], [0, 0, 0, 1]])
        nii = nii.reorient(("P", "S", "R"))
    elif orientation == "R":
        affine = np.array([[1, 0, 0, 0], [0, 1, 0, 0], [0, 0, -1, 0], [0, 0, 0, 1]])
        # nii = nii.reorient(("A", "S", "L"))
    elif orientation == "S":
        affine = np.array([[0, 0, 1, 0], [1, 0, 0, 0], [0, 1, 0, 0], [0, 0, 0, 1]])
    elif orientation == "I":
        affine = np.array([[0, 0, 1, 0], [1, 0, 0, 0], [0, -1, 0, 0], [0, 0, 0, 1]])
    else:
        raise NotImplementedError()
    for idx in nii.unique():
        color = get_color_by_label(idx)
        cont_actor = _plot_mask(
            nii.extract_label(idx),
            affine,
            x,
            y,
            smoothing=smoothing,
            color=color,
            opacity=1,
        )
        scene.add(cont_actor)


def _plot_mask(
    nii: NII,
    affine,
    x_current,
    y_current,
    smoothing=10,
    color: list | np.ndarray = _red,
    opacity=1,
):
    mask = nii.get_seg_array()
    cont_actor = _contour_from_roi_smooth(mask, affine=affine, color=color, opacity=opacity, smoothing=smoothing)
    cont_actor.SetPosition(x_current, y_current, 0)
    return cont_actor


def _set_input(
    vtk_object: vtk.vtkImageReslice | vtk.vtkPolyData | vtk.vtkImageData | vtk.vtkAlgorithmOutput,
    inp: vtk.vtkImageData | vtk.vtkAlgorithmOutput,
):
    """Set Generic input function which takes into account VTK 5 or 6.
    This function is copied from dipy.viz.utils
    """
    if isinstance(inp, (vtk.vtkPolyData, vtk.vtkImageData)):
        vtk_object.SetInputData(inp)  # type: ignore
    elif isinstance(inp, vtk.vtkAlgorithmOutput):
        vtk_object.SetInputConnection(inp)  # type: ignore
    vtk_object.Update()  # type: ignore
    return vtk_object


def _contour_from_roi_smooth(data, affine=None, color: np.ndarray | list = _red, opacity=1, smoothing=0):
    """Generates surface actor from a binary ROI.
    Code from dipy, but added awesome smoothing!

    Parameters
    ----------
    data : array, shape (X, Y, Z)
        An ROI file that will be binarized and displayed.
    affine : array, shape (4, 4)
        Grid to space (usually RAS 1mm) transformation matrix. Default is None.
        If None then the identity matrix is used.
    color : (1, 3) ndarray
        RGB values in [0,1].
    opacity : float
        Opacity of surface between 0 and 1.
    smoothing: int
        Smoothing factor e.g. 10.
    Returns
    -------
    contour_assembly : vtkAssembly
        ROI surface object displayed in space
        coordinates as calculated by the affine parameter.

    """
    major_version = vtk.vtkVersion.GetVTKMajorVersion()

    if data.ndim != 3:
        raise ValueError("Only 3D arrays are currently supported.")
    else:
        nb_components = 1

    data = (data > 0) * 1
    vol = np.interp(data, xp=[data.min(), data.max()], fp=[0, 255])
    vol = vol.astype("uint8")

    im = vtk.vtkImageData()
    if major_version <= 5:
        im.SetScalarTypeToUnsignedChar()  # type: ignore
    di, dj, dk = vol.shape[:3]
    im.SetDimensions(di, dj, dk)
    voxsz = (1.0, 1.0, 1.0)
    # im.SetOrigin(0,0,0)
    im.SetSpacing(voxsz[2], voxsz[0], voxsz[1])
    if major_version <= 5:
        im.AllocateScalars()  # type: ignore
        im.SetNumberOfScalarComponents(nb_components)  # type: ignore
    else:
        im.AllocateScalars(vtk.VTK_UNSIGNED_CHAR, nb_components)

    # copy data
    vol = np.swapaxes(vol, 0, 2)
    vol = np.ascontiguousarray(vol)

    vol = vol.ravel() if nb_components == 1 else np.reshape(vol, [np.prod(vol.shape[:3]), vol.shape[3]])

    uchar_array = numpy_support.numpy_to_vtk(vol, deep=0)
    im.GetPointData().SetScalars(uchar_array)

    if affine is None:
        affine = np.eye(4)

    # Set the transform (identity if none given)
    transform = vtk.vtkTransform()
    transform_matrix = vtk.vtkMatrix4x4()
    transform_matrix.DeepCopy(
        (
            affine[0][0],
            affine[0][1],
            affine[0][2],
            affine[0][3],
            affine[1][0],
            affine[1][1],
            affine[1][2],
            affine[1][3],
            affine[2][0],
            affine[2][1],
            affine[2][2],
            affine[2][3],
            affine[3][0],
            affine[3][1],
            affine[3][2],
            affine[3][3],
        )
    )
    transform.SetMatrix(transform_matrix)  # type: ignore
    transform.Inverse()

    # Set the reslicing
    image_resliced = vtk.vtkImageReslice()
    _set_input(image_resliced, im)
    image_resliced.SetResliceTransform(transform)
    image_resliced.AutoCropOutputOn()

    # Adding this will allow to support anisotropic voxels
    # and also gives the opportunity to slice per voxel coordinates

    rzs = affine[:3, :3]
    zooms = np.sqrt(np.sum(rzs * rzs, axis=0))
    image_resliced.SetOutputSpacing(*zooms)

    image_resliced.SetInterpolationModeToLinear()
    image_resliced.Update()

    # skin_extractor = vtk.vtkContourFilter()
    skin_extractor = vtk.vtkMarchingCubes()
    if major_version <= 5:
        skin_extractor.SetInput(image_resliced.GetOutput())  # type: ignore
    else:
        skin_extractor.SetInputData(image_resliced.GetOutput())
    skin_extractor.SetValue(0, 100)

    if smoothing > 0:
        smoother = vtk.vtkSmoothPolyDataFilter()
        smoother.SetInputConnection(skin_extractor.GetOutputPort())
        smoother.SetNumberOfIterations(smoothing)
        smoother.SetRelaxationFactor(0.1)
        smoother.SetFeatureAngle(60)
        smoother.FeatureEdgeSmoothingOff()
        smoother.BoundarySmoothingOff()
        smoother.SetConvergence(0)
        smoother.Update()

    skin_normals = vtk.vtkPolyDataNormals()
    if smoothing > 0:
        skin_normals.SetInputConnection(smoother.GetOutputPort())
    else:
        skin_normals.SetInputConnection(skin_extractor.GetOutputPort())
    skin_normals.SetFeatureAngle(60.0)

    skin_mapper = vtk.vtkPolyDataMapper()
    skin_mapper.SetInputConnection(skin_normals.GetOutputPort())
    skin_mapper.ScalarVisibilityOff()

    skin_actor = vtk.vtkActor()
    skin_actor.SetMapper(skin_mapper)
    skin_actor.GetProperty().SetOpacity(opacity)
    skin_actor.GetProperty().SetColor(color[0], color[1], color[2])

    return skin_actor<|MERGE_RESOLUTION|>--- conflicted
+++ resolved
@@ -130,11 +130,8 @@
     resolution: float = 2,
     cpus=10,
     width_factor=1.0,
-<<<<<<< HEAD
     scale_factor: int = 1,
-=======
     override=True,
->>>>>>> 80527ce0
 ):
     ress = []
     with Pool(cpus) as p:  # type: ignore
